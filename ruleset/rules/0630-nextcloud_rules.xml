--- conflicted
+++ resolved
@@ -1,16 +1,8 @@
 <!--
-<<<<<<< HEAD
-  -  NextCloud rules
-  -  Author: banditopazzo.
-  -  Updated by Wazuh, Inc.
-  -  Copyright (C) 2015-2022, Wazuh Inc.
-  -  This program is a free software; you can redistribute it and/or modify it under the terms of GPLv2.
-=======
   Copyright (C) 2015-2022, Wazuh Inc.
 
   Rules for:
     NexCloud ID: 88200 - 88299
->>>>>>> 39da44d5
 -->
 
 <!--
