--- conflicted
+++ resolved
@@ -25,7 +25,6 @@
     <order>description, src, src_ip, src_port, dst, dst_ip, dst_port, duration</order>
 </decoder>
 
-<<<<<<< HEAD
 
 <!--
 %ftd-4-313004: Denied ICMP type=0, from laddr 80.241.208.43 on interface outside to 116.6.127.116: no matching session
@@ -55,7 +54,6 @@
     <prematch>1-505015</prematch>
     <regex>Module (\.+), application up (\S+), version (\S+)</regex>
     <order>module_id, app_up, version</order>
-=======
 <!--
 %FTD-6-302014: Teardown TCP connection 4211 for external:171.70.168.183/53 to mgmt:192.168.1.185/1032 duration 0:00:00 bytes 526
 %FTD-6-302016: Teardown UDP connection 4211 for external:171.70.168.183/53 to mgmt:192.168.1.185/1032 duration 0:00:00 bytes 526
@@ -65,7 +63,6 @@
     <prematch>6-302014|6-302016</prematch>
     <regex type="pcre2">(\.+) (\d+) for (\S+):(\S+)/(\S+) to (\S+):(\S+)/(\S+) duration (\d+:\d+:\d+) bytes (\d+)</regex>
     <order>description, connection, src, src_ip, src_port, dst, dst_ip, dst_port, duration, bytes</order>
->>>>>>> f2a5b7eb
 </decoder>
 
 <!--
