--- conflicted
+++ resolved
@@ -88,19 +88,10 @@
 
     tasks: list[asyncio.Task] = []
 
-<<<<<<< HEAD
-    if running_in_master_node() and update_check_is_enabled():
-        tasks.append(asyncio.create_task(check_installation_uid()))
-        tasks.append(asyncio.create_task(get_update_information()))
-
-    # Log the initial server startup message.
-    logger.info(f'Listening on {configuration.api_conf["host"]}:{configuration.api_conf["port"]}.')
-=======
     if running_in_master_node():
         tasks.append(asyncio.create_task(check_installation_uid(app)))
         if update_check_is_enabled():
             tasks.append(asyncio.create_task(get_update_information(app)))
->>>>>>> 889f0c61
 
     yield
 
