--- conflicted
+++ resolved
@@ -177,13 +177,8 @@
         rbac_conf.write(re.sub(r'rbac_mode: (white|black)', f'rbac_mode: {rbac_mode}', content))
 
 
-<<<<<<< HEAD
 def enable_white_mode():
     """Set white mode for non-rbac integration tests
-=======
-def clean_tmp_folder():
-    """Remove temporal folder used te configure the environment and set RBAC mode to White.
->>>>>>> 405b3e00
     """
     with open(os.path.join(current_path, 'env', 'configurations', 'base', 'manager', 'config', 'api', 'configuration',
                            'security', 'security.yaml'), '+r') as rbac_conf:
