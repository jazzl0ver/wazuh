#!/usr/bin/env bash

# Modify ossec.conf
/var/ossec/framework/python/bin/python3 /scripts/xml_parser.py /var/ossec/etc/ossec.conf /scripts/xml_templates/ossec.conf

sed -i "s:<key>key</key>:<key>9d273b53510fef702b54a92e9cffc82e</key>:g" /var/ossec/etc/ossec.conf
sed -i "s:<node>NODE_IP</node>:<node>$1</node>:g" /var/ossec/etc/ossec.conf
sed -i "s:<node_name>node01</node_name>:<node_name>$2</node_name>:g" /var/ossec/etc/ossec.conf
sed -i "s:validate_responses=False:validate_responses=True:g" /var/ossec/api/scripts/wazuh-apid.py

if [ "$3" != "master" ]; then
    sed -i "s:<node_type>master</node_type>:<node_type>worker</node_type>:g" /var/ossec/etc/ossec.conf
else
    chown root:ossec /var/ossec/etc/client.keys
    chown -R ossec:ossec /var/ossec/queue/agent-groups
    chown -R ossec:ossec /var/ossec/etc/shared
    chmod --reference=/var/ossec/etc/shared/default /var/ossec/etc/shared/group*
    cd /var/ossec/etc/shared && find -name merged.mg -exec chown ossecr:ossec {} \; && cd /
    chown root:ossec /var/ossec/etc/shared/ar.conf
fi

sleep 1

# Manager configuration
for py_file in /configuration_files/*.py; do
  /var/ossec/framework/python/bin/python3 $py_file
done

for sh_file in /configuration_files/*.sh; do
  . $sh_file
done

<<<<<<< HEAD
/var/ossec/bin/wazuh-control restart
=======
echo "" > /var/ossec/logs/api.log
/var/ossec/bin/ossec-control restart
>>>>>>> 0b71c85d

# Master-only configuration
if [ "$3" == "master" ]; then
  for py_file in /configuration_files/master_only/*.py; do
    /var/ossec/framework/python/bin/python3 $py_file
  done

  for sh_file in /configuration_files/master_only/*.sh; do
    . $sh_file
  done

  # Wait until Wazuh API is ready
  elapsed_time=0
  while [[ $(grep 'Listening on' /var/ossec/logs/api.log | wc -l)  -eq 0 ]] && [[ $elapsed_time -lt 120 ]]
  do
    sleep 1
    elapsed_time=$((elapsed_time+1))
  done

  # RBAC configuration
  for sql_file in /configuration_files/*.sql; do
    sqlite3 /var/ossec/api/configuration/security/rbac.db < $sql_file
  done
fi

/usr/bin/supervisord<|MERGE_RESOLUTION|>--- conflicted
+++ resolved
@@ -30,12 +30,8 @@
   . $sh_file
 done
 
-<<<<<<< HEAD
+echo "" > /var/ossec/logs/api.log
 /var/ossec/bin/wazuh-control restart
-=======
-echo "" > /var/ossec/logs/api.log
-/var/ossec/bin/ossec-control restart
->>>>>>> 0b71c85d
 
 # Master-only configuration
 if [ "$3" == "master" ]; then
