--- conflicted
+++ resolved
@@ -74,7 +74,6 @@
     for item in response.json()['data']['affected_items']:
         # Get keys in response that are not specified in 'select_keys'
         set1 = main_keys.symmetric_difference(set(item.keys()))
-<<<<<<< HEAD
         assert set1 == set() or set1.issubset(main_keys) or set1.intersection({'id', 'agent_id', 'file'}), \
             f'Select keys are {main_keys}, but this one is different {set1}'
 
@@ -84,17 +83,6 @@
                 assert set2 == set(), f'Nested select keys are {nested_key[1]}, but this one is different {set2}'
             except KeyError:
                 assert nested_key[0] in main_keys
-=======
-        # Check if there are keys in response that were not specified in 'select_keys', apart from those which can be
-        # mandatory (id, agent_id, etc).
-        assert (set1 == set() or set1 == set1.intersection({'id', 'agent_id', 'file'} | main_keys)), \
-            f'Select keys are {main_keys}, but the response contains these keys: {set1}'
-
-        for nested_key in nested_keys.items():
-            set2 = nested_key[1].symmetric_difference(set(item[nested_key[0]].keys()))
-            assert set2 == set(), f'Nested select keys are {nested_key[1]}, but the response contains these nested ' \
-                                  f'keys {set2}'
->>>>>>> d44d2c49
 
 
 def test_select_key_affected_items_with_agent_id(response, select_key):
