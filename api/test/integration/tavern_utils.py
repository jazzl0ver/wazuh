import json
import re
import time
from base64 import b64decode
from json import loads

from box import Box


def get_values(o):
    strings = []

    try:
        obj = o.to_dict()
    except:
        obj = o

    if type(obj) is list:
        for o in obj:
            strings.extend(get_values(o))
    elif type(obj) is dict:
        for key in obj:
            strings.extend(get_values(obj[key]))
    else:
        strings.append(obj.lower() if isinstance(obj, str) or isinstance(obj, str) else str(obj))

    return strings


def test_distinct_key(response):
    """
    :param response: Request response
    :return: True if all request response items are unique
    """
    assert not any(
        response.json()["data"]["affected_items"].count(item) > 1 for item in response.json()["data"]["affected_items"])


def test_token_raw_format(response):
    """
    :param response: Request response
    """
    assert type(response.text) is str


def test_select_key_affected_items(response, select_key):
    """Check that all items in response have no other keys than those specified in 'select_key'.

    Absence of 'select_key' in response does not raise any error. However, extra keys in response (not specified
    in 'select_key') will raise assertion error.

    Some keys like 'id', 'agent_id', etc. are accepted even if not specified in 'select_key' since
    they ignore the 'select' param in API.

    :param response: Request response
    :param select_key: Keys requested in select parameter.
        Lists and nested fields accepted e.g: id,cpu.mhz,json
    """
    main_keys = set()
    nested_keys = dict()

    for key in select_key.split(','):
        if '.' in key:
            main_keys.update({key.split('.')[0]})
            left_key, right_key = key.split('.')

            if left_key in nested_keys:
                nested_keys[left_key].update({right_key})
            else:
                nested_keys[left_key] = {right_key}
        else:
            main_keys.update({key})

    for item in response.json()['data']['affected_items']:
        # Get keys in response that are not specified in 'select_keys'
        set1 = main_keys.symmetric_difference(set(item.keys()))
<<<<<<< HEAD
        assert set1 == set() or set1.issubset(main_keys) or set1.intersection({'id', 'agent_id', 'file'}), \
            f'Select keys are {main_keys}, but this one is different {set1}'
=======
        # Check if there are keys in response that were not specified in 'select_keys', apart from those which can be
        # mandatory (id, agent_id, etc).
        assert (set1 == set() or set1 == set1.intersection({'id', 'agent_id', 'file', 'task_id', 'agent_id', 'status',
                                                            'command', 'create_time'} | main_keys)), \
            f'Select keys are {main_keys}, but the response contains these keys: {set1}'
>>>>>>> 9af3f2e8

        for nested_key in nested_keys.items():
            try:
                set2 = nested_key[1].symmetric_difference(set(item[nested_key[0]].keys()))
                assert set2 == set(), f'Nested select keys are {nested_key[1]}, but this one is different {set2}'
            except KeyError:
                assert nested_key[0] in main_keys


def test_select_key_affected_items_with_agent_id(response, select_key):
    """
    :param response: Request response
    :param select_key: Parametrized key used for select param in request
    :return: True if request response item key matches used select param
    """
    if '.' in select_key:
        expected_keys_level0 = {'agent_id', select_key.split('.')[0]}
        expected_keys_level1 = {select_key.split('.')[1]}
        assert set(response.json()["data"]["affected_items"][0].keys()) == expected_keys_level0
        assert set(
            response.json()["data"]["affected_items"][0][select_key.split('.')[0]].keys()) == expected_keys_level1
    else:
        expected_keys = {'agent_id', select_key}
        assert set(response.json()["data"]["affected_items"][0].keys()) == expected_keys


def test_sort_response(response, key=None, reverse=True):
    """Check that the response's affected items are sorted by the specified key.

    Parameters
    ----------
    response : Request response
    key : str
        Key expected to sort by.
    reverse : bool
        Indicate if the expected order is ascending (False) or descending (True). Default: True

    Returns
    -------
    bool
        True if the response's items are sorted by the key.
    """
    affected_items = response.json()['data']['affected_items']
    # If affected_items is a list of strings instead of dictionaries, key will be None
    assert affected_items == sorted(affected_items, key=(lambda item: item[key]) if key else None, reverse=reverse)


def test_validate_data_dict_field(response, fields_dict):
    assert fields_dict, f'Fields dict is empty'
    for field, dikt in fields_dict.items():
        field_list = response.json()['data'][field]

        for element in field_list:
            try:
                assert (isinstance(element[key], eval(value)) for key, value in dikt.items())
            except KeyError:
                assert len(element) == 1
                assert isinstance(element['count'], int)


def test_count_elements(response, n_expected_items):
    """
    :param response: Request response
    :param n_expected_items: Expected number of elements in affected_items
    """
    assert len(response.json()['data']['affected_items']) == n_expected_items


def test_expected_value(response, key, expected_values):
    """Iterate all items in the response and check that <key> value is within <expected_values>.

    Parameters
    ----------
    response : Request response
        API response to request.
    key : str
        Key whose value is checked.
    expected_values : str, list
        List of values which are allowed.
    """
    expected_values = set(expected_values.split(',')) if not isinstance(expected_values, list) else set(expected_values)

    for item in response.json()['data']['affected_items']:
        response_set = set(item[key]) if isinstance(item[key], list) else {item[key]}
        assert bool(expected_values.intersection(response_set)), \
            f'Expected values {expected_values} not found in {item[key]}'


def test_response_is_different(response, response_value, unexpected_value):
    """
    :param response_value: Value to compare
    :param unexpected_value: Response value should be different to this.
    """
    assert response_value != unexpected_value, f"{response_value} and {unexpected_value} shouldn't be the same"


def test_save_response_data(response):
    return Box({'response_data': response.json()['data']})


def test_save_response_data_mitre(response, fields):
    response = response.json()['data']
    fields_response = list()
    for r in response['affected_items']:
        fields_response.append({k: r[k] for k in fields})

    return Box({'response_data': fields_response})


def test_validate_mitre(response, data, index=0):
    data = json.loads(data.replace("'", '"'))
    for element in data:
        for k, v in element.items():
            assert v == response.json()['data']['affected_items'][index][k]


def test_validate_restart_by_node(response, data):
    data = json.loads(data.replace("'", '"'))
    affected_items = list()
    failed_items = list()
    for item in data['affected_items']:
        if item['status'] == 'active':
            affected_items.append(item['id'])
        else:
            failed_items.append(item['id'])
    assert response.json()['data']['affected_items'] == affected_items
    assert response.json()['data']['failed_items'] == failed_items


def test_validate_restart_by_node_rbac(response, permitted_agents):
    data = response.json().get('data', None)
    if data:
        if data['affected_items']:
            for agent in data['affected_items']:
                assert agent in permitted_agents
        else:
            assert data['total_affected_items'] == 0
    else:
        assert response.status_code == 403
        assert response.json()['error'] == 4000
        assert 'agent:id' in response.json()['detail']


def test_validate_auth_context(response, expected_roles=None):
    """Check that the authorization context has been matched with the correct rules

    Parameters
    ----------
    response : Request response
    expected_roles : list
        List of expected roles after checking the authorization context
    """
    token = response.json()['data']['token'].split('.')[1]
    payload = loads(b64decode(token + '===').decode())
    assert payload['rbac_roles'] == expected_roles


def test_validate_syscollector_hotfix(response, hotfix_filter=None, experimental=False):
    hotfixes_keys = {'hotfix', 'scan_id', 'scan_time'}
    if experimental:
        hotfixes_keys.add('agent_id')
    affected_items = response.json()['data']['affected_items']
    if affected_items:
        for item in affected_items:
            assert set(item.keys()) == hotfixes_keys
            if hotfix_filter:
                assert item['hotfix'] == hotfix_filter


def test_validate_group_configuration(response, expected_field, expected_value):
    response_json = response.json()
    assert len(response_json['data']['affected_items']) > 0 and \
           'config' in response_json['data']['affected_items'][0] and \
           'localfile' in response_json['data']['affected_items'][0]['config'], \
        'No config or localfile fields were found in the affected_items. Response: {}'.format(response_json)

    response_config = response_json['data']['affected_items'][0]['config']['localfile'][0]
    assert expected_field in set(response_config.keys()), \
        'The expected config key is not present in the received response.'

    assert response_config[expected_field] == expected_value, \
        'The received value for query does not match with the expected one. ' \
        'Received: {}. Expected: {}'.format(response_config[expected_field], expected_value)


def test_validate_search(response, search_param):
    search_param = search_param.lower()
    response_json = response.json()
    for item in response_json['data']['affected_items']:
        values = get_values(item)
        if not any(filter(lambda x: search_param in x, values)):
            raise ValueError(f'{search_param} not present in {values}')<|MERGE_RESOLUTION|>--- conflicted
+++ resolved
@@ -1,6 +1,4 @@
 import json
-import re
-import time
 from base64 import b64decode
 from json import loads
 
@@ -74,16 +72,12 @@
     for item in response.json()['data']['affected_items']:
         # Get keys in response that are not specified in 'select_keys'
         set1 = main_keys.symmetric_difference(set(item.keys()))
-<<<<<<< HEAD
-        assert set1 == set() or set1.issubset(main_keys) or set1.intersection({'id', 'agent_id', 'file'}), \
-            f'Select keys are {main_keys}, but this one is different {set1}'
-=======
+
         # Check if there are keys in response that were not specified in 'select_keys', apart from those which can be
         # mandatory (id, agent_id, etc).
         assert (set1 == set() or set1 == set1.intersection({'id', 'agent_id', 'file', 'task_id', 'agent_id', 'status',
                                                             'command', 'create_time'} | main_keys)), \
             f'Select keys are {main_keys}, but the response contains these keys: {set1}'
->>>>>>> 9af3f2e8
 
         for nested_key in nested_keys.items():
             try:
