#!/usr/bin/env python
#
# Copyright (C) 2015-2021, Wazuh Inc.
# Created by Wazuh, Inc. <info@wazuh.com>.
# This program is a free software; you can redistribute it and/or modify it under the terms of GPLv2

####### Constants #######

TIME_FORMAT= '%Y-%m-%dT%H:%M:%S.%fZ'

####### Columns #######

<<<<<<< HEAD
### Common
ID_t= 'id'
=======
# Metadata
DB_VERSION_t = 'db_version'
DB_VERSION_N_t = '1'
MITRE_VERSION_t = 'mitre_version'

ID_t= 'id'
KEY_t= 'key'
VALUE_t= 'value'
>>>>>>> 48db1b9d
NAME_t= 'name'
DESCRIPTION_t= 'description'
CREATED_t= 'created_time'
MODIFIED_t= 'modified_time'
MITRE_VERSION_t= 'mitre_version'
REVOKED_BY_t= 'revoked_by'
DEPRECATED_t= 'deprecated'

### Metadata
VERSION_t= 'version'

### Technique
MITRE_DETECTION_t= 'mitre_detection'
NETWORK_REQ_t= 'network_requirements'
REMOTE_SUPPORT_t= 'remote_support'
SUBTECHNIQUE_OF_t= 'subtechnique_of'
SOURCE_t= 'source'
DEFENSE_t= 'defense'
PERMISSION_t= 'permission'
IMPACT_t= 'impact'
REQUIREMENT_t= 'requirement'

### Tactic
SHORT_NAME_t= 'short_name'

### Relationship
SOURCE_ID_t= 'source_id'
TARGET_ID_t= 'target_id'
TACTIC_ID_t= 'tactic_id'
TECH_ID_t= 'tech_id'

####### Relationships #######

### Names
DATASOURCE_r= 'DataSource'
DEFENSEBYPASSES_r= 'DefenseByPasses'
EFFECTIVEPERMISSON_r= 'EffectivePermission'
IMPACT_r= 'Impact'
PERMISSION_r= 'Permission'
SYSTEMREQ_r= 'SystemRequirement'
TECHNIQUES_r= 'technique'
MITIGATE_r= 'Mitigate'

### ForeignKey
TECHNIQUE_ID_fk= 'technique.id'
MITIGATION_ID_fk= 'mitigation.id'
TACTIC_ID_fk= 'tactic.id'

####### JSON indexes #######

### Global
TYPE_j= 'type'
OBJECT_j= 'objects'

### Types
IDENTITY_j= 'identity'
MARKING_DEFINITION_j= 'marking-definition'
ATTACK_PATTERN_j= 'attack-pattern'
TACTIC_j= 'x-mitre-tactic'
COURSE_OF_ACTION_j= 'course-of-action'
INTRUSION_SET_j= 'intrusion-set'
MALWARE_j= 'malware'
TOOL_j= 'tool'

### Common
ID_j= 'id'
<<<<<<< HEAD
=======
VERSION_j= 'spec_version'
>>>>>>> 48db1b9d
NAME_j= 'name'
DESCRIPTION_j= 'description'
CREATED_j= 'created'
MODIFIED_j= 'modified'
MITRE_VERSION_j= 'x_mitre_version'
DEPRECATED_j= 'x_mitre_deprecated'

### Metadata
VERSION_j= 'spec_version'
DEFINITION_j= 'definition'
STATEMENT_j= 'statement'

### Technique
MITRE_DETECTION_j= 'x_mitre_detection'
MITRE_NETWOR_REQ_j= 'x_mitre_network_requirements'
MITRE_REMOTE_SUPP_j= 'x_mitre_remote_support'
DATASOURCE_j= 'x_mitre_data_sources'
DEFENSE_BYPASSED_j= 'x_mitre_defense_bypassed'
EFFECTIVE_PERMISSION_j= 'x_mitre_effective_permissions'
IMPACT_TYPE_j= 'x_mitre_impact_type'
PERMISSIONS_REQ_j= 'x_mitre_permissions_required'
SYSTEM_REQ_j= 'x_mitre_system_requirements'

### Tactic
SHORT_NAME_j= 'x_mitre_shortname'

### Relationship
PHASES_j= 'kill_chain_phases'
PHASE_NAME_j= 'phase_name'
RELATIONSHIP_j= 'relationship'
SOURCE_REF_j= 'source_ref'
TARGET_REF_j= 'target_ref'
RELATIONSHIP_TYPE_j= 'relationship_type'
MITIGATES_j= 'mitigates'
USES_j= 'uses'
REVOKED_BY_j= 'revoked-by'
SUBTECHNIQUE_OF_j= 'subtechnique-of'<|MERGE_RESOLUTION|>--- conflicted
+++ resolved
@@ -10,19 +10,8 @@
 
 ####### Columns #######
 
-<<<<<<< HEAD
 ### Common
 ID_t= 'id'
-=======
-# Metadata
-DB_VERSION_t = 'db_version'
-DB_VERSION_N_t = '1'
-MITRE_VERSION_t = 'mitre_version'
-
-ID_t= 'id'
-KEY_t= 'key'
-VALUE_t= 'value'
->>>>>>> 48db1b9d
 NAME_t= 'name'
 DESCRIPTION_t= 'description'
 CREATED_t= 'created_time'
@@ -32,7 +21,11 @@
 DEPRECATED_t= 'deprecated'
 
 ### Metadata
-VERSION_t= 'version'
+KEY_t= 'key'
+VALUE_t= 'value'
+DB_VERSION_t = 'db_version'
+DB_VERSION_N_t = '1'
+MITRE_VERSION_t = 'mitre_version'
 
 ### Technique
 MITRE_DETECTION_t= 'mitre_detection'
@@ -78,8 +71,6 @@
 OBJECT_j= 'objects'
 
 ### Types
-IDENTITY_j= 'identity'
-MARKING_DEFINITION_j= 'marking-definition'
 ATTACK_PATTERN_j= 'attack-pattern'
 TACTIC_j= 'x-mitre-tactic'
 COURSE_OF_ACTION_j= 'course-of-action'
@@ -89,10 +80,6 @@
 
 ### Common
 ID_j= 'id'
-<<<<<<< HEAD
-=======
-VERSION_j= 'spec_version'
->>>>>>> 48db1b9d
 NAME_j= 'name'
 DESCRIPTION_j= 'description'
 CREATED_j= 'created'
@@ -102,8 +89,6 @@
 
 ### Metadata
 VERSION_j= 'spec_version'
-DEFINITION_j= 'definition'
-STATEMENT_j= 'statement'
 
 ### Technique
 MITRE_DETECTION_j= 'x_mitre_detection'
