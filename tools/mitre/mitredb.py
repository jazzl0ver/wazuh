--- conflicted
+++ resolved
@@ -55,7 +55,7 @@
         mitre_detection: Detection information
         network_requirements:Boolean indicationg network requirements
         remote_support: Boolean indicationg remote support
-        revoked_by: ID of the technique that revokes this one, NULL otherwise. 
+        revoked_by: ID of the technique that revokes this one, NULL otherwise.
         deprecated: Boolean indicating if this technique is deprecated
         subtechnique_of: ID of the parent technique, NULL otherwise
     """
@@ -260,14 +260,6 @@
     created_time = Column(const.CREATED_t, DateTime, default=None)
     modified_time = Column(const.MODIFIED_t, DateTime, default=None)
     short_name = Column(const.SHORT_NAME_t, String, default=None)
-
-    def __init__(self, Id="", name="", description=None, created_time=None, modified_time=None, short_name=None) :
-        self.Id = Id
-        self.name = name
-        self.description = description
-        self.created_time = created_time
-        self.modified_time = modified_time
-        self.short_name = short_name
 
 def parse_table_(function, data_object):
     table = function()
@@ -358,6 +350,7 @@
         elif relationships_json[const.SOURCE_REF_j].startswith(const.ATTACK_PATTERN_j):
             technique = session.query(Technique).get(relationships_json[const.SOURCE_REF_j])
             technique.revoked_by = relationships_json[const.TARGET_REF_j]
+
     elif relationships_json.get(const.RELATIONSHIP_TYPE_j) == const.SUBTECHNIQUE_OF_j:
         technique = session.query(Technique).get(relationships_json[const.SOURCE_REF_j])
         technique.subtechnique_of = relationships_json[const.TARGET_REF_j]
@@ -394,20 +387,16 @@
                         data_object[const.TYPE_j] == const.TOOL_j:
                     software = parse_table_(Software, data_object)
                     session.add(software)
-<<<<<<< HEAD
                 elif data_object[const.TYPE_j] == const.TACTIC_j:
                     tactics = parse_table_(Tactics, data_object)
                     session.add(tactics)
-                else:
-                    continue
-                session.commit()
-=======
                     session.commit()
                 elif data_object[const.TYPE_j] == const.ATTACK_PATTERN_j:
                     technique = parse_json_techniques(data_object)
                     session.add(technique)
-                    session.commit()
->>>>>>> 0a32c9b8
+                else:
+                    continue
+                session.commit()
 
         with open(pathfile) as json_file:
             datajson = json.load(json_file)
