--- conflicted
+++ resolved
@@ -209,7 +209,6 @@
     return filtered;
 }
 
-<<<<<<< HEAD
 // Replace substrings
 
 char * wstr_replace(const char * string, const char * search, const char * replace) {
@@ -246,7 +245,8 @@
 
     result[wi] = '\0';
     return result;
-=======
+}
+
 // Free string array
 void free_strarray(char ** array) {
     int i;
@@ -258,5 +258,4 @@
 
         free(array);
     }
->>>>>>> 3bfb0962
 }