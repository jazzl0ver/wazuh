--- conflicted
+++ resolved
@@ -58,10 +58,7 @@
     target_cfg->agent_name = NULL;
     target_cfg->centralized_group = NULL;
     target_cfg->sender_ip = NULL;
-<<<<<<< HEAD
-=======
     target_cfg->use_src_ip = 0;
->>>>>>> 28a7a50f
     return target_cfg;
 }
 
@@ -77,10 +74,7 @@
     w_enrollment_cert *cert_cfg;
     os_malloc(sizeof(w_enrollment_cert), cert_cfg);
     cert_cfg->ciphers = strdup(DEFAULT_CIPHERS);
-<<<<<<< HEAD
-=======
     cert_cfg->authpass_file = strdup(AUTHDPASS_PATH);
->>>>>>> 28a7a50f
     cert_cfg->authpass = NULL;
     cert_cfg->agent_cert = NULL;
     cert_cfg->agent_key = NULL;
@@ -91,10 +85,7 @@
 
 void w_enrollment_cert_destroy(w_enrollment_cert *cert_cfg) {
     os_free(cert_cfg->ciphers);
-<<<<<<< HEAD
-=======
     os_free(cert_cfg->authpass_file);
->>>>>>> 28a7a50f
     os_free(cert_cfg->authpass);
     os_free(cert_cfg->agent_cert);
     os_free(cert_cfg->agent_key);
@@ -102,13 +93,9 @@
     os_free(cert_cfg);
 }
 
-<<<<<<< HEAD
-w_enrollment_ctx * w_enrollment_init(const w_enrollment_target *target, const w_enrollment_cert *cert) {
+w_enrollment_ctx * w_enrollment_init(w_enrollment_target *target, w_enrollment_cert *cert) {
     assert(target != NULL);
     assert(cert != NULL);
-=======
-w_enrollment_ctx * w_enrollment_init(w_enrollment_target *target, w_enrollment_cert *cert) {
->>>>>>> 28a7a50f
     w_enrollment_ctx *cfg;
     os_malloc(sizeof(w_enrollment_ctx), cfg);
     cfg->target_cfg = target;
@@ -121,17 +108,7 @@
 }
 
 void w_enrollment_destroy(w_enrollment_ctx *cfg) {
-<<<<<<< HEAD
     assert(cfg != NULL);
-    if (cfg->ssl) {
-        BIO *bio = SSL_get_rbio(cfg->ssl);
-        if (bio) {
-            BIO_free(bio);
-        }
-        SSL_free(cfg->ssl);
-    }
-=======
->>>>>>> 28a7a50f
     os_free(cfg);
 }
 
