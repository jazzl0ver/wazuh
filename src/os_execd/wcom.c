/* Remote request listener
 * Copyright (C) 2015-2020, Wazuh Inc.
 * Jun 07, 2017.
 *
 * This program is free software; you can redistribute it
 * and/or modify it under the terms of the GNU General Public
 * License (version 2) as published by the FSF - Free Software
 * Foundation.
 */

#include <shared.h>
#include <pthread.h>
#include "os_net/os_net.h"
#include "exec.h"
#include "os_crypto/sha1/sha1_op.h"
#include "os_crypto/signature/signature.h"
#include "wazuh_modules/wmodules.h"
#include "external/zlib/zlib.h"
#include "client-agent/agentd.h"
#include "logcollector/logcollector.h"
#include "syscheckd/syscheck.h"
#include "rootcheck/rootcheck.h"

static int _jailfile(char finalpath[PATH_MAX + 1], const char * basedir, const char * filename);
int req_timeout;
int max_restart_lock;

size_t wcom_dispatch(char *command, char ** output){
    char *rcv_comm = command;
    char *rcv_args = NULL;
    char * source;
    char * target;

    if ((rcv_args = strchr(rcv_comm, ' '))){
        *rcv_args = '\0';
        rcv_args++;
    }

    if (strcmp(rcv_comm, "unmerge") == 0){
        if (!rcv_args){
            mtdebug1(WM_EXECD_LOGTAG, "WCOM unmerge needs arguments.");
            os_strdup("err WCOM unmerge needs arguments", *output);
            return strlen(*output);
        }
        // unmerge [file_path]
        return wcom_unmerge(rcv_args, output);

    } else if (strcmp(rcv_comm, "uncompress") == 0){
        if (!rcv_args){
            mtdebug1(WM_EXECD_LOGTAG, "WCOM uncompress needs arguments.");
            os_strdup("err WCOM uncompress needs arguments", *output);
            return strlen(*output);
        }
        // uncompress [file_path]
        source = rcv_args;

        if (target = strchr(rcv_args, ' '), target) {
            *(target++) = '\0';
            return wcom_uncompress(source, target, output);
        } else {
            mtdebug1(WM_EXECD_LOGTAG, "Bad WCOM uncompress message.");
            os_strdup("err Too few commands", *output);
            return strlen(*output);
        }

    } else if (strcmp(rcv_comm, "restart") == 0) {
        return wcom_restart(output);
    } else if (strcmp(rcv_comm, "lock_restart") == 0) {
        max_restart_lock = 0;
        int timeout = -2;

        if (!max_restart_lock) {
            max_restart_lock = getDefine_Int("execd", "max_restart_lock", 0, 3600);
        }

        if (rcv_args) {
            timeout = atoi(rcv_args);
        }

        if (timeout < -1) {
            os_strdup("err Invalid timeout", *output);
        } else {
            os_strdup("ok ", *output);
            if (timeout == -1 || timeout > max_restart_lock) {
                if (timeout > max_restart_lock) {
                    mwarn("Timeout exceeds the maximum allowed.");
                }
                timeout = max_restart_lock;
            }
        }
        lock_restart(timeout);

        return strlen(*output);

    } else if (strcmp(rcv_comm, "getconfig") == 0){
        // getconfig section
        if (!rcv_args){
            mtdebug1(WM_EXECD_LOGTAG, "WCOM getconfig needs arguments.");
            os_strdup("err WCOM getconfig needs arguments", *output);
            return strlen(*output);
        }
        return wcom_getconfig(rcv_args, output);

    } else {
        mtdebug1(WM_EXECD_LOGTAG, "WCOM Unrecognized command '%s'.", rcv_comm);
        os_strdup("err Unrecognized command", *output);
        return strlen(*output);
    }
}

size_t wcom_unmerge(const char *file_path, char ** output){
    char final_path[PATH_MAX + 1];

    if (_jailfile(final_path, INCOMING_DIR, file_path) < 0) {
        mterror(WM_EXECD_LOGTAG, "At WCOM unmerge: Invalid file name");
        os_strdup("err Invalid file name", *output);
        return strlen(*output);
    }

<<<<<<< HEAD
    if (UnmergeFiles(final_path, isChroot() ? INCOMING_DIR : DEFAULTDIR INCOMING_DIR, OS_BINARY) == 0){
        mterror(WM_EXECD_LOGTAG, "At WCOM unmerge: Error unmerging file '%s.'", final_path);
=======
    if (UnmergeFiles(final_path, INCOMING_DIR, OS_BINARY) == 0) {
        merror("At WCOM unmerge: Error unmerging file '%s.'", final_path);
>>>>>>> 52bd485e
        os_strdup("err Cannot unmerge file", *output);
        return strlen(*output);
    } else {
        os_strdup("ok ", *output);
        return strlen(*output);
    }
}

size_t wcom_uncompress(const char * source, const char * target, char ** output) {
    char final_source[PATH_MAX + 1];
    char final_target[PATH_MAX + 1];
    char buffer[4096];
    gzFile fsource;
    FILE *ftarget;
    int length;

    if (_jailfile(final_source, INCOMING_DIR, source) < 0) {
        mterror(WM_EXECD_LOGTAG, "At WCOM uncompress: Invalid file name");
        os_strdup("err Invalid file name", *output);
        return strlen(*output);
    }

    if (_jailfile(final_target, INCOMING_DIR, target) < 0) {
        mterror(WM_EXECD_LOGTAG, "At WCOM uncompress: Invalid file name");
        os_strdup("err Invalid file name", *output);
        return strlen(*output);
    }

    if (fsource = gzopen(final_source, "rb"), !fsource) {
        mterror(WM_EXECD_LOGTAG, "At WCOM uncompress: Unable to open '%s'", final_source);
        os_strdup("err Unable to open source", *output);
        return strlen(*output);
    }

    if (ftarget = fopen(final_target, "wb"), !ftarget) {
        gzclose(fsource);
        mterror(WM_EXECD_LOGTAG, "At WCOM uncompress: Unable to open '%s'", final_target);
        os_strdup("err Unable to open target", *output);
        return strlen(*output);
    }

    while (length = gzread(fsource, buffer, 4096), length > 0) {
        if ((int)fwrite(buffer, 1, length, ftarget) != length) {
            gzclose(fsource);
            fclose(ftarget);
            mterror(WM_EXECD_LOGTAG, "At WCOM uncompress: Unable to write '%s'", final_target);
            os_strdup("err Unable to write target", *output);
            return strlen(*output);
        }
    }

    if (length < 0) {
        mterror(WM_EXECD_LOGTAG, "At WCOM uncompress: Unable to read '%s'", final_source);
        os_strdup("err Unable to read source", *output);
    } else {
        unlink(final_source);
        os_strdup("ok ", *output);
    }

    gzclose(fsource);
    fclose(ftarget);
    return strlen(*output);
}

size_t wcom_restart(char ** output) {
    time_t lock = pending_upg - time(NULL);

    if (lock <= 0) {
#ifndef WIN32

        char *exec_cmd[3] = { "bin/wazuh-control", "restart", NULL};

        switch (fork()) {
            case -1:
                mterror(WM_EXECD_LOGTAG, "At WCOM restart: Cannot fork");
                os_strdup("err Cannot fork", *output);
            break;
            case 0:
                sleep(1);
                if (execv(exec_cmd[0], exec_cmd) < 0) {
                    mterror(WM_EXECD_LOGTAG, EXEC_CMDERROR, *exec_cmd, strerror(errno));
                    _exit(1);
                }
            break;
            default:
                os_strdup("ok ", *output);
            break;
        }
#else
        static char command[OS_FLSIZE];
        snprintf(command, sizeof(command), "%s/%s", AR_BINDIR, "restart-wazuh.exe");
        char *cmd[2] = { command, NULL };
        char *cmd_parameters = "{\"version\":1,\"origin\":{\"name\":\"\",\"module\":\"wazuh-execd\"},\"command\":\"add\",\"parameters\":{\"extra_args\":[],\"alert\":{},\"program\":\"restart-wazuh.exe\"}}";
        wfd_t *wfd = wpopenv(cmd[0], cmd, W_BIND_STDIN);
        if (wfd) {
            fwrite(cmd_parameters, 1, strlen(cmd_parameters), wfd->file);
            wpclose(wfd);
        } else {
            mterror(WM_EXECD_LOGTAG, "At WCOM restart: Cannot execute restart process");
            os_strdup("err Cannot execute restart process", *output);
        }
#endif
    } else {
        mtinfo(WM_EXECD_LOGTAG, LOCK_RES, (int)lock);
    }

    if (!*output) os_strdup("ok ", *output);
    return strlen(*output);
}


size_t wcom_getconfig(const char * section, char ** output) {

    cJSON *cfg;
    char *json_str;

    if (strcmp(section, "active-response") == 0){
        if (cfg = getARConfig(), cfg) {
            os_strdup("ok ", *output);
            json_str = cJSON_PrintUnformatted(cfg);
            wm_strcat(output, json_str, ' ');
            free(json_str);
            cJSON_Delete(cfg);
            return strlen(*output);
        } else {
            goto error;
        }
    } else if (strcmp(section, "logging") == 0){
        if (cfg = getLoggingConfig(), cfg) {
            os_strdup("ok ", *output);
            json_str = cJSON_PrintUnformatted(cfg);
            wm_strcat(output, json_str, ' ');
            free(json_str);
            cJSON_Delete(cfg);
            return strlen(*output);
        } else {
            goto error;
        }
    } else if (strcmp(section, "internal") == 0){
        if (cfg = getExecdInternalOptions(), cfg) {
            os_strdup("ok ", *output);
            json_str = cJSON_PrintUnformatted(cfg);
            wm_strcat(output, json_str, ' ');
            free(json_str);
            cJSON_Delete(cfg);
            return strlen(*output);
        } else {
            goto error;
        }
    } else if (strcmp(section, "cluster") == 0){
#ifndef WIN32
        /* Check socket connection with cluster first */
        int sock = -1;
        char sockname[PATH_MAX + 1] = {0};

        strcpy(sockname, CLUSTER_SOCK);

        if (sock = OS_ConnectUnixDomain(sockname, SOCK_STREAM, OS_MAXSTR), sock < 0) {
            os_strdup("err Unable to connect with socket. The component might be disabled", *output);
            return strlen(*output);
        }
        else {
            close(sock);

            if (cfg = getClusterConfig(), cfg) {
                os_strdup("ok ", *output);
                json_str = cJSON_PrintUnformatted(cfg);
                wm_strcat(output, json_str, ' ');
                free(json_str);
                cJSON_Delete(cfg);
                return strlen(*output);
            } else {
                goto error;
            }
        }
#endif
    }else {
        goto error;
    }
error:
    mtdebug1(WM_EXECD_LOGTAG, "At WCOM getconfig: Could not get '%s' section", section);
    os_strdup("err Could not get requested section", *output);
    return strlen(*output);
}

#ifndef WIN32
void * wcom_main(__attribute__((unused)) void * arg) {
    int sock;
    int peer;
    char *buffer = NULL;
    char *response = NULL;
    ssize_t length;
    fd_set fdset;

    mtdebug1(WM_EXECD_LOGTAG, "Local requests thread ready");

<<<<<<< HEAD
    if (sock = OS_BindUnixDomain(DEFAULTDIR COM_LOCAL_SOCK, SOCK_STREAM, OS_MAXSTR), sock < 0) {
        mterror(WM_EXECD_LOGTAG, "Unable to bind to socket '%s': (%d) %s.", COM_LOCAL_SOCK, errno, strerror(errno));
=======
    if (sock = OS_BindUnixDomain(COM_LOCAL_SOCK, SOCK_STREAM, OS_MAXSTR), sock < 0) {
        merror("Unable to bind to socket '%s': (%d) %s.", COM_LOCAL_SOCK, errno, strerror(errno));
>>>>>>> 52bd485e
        return NULL;
    }

    while (1) {

        // Wait for socket
        FD_ZERO(&fdset);
        FD_SET(sock, &fdset);

        switch (select(sock + 1, &fdset, NULL, NULL, NULL)) {
        case -1:
            if (errno != EINTR) {
                mterror_exit(WM_EXECD_LOGTAG, "At wcom_main(): select(): %s", strerror(errno));
            }

            continue;

        case 0:
            continue;
        }

        if (peer = accept(sock, NULL, NULL), peer < 0) {
            if (errno != EINTR) {
                mterror(WM_EXECD_LOGTAG, "At wcom_main(): accept(): %s", strerror(errno));
            }

            continue;
        }

        os_calloc(OS_MAXSTR, sizeof(char), buffer);
        switch (length = OS_RecvSecureTCP(peer, buffer,OS_MAXSTR), length) {
        case OS_SOCKTERR:
            mterror(WM_EXECD_LOGTAG, "At wcom_main(): OS_RecvSecureTCP(): response size is bigger than expected");
            break;

        case -1:
            mterror(WM_EXECD_LOGTAG, "At wcom_main(): OS_RecvSecureTCP(): %s", strerror(errno));
            break;

        case 0:
            mtdebug1(WM_EXECD_LOGTAG, "Empty message from local client.");
            close(peer);
            break;

        case OS_MAXLEN:
            mterror(WM_EXECD_LOGTAG, "Received message > %i", MAX_DYN_STR);
            close(peer);
            break;

        default:
            length = wcom_dispatch(buffer, &response);
            OS_SendSecureTCP(peer, length, response);
            os_free(response);
            close(peer);
        }
        os_free(buffer);
    }

    mtdebug1(WM_EXECD_LOGTAG, "Local server thread finished.");

    close(sock);
    return NULL;
}

#endif

int _jailfile(char finalpath[PATH_MAX + 1], const char * basedir, const char * filename) {

    if (w_ref_parent_folder(filename)) {
        return -1;
    }

#ifndef WIN32
    return snprintf(finalpath, PATH_MAX + 1, "%s/%s", basedir, filename) > PATH_MAX ? -1 : 0;
#else
    return snprintf(finalpath, PATH_MAX + 1, "%s\\%s", basedir, filename) > PATH_MAX ? -1 : 0;
#endif
}

size_t lock_restart(int timeout) {
    pending_upg = time(NULL) + (time_t) timeout;
    return 0;
}<|MERGE_RESOLUTION|>--- conflicted
+++ resolved
@@ -117,13 +117,8 @@
         return strlen(*output);
     }
 
-<<<<<<< HEAD
-    if (UnmergeFiles(final_path, isChroot() ? INCOMING_DIR : DEFAULTDIR INCOMING_DIR, OS_BINARY) == 0){
+    if (UnmergeFiles(final_path, isChroot() ? INCOMING_DIR : "/var/ossec" INCOMING_DIR, OS_BINARY) == 0){
         mterror(WM_EXECD_LOGTAG, "At WCOM unmerge: Error unmerging file '%s.'", final_path);
-=======
-    if (UnmergeFiles(final_path, INCOMING_DIR, OS_BINARY) == 0) {
-        merror("At WCOM unmerge: Error unmerging file '%s.'", final_path);
->>>>>>> 52bd485e
         os_strdup("err Cannot unmerge file", *output);
         return strlen(*output);
     } else {
@@ -320,13 +315,8 @@
 
     mtdebug1(WM_EXECD_LOGTAG, "Local requests thread ready");
 
-<<<<<<< HEAD
-    if (sock = OS_BindUnixDomain(DEFAULTDIR COM_LOCAL_SOCK, SOCK_STREAM, OS_MAXSTR), sock < 0) {
+    if (sock = OS_BindUnixDomain("/var/ossec" COM_LOCAL_SOCK, SOCK_STREAM, OS_MAXSTR), sock < 0) {
         mterror(WM_EXECD_LOGTAG, "Unable to bind to socket '%s': (%d) %s.", COM_LOCAL_SOCK, errno, strerror(errno));
-=======
-    if (sock = OS_BindUnixDomain(COM_LOCAL_SOCK, SOCK_STREAM, OS_MAXSTR), sock < 0) {
-        merror("Unable to bind to socket '%s': (%d) %s.", COM_LOCAL_SOCK, errno, strerror(errno));
->>>>>>> 52bd485e
         return NULL;
     }
 
