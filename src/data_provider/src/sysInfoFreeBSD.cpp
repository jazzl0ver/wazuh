/*
 * Wazuh SysInfo
 * Copyright (C) 2015, Wazuh Inc.
 * October 7, 2020.
 *
 * This program is free software; you can redistribute it
 * and/or modify it under the terms of the GNU General Public
 * License (version 2) as published by the FSF - Free Software
 * Foundation.
 */
#include "sysInfo.hpp"
#include "cmdHelper.h"
#include "stringHelper.h"
#include "osinfo/sysOsParsers.h"
#include <sys/sysctl.h>
#include <sys/vmmeter.h>
#include <sys/utsname.h>
#include "sharedDefs.h"

static void getMemory(nlohmann::json& info)
{
    constexpr auto vmPageSize{"vm.stats.vm.v_page_size"};
    constexpr auto vmTotal{"vm.vmtotal"};
    uint64_t ram{0};
    const std::vector<int> mib{CTL_HW, HW_PHYSMEM};
    size_t len{sizeof(ram)};
    auto ret{sysctl(const_cast<int*>(mib.data()), mib.size(), &ram, &len, nullptr, 0)};

    if (ret)
    {
        throw std::system_error
        {
            ret,
            std::system_category(),
            "Error reading total RAM."
        };
    }

    const auto ramTotal{ram / KByte};
    info["ram_total"] = ramTotal;
    u_int pageSize{0};
    len = sizeof(pageSize);
    ret = sysctlbyname(vmPageSize, &pageSize, &len, nullptr, 0);

    if (ret)
    {
        throw std::system_error
        {
            ret,
            std::system_category(),
            "Error reading page size."
        };
    }

    struct vmtotal vmt {};

    len = sizeof(vmt);

    ret = sysctlbyname(vmTotal, &vmt, &len, nullptr, 0);

    if (ret)
    {
        throw std::system_error
        {
            ret,
            std::system_category(),
            "Error reading total memory."
        };
    }

    const auto ramFree{(vmt.t_free * pageSize) / KByte};
    info["ram_free"] = ramFree;
    info["ram_usage"] = 100 - (100 * ramFree / ramTotal);
}


static int getCpuMHz()
{
    unsigned long cpuMHz{0};
    constexpr auto clockRate{"hw.clockrate"};
    size_t len{sizeof(cpuMHz)};
    const auto ret{sysctlbyname(clockRate, &cpuMHz, &len, nullptr, 0)};

    if (ret)
    {
        throw std::system_error
        {
            ret,
            std::system_category(),
            "Error reading cpu frequency."
        };
    }

    return cpuMHz;
}

static std::string getSerialNumber()
{
    return UNKNOWN_VALUE;
}

static int getCpuCores()
{
    int cores{0};
    size_t len{sizeof(cores)};
    const std::vector<int> mib{CTL_HW, HW_NCPU};
    const auto ret{sysctl(const_cast<int*>(mib.data()), mib.size(), &cores, &len, nullptr, 0)};

    if (ret)
    {
        throw std::system_error
        {
            ret,
            std::system_category(),
            "Error reading cpu cores number."
        };
    }

    return cores;
}

static std::string getCpuName()
{
    const std::vector<int> mib{CTL_HW, HW_MODEL};
    size_t len{0};
    auto ret{sysctl(const_cast<int*>(mib.data()), mib.size(), nullptr, &len, nullptr, 0)};

    if (ret)
    {
        throw std::system_error
        {
            ret,
            std::system_category(),
            "Error getting cpu name size."
        };
    }

    const auto spBuff{std::make_unique<char[]>(len + 1)};

    if (!spBuff)
    {
        throw std::runtime_error
        {
            "Error allocating memory to read the cpu name."
        };
    }

    ret = sysctl(const_cast<int*>(mib.data()), mib.size(), spBuff.get(), &len, nullptr, 0);

    if (ret)
    {
        throw std::system_error
        {
            ret,
            std::system_category(),
            "Error getting cpu name"
        };
    }

    spBuff.get()[len] = 0;
    return std::string{reinterpret_cast<const char*>(spBuff.get())};
}

nlohmann::json SysInfo::getHardware() const
{
    nlohmann::json hardware;
    hardware["board_serial"] = getSerialNumber();
    hardware["cpu_name"] = getCpuName();
    hardware["cpu_cores"] = getCpuCores();
    hardware["cpu_mhz"] = double(getCpuMHz());
    getMemory(hardware);
    return hardware;
}

nlohmann::json SysInfo::getPackages() const
{
    nlohmann::json ret;
    getPackages([&ret](nlohmann::json & data)
    {
        ret.push_back(data);
    });
    return ret;
}

nlohmann::json SysInfo::getProcessesInfo() const
{
    // Currently not supported for this OS
    return nlohmann::json {};
}

nlohmann::json SysInfo::getOsInfo() const
{
    nlohmann::json ret;
    struct utsname uts {};
    const auto spParser{FactorySysOsParser::create("bsd")};

    if (!spParser->parseUname(Utils::exec("uname -r"), ret))
    {
        ret["os_name"] = "BSD";
        ret["os_platform"] = "bsd";
        ret["os_version"] = UNKNOWN_VALUE;
    }

    if (uname(&uts) >= 0)
    {
        ret["sysname"] = uts.sysname;
        ret["hostname"] = uts.nodename;
        ret["version"] = uts.version;
        ret["architecture"] = uts.machine;
        ret["release"] = uts.release;
    }

    return ret;
}

nlohmann::json SysInfo::getPorts() const
{
    // Currently not supported for this OS.
    return nlohmann::json {};
}

void SysInfo::getProcessesInfo(std::function<void(nlohmann::json&)> /*callback*/) const
{
    // Currently not supported for this OS.
}

void SysInfo::getPackages(std::function<void(nlohmann::json&)> callback) const
{
    const auto query{Utils::exec(R"(pkg query -a "%n|%m|%v|%q|%c")")};

    if (!query.empty())
    {
        const auto lines{Utils::split(query, '\n')};

        for (const auto& line : lines)
        {
            const auto data{Utils::split(line, '|')};
            nlohmann::json package;
            package["name"] = data[0];
            package["vendor"] = data[1];
            package["version"] = data[2];
            package["install_time"] = UNKNOWN_VALUE;
            package["location"] = UNKNOWN_VALUE;
            package["architecture"] = data[3];
            package["groups"] = UNKNOWN_VALUE;
            package["description"] = data[4];
<<<<<<< HEAD
            package["location"] = UNKNOWN_VALUE;
=======
            package["size"] = 0;
            package["priority"] = UNKNOWN_VALUE;
            package["source"] = UNKNOWN_VALUE;
>>>>>>> 92e8c05b
            package["format"] = "pkg";
            // The multiarch field won't have a default value

            callback(package);
        }
    }
}

nlohmann::json SysInfo::getHotfixes() const
{
    // Currently not supported for this OS.
    return nlohmann::json();
}<|MERGE_RESOLUTION|>--- conflicted
+++ resolved
@@ -244,13 +244,9 @@
             package["architecture"] = data[3];
             package["groups"] = UNKNOWN_VALUE;
             package["description"] = data[4];
-<<<<<<< HEAD
-            package["location"] = UNKNOWN_VALUE;
-=======
             package["size"] = 0;
             package["priority"] = UNKNOWN_VALUE;
             package["source"] = UNKNOWN_VALUE;
->>>>>>> 92e8c05b
             package["format"] = "pkg";
             // The multiarch field won't have a default value
 
