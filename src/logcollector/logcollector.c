--- conflicted
+++ resolved
@@ -2812,13 +2812,8 @@
     SHA_CTX context;
     os_sha1 output;
 
-<<<<<<< HEAD
-    if (OS_SHA1_File_Nbytes(lf->file, &context, output, OS_BINARY, data->offset) == -1) {
-        mterror(WM_LOGCOLLECTOR_LOGTAG, "Failure to generate the SHA1 hash from file '%s'", lf->file);
-=======
     if (OS_SHA1_File_Nbytes(lf->file, &context, output, OS_BINARY, data->offset) < 0) {
-        merror(FAIL_SHA1_GEN, lf->file);
->>>>>>> d3a82a3d
+        mterror(WM_LOGCOLLECTOR_LOGTAG, FAIL_SHA1_GEN, lf->file);
         return -1;
     }
 
