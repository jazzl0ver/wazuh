/*
 * Wazuh Module for System inventory for Linux
 * Copyright (C) 2015-2020, Wazuh Inc.
 * Sep, 2017.
 *
 * This program is free software; you can redistribute it
 * and/or modify it under the terms of the GNU General Public
 * License (version 2) as published by the FSF - Free Software
 * Foundation.
*/

#include "syscollector.h"

#if defined(__MACH__) || defined(__FreeBSD__) || defined(__OpenBSD__)

#include <sys/types.h>
#include <sys/vmmeter.h>
#include <sys/sysctl.h>
#include <sys/socket.h>
#include <net/if.h>
#include <net/if_dl.h>
#include <net/if_types.h>
#include <net/route.h>
#include <netinet/in.h>
#include <arpa/inet.h>
#include <ifaddrs.h>
#include <string.h>

#ifdef WAZUH_UNIT_TESTING
#define STATIC
#include "unit_tests/wrappers/macos/libc/stdio_wrappers.h"
#include "unit_tests/wrappers/macos/libplist_wrappers.h"
#include "unit_tests/wrappers/macos/libwazuh_wrappers.h"
#include "unit_tests/wrappers/macos/posix/dirent_wrappers.h"
#else
#define STATIC static
#endif

#ifdef __MACH__

#include <ctype.h>
#include <libproc.h>
#include <pwd.h>
#include <grp.h>
#include <sys/resource.h>
#include <sys/proc.h>
#include <sys/proc_info.h>
#include <netdb.h>
#include <sys/mman.h>
#include <sys/stat.h>
#include "external/libplist/include/plist/plist.h"

#if !HAVE_SOCKADDR_SA_LEN
#define SA_LEN(sa)      af_to_len(sa->sa_family)
#if HAVE_SIOCGLIFNUM
#define SS_LEN(sa)      af_to_len(sa->ss_family)
#else
#define SS_LEN(sa)      SA_LEN(sa)
#endif
#else
#define SA_LEN(sa)      sa->sa_len
#endif /* !HAVE_SOCKADDR_SA_LEN */
#endif /* MACH */

hw_info *get_system_bsd();    // Get system information

#if defined(__MACH__)

const char * package_directories [] = {
    "/Applications",
    "/Applications/Utilities",
    "/System/Applications",
    "/System/Applications/Utilities",
    "/System/Library/CoreServices",
    NULL
};

const char * homebrew_directories [] = {
    "/usr/local/Cellar",
    NULL
};

// Black-list to discard packages that are part of the OS itself
const char * discarded_packages [] = {
    "Siri",
    "iCloud",
    NULL
};

STATIC int sys_read_apps(const char * app_folder, const char * timestamp, int random_id, int queue_fd, const char* LOCATION);
STATIC int sys_read_homebrew_apps(const char * app_folder, const char * timestamp, int random_id, int queue_fd, const char* LOCATION);
STATIC cJSON* sys_parse_pkg(const char * app_folder);
STATIC bool sys_convert_bin_plist(FILE **fp, char *magic_bytes, char *filepath);

STATIC char *get_port_state();

/**
 * @brief Get installed programs inventory
 *
 * @param queue_fd File descriptor of the queue to send events.
 * @param LOCATION Identifier of the component to attach it to the events.
 **/
void sys_packages_bsd(int queue_fd, const char* LOCATION) {

    int random_id = os_random();
    char *timestamp = w_get_timestamp(time(NULL));
    int i = 0;

    mtdebug1(WM_SYS_LOGTAG, "Starting installed packages inventory.");

    /* Set positive random ID for each event */

    if (random_id < 0) {
        random_id = -random_id;
    }

    // Standard apps search
    for (i = 0; package_directories[i]; i++) {
        mtdebug1(WM_SYS_LOGTAG, "Collecting installed applications from '%s'", package_directories[i]);
        if (sys_read_apps(package_directories[i], timestamp, random_id, queue_fd, LOCATION)) {
            mtdebug1(WM_SYS_LOGTAG, "Unable to read installed applications from '%s'", package_directories[i]);
        }
    }

    // Homebrew packages
    for (i = 0; homebrew_directories[i]; i++) {
        mtdebug1(WM_SYS_LOGTAG, "Collecting brew installed applications from '%s'", homebrew_directories[i]);
        if (sys_read_homebrew_apps(homebrew_directories[i], timestamp, random_id, queue_fd, LOCATION)) {
            mtdebug1(WM_SYS_LOGTAG, "Unable to read installed applications from '%s'", homebrew_directories[i]);
        }
    }

    cJSON *object = cJSON_CreateObject();
    cJSON_AddStringToObject(object, "type", "program_end");
    cJSON_AddNumberToObject(object, "ID", random_id);
    cJSON_AddStringToObject(object, "timestamp", timestamp);

    char *string = NULL;
    string = cJSON_PrintUnformatted(object);
    mtdebug2(WM_SYS_LOGTAG, "Sending '%s'", string);
    wm_sendmsg(0, queue_fd, string, LOCATION, SYSCOLLECTOR_MQ);
    cJSON_Delete(object);
    os_free(string);
    os_free(timestamp);
}

/**
 * @brief Read macOS applications installed in a given directory.
 *
 * @param app_folder Path to the directory to scan.
 * @param timestamp Timestamp of the scan to be attached to the events.
 * @param random_id Id of the scan, to be attached to the events.
 * @param queue_fd File descriptor of the queue to send events.
 * @param LOCATION Identifier of the component to attach it to the events.
 * @return 0 on success, 1 otherwise.
 **/
int sys_read_apps(const char * app_folder, const char * timestamp, int random_id, int queue_fd, const char* LOCATION) {

    struct dirent *de = NULL;
    DIR *dr = NULL;
    char path[PATH_LENGTH] = {0};

    // Define time to sleep between sent messages
    int usec = 1000000 / wm_max_eps;

    dr = opendir(app_folder);

    if (dr == NULL) {
        if (errno != ENOTDIR) {
            mterror(WM_SYS_LOGTAG, "Unable to open '%s' directory due to '%s'", app_folder, strerror(errno));
        }
        return 1;
    }

    while ((de = readdir(dr)) != NULL) {

        // Full path
        snprintf(path, PATH_LENGTH - 1, "%s/%s", app_folder, de->d_name);

        // Skip not interested files
        if (!strncmp(de->d_name, ".", 1)) {
            continue;
        }

        char * end = strrchr(de->d_name, '.');

        if (end && !strcmp(end, ".app")) {

            cJSON * object = sys_parse_pkg(path);

            if (!object) {
                mtdebug1(WM_SYS_LOGTAG, "Unable to get package information for '%s'", de->d_name);
                continue;
            }

            // Discard undesired packages
            cJSON * package = cJSON_GetObjectItem(object, "program");
            cJSON * name = cJSON_GetObjectItem(package, "name");
            int found = 0;
            if (name) {
                for (int i = 0; discarded_packages[i]; i++) {
                    if (!strcasecmp(name->valuestring, discarded_packages[i])) {
                        found = 1;
                        break;
                    }
                }
                if (found) {
                    mtdebug2(WM_SYS_LOGTAG, "Skipping package '%s' since it belongs the OS.", name->valuestring);
                    cJSON_Delete(object);
                    continue;
                }
            }

            cJSON_AddNumberToObject(object, "ID", random_id);
            cJSON_AddStringToObject(object, "timestamp", timestamp);
            char * string;
            string = cJSON_PrintUnformatted(object);
            cJSON_Delete(object);

            mtdebug2(WM_SYS_LOGTAG, "Sending '%s'", string);
            wm_sendmsg(usec, queue_fd, string, LOCATION, SYSCOLLECTOR_MQ);

            os_free(string);

        }
    }

    closedir(dr);

    return 0;
}

/**
 * @brief Read macOS plist files
 *
 * @param app_folder Path to the directory where the plist file is located.
 * @return JSON structure with the parsed fields, NULL on error
 **/
cJSON* sys_parse_pkg(const char * app_folder) {

    char read_buff[OS_MAXSTR] = {0};
    char filepath[PATH_LENGTH] = {0};
    FILE *fp = NULL;
    int i = 0;
    int read_name = 0;
    char * vendor_name = NULL;
    char * package_name = NULL;

    snprintf(filepath, PATH_LENGTH - 1, "%s/%s", app_folder, INFO_FILE);

    if (fp = fopen(filepath, "rb"), !fp) {
        mtdebug1(WM_SYS_LOGTAG, "Unable to open '%s' due to '%s'", filepath, strerror(errno));
        return NULL;
    }

    cJSON *object = cJSON_CreateObject();
    cJSON *package = cJSON_CreateObject();
    cJSON_AddStringToObject(object, "type", "program");
    cJSON_AddItemToObject(object, "program", package);
    cJSON_AddStringToObject(package, "format", "pkg");

    // Check if valid Info.plist file
    if (fgets(read_buff, OS_MAXSTR - 1, fp) != NULL) {

        if (!memcmp(read_buff, "bplist00", 8)) {  // Apple binary plist
            sys_convert_bin_plist(&fp, (char *)read_buff, filepath);
        }

        if (strncmp(read_buff, "<?xml", 5)) {   // Unknown format
            mtwarn(WM_SYS_LOGTAG, "Unable to read package information from '%s' (invalid format)", filepath);
        } else {
            // Valid Info.plist file
            while(fgets(read_buff, OS_MAXSTR - 1, fp) != NULL) {

                if (strstr(read_buff, "CFBundleName")) {

                    if (strstr(read_buff, "<string>")){
                        char ** parts = OS_StrBreak('>', read_buff, 4);
                        char ** _parts = OS_StrBreak('<', parts[3], 2);

                        if (normalize_mac_package_name(_parts[0], &vendor_name, &package_name)) {
                            cJSON_AddStringToObject(package, "name", package_name);
                            os_free(package_name);
                            if (vendor_name) {
                                cJSON_AddStringToObject(package, "vendor", vendor_name);
                                os_free(vendor_name);
                            }
                        } else {
                            cJSON_AddStringToObject(package, "name", _parts[0]);
                        }

                        for (i = 0; _parts[i]; i++) {
                            os_free(_parts[i]);
                        }
                        os_free(_parts);

                        for (i = 0; parts[i]; i++) {
                            os_free(parts[i]);
                        }
                        os_free(parts);
                        read_name = 1;
                    }
                    else if((fgets(read_buff, OS_MAXSTR - 1, fp) != NULL) && strstr(read_buff, "<string>")){
                        char ** parts = OS_StrBreak('>', read_buff, 2);
                        char ** _parts = OS_StrBreak('<', parts[1], 2);

                        if (normalize_mac_package_name(_parts[0], &vendor_name, &package_name)) {
                            cJSON_AddStringToObject(package, "name", package_name);
                            os_free(package_name);
                            if (vendor_name) {
                                cJSON_AddStringToObject(package, "vendor", vendor_name);
                                os_free(vendor_name);
                            }
                        } else {
                            cJSON_AddStringToObject(package, "name", _parts[0]);
                        }

                        for (i = 0; _parts[i]; i++) {
                            os_free(_parts[i]);
                        }
                        os_free(_parts);

                        for (i = 0; parts[i]; i++) {
                            os_free(parts[i]);
                        }
                        os_free(parts);
                        read_name = 1;
                    }
                } else if (strstr(read_buff, "CFBundleShortVersionString")){
                    if (strstr(read_buff, "<string>")){
                        char ** parts = OS_StrBreak('>', read_buff, 4);
                        char ** _parts = OS_StrBreak('<', parts[3], 2);

                        cJSON_AddStringToObject(package, "version", _parts[0]);

                        for (i = 0; _parts[i]; i++) {
                            os_free(_parts[i]);
                        }
                        os_free(_parts);

                        for (i = 0; parts[i]; i++) {
                            os_free(parts[i]);
                        }
                        os_free(parts);
                    }
                    else if ((fgets(read_buff, OS_MAXSTR - 1, fp) != NULL) && strstr(read_buff, "<string>")){
                        char ** parts = OS_StrBreak('>', read_buff, 2);
                        char ** _parts = OS_StrBreak('<', parts[1], 2);

                        cJSON_AddStringToObject(package, "version", _parts[0]);

                        for (i = 0; _parts[i]; i++) {
                            os_free(_parts[i]);
                        }
                        os_free(_parts);

                        for (i = 0; parts[i]; i++) {
                            os_free(parts[i]);
                        }
                        os_free(parts);
                    }
                } else if (strstr(read_buff, "LSApplicationCategoryType")){
                    if (strstr(read_buff, "<string>")){
                        char ** parts = OS_StrBreak('>', read_buff, 4);
                        char ** _parts = OS_StrBreak('<', parts[3], 2);

                        cJSON_AddStringToObject(package, "group", _parts[0]);

                        for (i = 0; _parts[i]; i++) {
                            os_free(_parts[i]);
                        }
                        os_free(_parts);

                        for (i = 0; parts[i]; i++) {
                            os_free(parts[i]);
                        }
                        os_free(parts);
                    }
                    else if((fgets(read_buff, OS_MAXSTR - 1, fp) != NULL) && strstr(read_buff, "<string>")){
                        char ** parts = OS_StrBreak('>', read_buff, 2);
                        char ** _parts = OS_StrBreak('<', parts[1], 2);

                        cJSON_AddStringToObject(package, "group", _parts[0]);

                        for (i = 0; _parts[i]; i++) {
                            os_free(_parts[i]);
                        }
                        os_free(_parts);

                        for (i = 0; parts[i]; i++) {
                            os_free(parts[i]);
                        }
                        os_free(parts);
                    }
                } else if (strstr(read_buff, "CFBundleIdentifier")){
                    if (strstr(read_buff, "<string>")){
                        char ** parts = OS_StrBreak('>', read_buff, 4);
                        char ** _parts = OS_StrBreak('<', parts[3], 2);

<<<<<<< HEAD
                            vendor_name = get_vendor_mac(_parts[0]);
                            if (vendor_name) {
                                cJSON_AddStringToObject(package, "vendor", vendor_name);
                                os_free(vendor_name);
                            }
                            cJSON_AddStringToObject(package, "description", _parts[0]);
=======
                        cJSON_AddStringToObject(package, "description", _parts[0]);
>>>>>>> f96f71e3

                        for (i = 0; _parts[i]; i++) {
                            os_free(_parts[i]);
                        }
                        os_free(_parts);

                        for (i = 0; parts[i]; i++) {
                            os_free(parts[i]);
                        }
                        os_free(parts);
                    }
                    else if((fgets(read_buff, OS_MAXSTR - 1, fp) != NULL) && strstr(read_buff, "<string>")){
                        char ** parts = OS_StrBreak('>', read_buff, 2);
                        char ** _parts = OS_StrBreak('<', parts[1], 2);

<<<<<<< HEAD
                            vendor_name = get_vendor_mac(_parts[0]);
                            if (vendor_name) {
                                cJSON_AddStringToObject(package, "vendor", vendor_name);
                                os_free(vendor_name);
                            }
                            cJSON_AddStringToObject(package, "description", _parts[0]);
=======
                        cJSON_AddStringToObject(package, "description", _parts[0]);
>>>>>>> f96f71e3

                        for (i = 0; _parts[i]; i++) {
                            os_free(_parts[i]);
                        }
                        os_free(_parts);

                        for (i = 0; parts[i]; i++) {
                            os_free(parts[i]);
                        }
                        os_free(parts);
                    }
                }
            }
        }
    } else {
        mtwarn(WM_SYS_LOGTAG, "Unable to read file '%s'", filepath);
    }

    cJSON_AddStringToObject(package, "location", app_folder);

    if (!read_name) {
        char * folder_cpy = NULL;
        char * program_name = NULL;
        char * end = NULL;

        os_strdup(app_folder, folder_cpy);

        // Extract program name from the path
        program_name = strrchr(folder_cpy, '/');
        program_name++;
        end = strchr(program_name, '.');
        *end = '\0';

        if (normalize_mac_package_name(program_name, &vendor_name, &package_name)) {
            cJSON_AddStringToObject(package, "name", package_name);
            os_free(package_name);
            if (vendor_name) {
                cJSON_AddStringToObject(package, "vendor", vendor_name);
                os_free(vendor_name);
            }
        } else {
            cJSON_AddStringToObject(package, "name", program_name);
        }
        os_free(folder_cpy);
    }

    fclose(fp);
    return object;

}

/**
 * @brief Read macOS applications installed by homebrew.
 *
 * @param app_folder Path to the directory to scan.
 * @param timestamp Timestamp of the scan to be attached to the events.
 * @param random_id Id of the scan, to be attached to the events.
 * @param queue_fd File descriptor of the queue to send events.
 * @param LOCATION Identifier of the component to attach it to the events.
 * @return 0 on success, 1 otherwise.
 **/
int sys_read_homebrew_apps(const char * app_folder, const char * timestamp, int random_id, int queue_fd, const char* LOCATION) {

    DIR *dr = NULL;
    char path[PATH_LENGTH] = {0};
    struct dirent *de = NULL;
    struct dirent *version = NULL;

    // Define time to sleep between sent messages
    int usec = 1000000 / wm_max_eps;

    dr = opendir(app_folder);

    if (dr == NULL) {
        mtdebug1(WM_SYS_LOGTAG, "No homebrew applications found in '%s'", app_folder);
        return 1;
    }

    while ((de = readdir(dr)) != NULL) {

        if (strncmp(de->d_name, ".", 1) == 0) {
            continue;
        }

        cJSON *object = cJSON_CreateObject();
        cJSON *package = cJSON_CreateObject();
        cJSON_AddStringToObject(object, "type", "program");
        cJSON_AddNumberToObject(object, "ID", random_id);
        cJSON_AddStringToObject(object, "timestamp", timestamp);
        cJSON_AddItemToObject(object, "program", package);
        cJSON_AddStringToObject(package, "format", "pkg");

        // Some packages may come with a '@' followed up by the product's version.
        // Since we already have said version, we can discard it.
        char * tmp = NULL;
        char * name_str = NULL;
        os_strdup(de->d_name, name_str);
        if (tmp = strchr(name_str, '@'), tmp != NULL) {
            *tmp = '\0';
        }
        cJSON_AddStringToObject(package, "name", name_str);
        os_free(name_str);

        snprintf(path, PATH_LENGTH - 1, "%s/%s", app_folder, de->d_name);
        cJSON_AddStringToObject(package, "location", path);

        DIR *dir = NULL;
        dir = opendir(path);
        if (dir != NULL) {
            while ((version = readdir(dir)) != NULL) {
                if (!strncmp(version->d_name, ".", 1)) {
                    continue;
                }

                char * version_str = NULL;
                char * end = NULL;
                os_strdup(version->d_name, version_str);
                if (end = strchr(version_str, '_'), end) {
                    // Clean version
                    *end = '\0';
                }
                cJSON_AddStringToObject(package, "version", version_str);
                os_free(version_str);
                snprintf(path, PATH_LENGTH - 1, "%s/%s/%s/.brew/%s.rb", app_folder, de->d_name, version->d_name, de->d_name);

                char read_buff[OS_MAXSTR];
                FILE *fp;

                if (fp = fopen(path, "r"), fp) {
                    while(fgets(read_buff, OS_MAXSTR - 1, fp) != NULL){
                        if (strstr(read_buff, "desc \"") != NULL) {
                            char ** parts = OS_StrBreak('"', read_buff, 3);
                            cJSON_AddStringToObject(package, "description", parts[1]);
                            int i;
                            for (i = 0; parts[i]; ++i) {
                                free(parts[i]);
                            }
                            free(parts);
                            break;
                        }
                    }
                    fclose(fp);
                }
            }
            closedir(dir);
        }

        /* Send package information */
        char *string = NULL;
        string = cJSON_PrintUnformatted(object);
        mtdebug2(WM_SYS_LOGTAG, "Sending '%s'", string);
        wm_sendmsg(usec, queue_fd, string, LOCATION, SYSCOLLECTOR_MQ);
        cJSON_Delete(object);
        os_free(string);

    }

    closedir(dr);
    return 0;
}

/**
 * @brief Converts/Decompresses an Apple binary plist file into an XML.
 *
 * @param filepath Path of the binary file.
 * @param magic_bytes The first bytes of the newly extracted XML.
 * @param fp File Descriptor of the binary file. (On success, fp will point to the new XML file)
 * @return True on success, false otherwise.
 **/
bool sys_convert_bin_plist(FILE **fp, char *magic_bytes, char *filepath) {
    char * bin = MAP_FAILED;
    char * xml = NULL;
    uint32_t size = 0;
    plist_t root_node = NULL;
    struct stat filestats = {0};
    int fd = fileno(*fp); // Retrieve the real file descriptor number.
    bool status = false;

    if (fstat(fd, &filestats) < 0) {
        mterror(WM_SYS_LOGTAG, "Failed to stat file '%s': %s", filepath, strerror(errno));
        goto clean;
    }

    bin = (char *) mmap(NULL, filestats.st_size, PROT_READ, MAP_PRIVATE, fd, 0);
    if (bin == MAP_FAILED) {
        mterror(WM_SYS_LOGTAG, "Failed to mmap file '%s': %s", filepath, strerror(errno));
        goto clean;
    }


    if (plist_from_bin(bin, filestats.st_size, &root_node), root_node == NULL) {
        goto clean;
    }

    if (plist_to_xml(root_node, &xml, &size), !xml || !size) {
        goto clean;
    }

    fclose(*fp);

    if (*fp = tmpfile(), *fp == NULL) {
        mterror(WM_SYS_LOGTAG, "Failed to open tmpfile: %s", strerror(errno));
        goto clean;
    }

    fwrite(xml, size, sizeof(char), *fp);
    fseek(*fp, 0, SEEK_SET);
    fgets(magic_bytes, OS_MAXSTR - 1, *fp); // Hopefully the expected XML format.

    status = true;

clean:
    if (root_node) plist_free(root_node);
    if (bin != MAP_FAILED) munmap(bin, filestats.st_size);
    return status;
}

#elif defined(__FreeBSD__)

// Get installed programs inventory

void sys_packages_bsd(int queue_fd, const char* LOCATION){

    char read_buff[OS_MAXSTR];
    char *command;
    FILE *output;
    int i;
    int random_id = os_random();
    char *timestamp = w_get_timestamp(time(NULL));
    int status;

    // Define time to sleep between messages sent
    int usec = 1000000 / wm_max_eps;

    mtdebug1(WM_SYS_LOGTAG, "Starting installed packages inventory.");

    /* Set positive random ID for each event */

    if (random_id < 0)
        random_id = -random_id;

    os_calloc(COMMAND_LENGTH, sizeof(char), command);
    snprintf(command, COMMAND_LENGTH - 1, "%s", "pkg query -a '\%n|%m|%v|%q|\%c'");

    memset(read_buff, 0, OS_MAXSTR);

    if ((output = popen(command, "r"))){

        while(fgets(read_buff, OS_MAXSTR, output)){

            cJSON *object = cJSON_CreateObject();
            cJSON *package = cJSON_CreateObject();
            cJSON_AddStringToObject(object, "type", "program");
            cJSON_AddNumberToObject(object, "ID", random_id);
            cJSON_AddStringToObject(object, "timestamp", timestamp);
            cJSON_AddItemToObject(object, "program", package);
            cJSON_AddStringToObject(package, "format", "pkg");

            char *string;
            char ** parts = NULL;

            parts = OS_StrBreak('|', read_buff, 5);
            cJSON_AddStringToObject(package, "name", parts[0]);
            cJSON_AddStringToObject(package, "vendor", parts[1]);
            cJSON_AddStringToObject(package, "version", parts[2]);
            cJSON_AddStringToObject(package, "architecture", parts[3]);

            char ** description = NULL;
            description = OS_StrBreak('\n', parts[4], 2);
            cJSON_AddStringToObject(package, "description", description[0]);
            for (i=0; description[i]; i++){
                free(description[i]);
            }
            for (i=0; parts[i]; i++){
                free(parts[i]);
            }
            free(description);
            free(parts);

            string = cJSON_PrintUnformatted(object);

            mtdebug2(WM_SYS_LOGTAG, "sys_packages_bsd() sending '%s'", string);
            wm_sendmsg(usec, queue_fd, string, LOCATION, SYSCOLLECTOR_MQ);
            cJSON_Delete(object);

            free(string);
        }

        if (status = pclose(output), status) {
            mtwarn(WM_SYS_LOGTAG, "Command 'pkg' returned %d getting software inventory.", status);
        }
    }else{
        mtwarn(WM_SYS_LOGTAG, "Unable to execute command '%s' to get software inventory.", command);
    }
    free(command);

    cJSON *object = cJSON_CreateObject();
    cJSON_AddStringToObject(object, "type", "program_end");
    cJSON_AddNumberToObject(object, "ID", random_id);
    cJSON_AddStringToObject(object, "timestamp", timestamp);

    char *string;
    string = cJSON_PrintUnformatted(object);
    mtdebug2(WM_SYS_LOGTAG, "sys_packages_bsd() sending '%s'", string);
    wm_sendmsg(usec, queue_fd, string, LOCATION, SYSCOLLECTOR_MQ);
    cJSON_Delete(object);
    free(string);
    free(timestamp);
}

#endif

// Get hardware inventory

void sys_hw_bsd(int queue_fd, const char* LOCATION){

    char *string;
    int random_id = os_random();
    char *timestamp = w_get_timestamp(time(NULL));

    if (random_id < 0)
        random_id = -random_id;

    mtdebug1(WM_SYS_LOGTAG, "Starting Hardware inventory.");

    cJSON *object = cJSON_CreateObject();
    cJSON *hw_inventory = cJSON_CreateObject();
    cJSON_AddStringToObject(object, "type", "hardware");
    cJSON_AddNumberToObject(object, "ID", random_id);
    cJSON_AddStringToObject(object, "timestamp", timestamp);
    cJSON_AddItemToObject(object, "inventory", hw_inventory);

    /* Motherboard serial-number */
#if defined(__OpenBSD__)

    char serial[SERIAL_LENGTH];
    int mib[2];
    size_t len;
    mib[0] = CTL_HW;
    mib[1] = HW_SERIALNO;
    len = sizeof(serial);
    if (!sysctl(mib, 2, &serial, &len, NULL, 0)){
        cJSON_AddStringToObject(hw_inventory, "board_serial", serial);
    }else{
        mtdebug1(WM_SYS_LOGTAG, "Fail getting serial number due to (%s)", strerror(errno));
    }

#elif defined(__MACH__)

    char *serial = NULL;
    char *command;
    FILE *output;
    char read_buff[SERIAL_LENGTH];
    int status;

    memset(read_buff, 0, SERIAL_LENGTH);
    command = "system_profiler SPHardwareDataType | grep Serial";
    if (output = popen(command, "r"), output) {
        if(!fgets(read_buff, SERIAL_LENGTH, output)){
            mtwarn(WM_SYS_LOGTAG, "Unable to execute command '%s'", command);
        } else {
            char ** parts = NULL;
            parts = OS_StrBreak('\n', read_buff, 2);
            if (parts[0]) {
                char *serial_ref = strchr(parts[0], ':');
                if (serial_ref){
                    serial = strdup(serial_ref + 2);
                }
            }

            int i;
            for (i=0; parts[i]; i++){
                free(parts[i]);
            }

            free(parts);
        }

        if (status = pclose(output), status) {
            mtinfo(WM_SYS_LOGTAG, "Command 'system_profiler' returned %d getting board serial.", status);
        }
    } else {
        mtwarn(WM_SYS_LOGTAG, "Couldn't get board serial for hardware inventory.");
    }

    if (!serial) {
        serial = strdup("unknown");
    }

    cJSON_AddStringToObject(hw_inventory, "board_serial", serial);
    os_free(serial);
#else
    cJSON_AddStringToObject(hw_inventory, "board_serial", "unknown");
#endif

    /* Get CPU and memory information */
    hw_info *sys_info;
    if (sys_info = get_system_bsd(), sys_info){
        if(sys_info->cpu_name) {
            cJSON_AddStringToObject(hw_inventory, "cpu_name", w_strtrim(sys_info->cpu_name));
        }
        cJSON_AddNumberToObject(hw_inventory, "cpu_cores", sys_info->cpu_cores);
        cJSON_AddNumberToObject(hw_inventory, "cpu_MHz", sys_info->cpu_MHz);
        cJSON_AddNumberToObject(hw_inventory, "ram_total", sys_info->ram_total);
        cJSON_AddNumberToObject(hw_inventory, "ram_free", sys_info->ram_free);
        cJSON_AddNumberToObject(hw_inventory, "ram_usage", sys_info->ram_usage);

        os_free(sys_info->cpu_name);
        free(sys_info);
    }

    /* Send interface data in JSON format */
    string = cJSON_PrintUnformatted(object);
    mtdebug2(WM_SYS_LOGTAG, "Sending '%s'", string);
    SendMSG(queue_fd, string, LOCATION, SYSCOLLECTOR_MQ);
    cJSON_Delete(object);

    free(string);
    free(timestamp);
}

hw_info *get_system_bsd(){

    hw_info *info;
    os_calloc(1, sizeof(hw_info), info);
    init_hw_info(info);

    int mib[2];
    size_t len;

    /* CPU Name */
    char cpu_name[1024];
    mib[0] = CTL_HW;
    mib[1] = HW_MODEL;
    len = sizeof(cpu_name);
    if (!sysctl(mib, 2, &cpu_name, &len, NULL, 0)){
        info->cpu_name = strdup(cpu_name);
    }else{
        info->cpu_name = strdup("unknown");
        mtdebug1(WM_SYS_LOGTAG, "Fail getting CPU name due to (%s)", strerror(errno));
    }

    /* Number of cores */
    info->cpu_cores = get_nproc();

    /* CPU clockrate (MHz) */
#if defined(__OpenBSD__)

    unsigned long cpu_MHz;
    mib[0] = CTL_HW;
    mib[1] = HW_CPUSPEED;
    len = sizeof(cpu_MHz);
    if (!sysctl(mib, 2, &cpu_MHz, &len, NULL, 0)){
        info->cpu_MHz = (double)cpu_MHz/1000000.0;
    }else{
        mtdebug1(WM_SYS_LOGTAG, "Failed getting CPU clockrate due to (%s)", strerror(errno));
    }

#elif defined(__FreeBSD__) || defined(__MACH__)

    char *clockrate;
    clockrate = calloc(CLOCK_LENGTH, sizeof(char));

#if defined(__FreeBSD__)
    snprintf(clockrate, CLOCK_LENGTH-1, "%s", "hw.clockrate");
#elif defined(__MACH__)
    snprintf(clockrate, CLOCK_LENGTH-1, "%s", "hw.cpufrequency");
#endif

    unsigned long cpu_MHz;
    len = sizeof(cpu_MHz);
    if (!sysctlbyname(clockrate, &cpu_MHz, &len, NULL, 0)){
        info->cpu_MHz = (double)cpu_MHz/1000000.0;
    }else{
        mtdebug1(WM_SYS_LOGTAG, "Fail getting CPU clockrate due to (%s)", strerror(errno));
    }

    free(clockrate);

#endif

    /* Total memory RAM */
    uint64_t cpu_ram;
    mib[0] = CTL_HW;

#if defined(__MACH__)
    mib[1] = HW_MEMSIZE;
#else
    mib[1] = HW_PHYSMEM;
#endif

    len = sizeof(cpu_ram);
    if (!sysctl(mib, 2, &cpu_ram, &len, NULL, 0)){
        uint64_t cpu_ram_kb = cpu_ram / 1024;
        info->ram_total = cpu_ram_kb;
    }else{
        mtdebug1(WM_SYS_LOGTAG, "Fail getting total RAM due to (%s)", strerror(errno));
    }

    /* Free memory RAM and usage */
#if defined(__FreeBSD__)

    u_int page_size;
    struct vmtotal vmt;

    len = sizeof(vmt);

    if (!sysctlbyname("vm.vmtotal", &vmt, &len, NULL, 0)) {

        len = sizeof(page_size);
        if (!sysctlbyname("vm.stats.vm.v_page_size", &page_size, &len, NULL, 0)){
            uint64_t cpu_free_kb = (vmt.t_free * (uint64_t)page_size) / 1024;
            info->ram_free = cpu_free_kb;

            if (info->ram_total > 0) {
                info->ram_usage = 100 - (info->ram_free * 100 / info->ram_total);
            }
        } else {
            mtdebug1(WM_SYS_LOGTAG, "Fail getting pages size due to (%s)", strerror(errno));
        }

    } else {
        mtdebug1(WM_SYS_LOGTAG, "Fail getting RAM free due to (%s)", strerror(errno));
    }

#elif defined(__MACH__)

    u_int page_size = 0;
    uint64_t free_pages = 0;

    len = sizeof(page_size);

    if (!sysctlbyname("vm.pagesize", &page_size, &len, NULL, 0)) {

        len = sizeof(free_pages);
        if (!sysctlbyname("vm.page_free_count", &free_pages, &len, NULL, 0)) {

            uint64_t cpu_free_kb = (free_pages * (uint64_t)page_size) / 1024;
            info->ram_free = cpu_free_kb;

            if (info->ram_free > info->ram_total) {
                mwarn("Failed reading free memory RAM.");
                info->ram_free = info->ram_total;
            }

            if (info->ram_total > 0) {
                info->ram_usage = 100 - (info->ram_free * 100 / info->ram_total);
            }

        } else {
            mtdebug1(WM_SYS_LOGTAG, "Fail getting free pages due to (%s)", strerror(errno));
        }
    } else {
        mtdebug1(WM_SYS_LOGTAG, "Fail getting pages size due to (%s)", strerror(errno));
    }

#endif

    return info;

}

// Get network inventory

#if defined(__MACH__)
OSHash *gateways;
#endif

void sys_network_bsd(int queue_fd, const char* LOCATION){

    char ** ifaces_list;
    int i = 0, size_ifaces = 0;
    struct ifaddrs *ifaddrs_ptr = NULL, *ifa;
    int random_id = os_random();
    char *timestamp = w_get_timestamp(time(NULL));

    // Define time to sleep between messages sent
    int usec = 1000000 / wm_max_eps;

    if (random_id < 0)
        random_id = -random_id;

    mtdebug1(WM_SYS_LOGTAG, "Starting network inventory.");

    if (getifaddrs(&ifaddrs_ptr) == -1){
        mterror(WM_SYS_LOGTAG, "Extracting the interfaces of the system.");
        free(timestamp);
        if (ifaddrs_ptr) {
            freeifaddrs(ifaddrs_ptr);
        }
        return;
    }

    for (ifa = ifaddrs_ptr; ifa; ifa = ifa->ifa_next){
        i++;
    }

    if (i == 0) {
        mterror(WM_SYS_LOGTAG, "No interface found. Network inventory suspended.");
        free(timestamp);
        return;
    }

    os_calloc(i, sizeof(char *), ifaces_list);

    /* Create interfaces list */
    size_ifaces = getIfaceslist(ifaces_list, ifaddrs_ptr);

    if(!ifaces_list[size_ifaces-1]){
        mtinfo(WM_SYS_LOGTAG, "Not found any interface. Network inventory suspended.");
        free(timestamp);
        return;
    }

#if defined(__MACH__)
    gateways = OSHash_Create();
    OSHash_SetFreeDataPointer(gateways, (void (*)(void *)) freegate);
    if (getGatewayList(gateways) < 0){
        mtwarn(WM_SYS_LOGTAG, "Unable to obtain the Default Gateway list.");
    }
#endif

    for (i=0; i < size_ifaces; i++){

        char *string;

        cJSON *object = cJSON_CreateObject();
        cJSON_AddStringToObject(object, "type", "network");
        cJSON_AddNumberToObject(object, "ID", random_id);
        cJSON_AddStringToObject(object, "timestamp", timestamp);

        gateway *gate = NULL;
        #if defined(__MACH__)
        gate = (gateway *)OSHash_Get(gateways, ifaces_list[i]);
        #endif

        getNetworkIface_bsd(object, ifaces_list[i], ifaddrs_ptr, gate);

        /* Send interface data in JSON format */
        string = cJSON_PrintUnformatted(object);
        mtdebug2(WM_SYS_LOGTAG, "sys_network_bsd() sending '%s'", string);
        wm_sendmsg(usec, queue_fd, string, LOCATION, SYSCOLLECTOR_MQ);
        cJSON_Delete(object);
        free(string);
    }

#if defined(__MACH__)
    OSHash_Free(gateways);
#endif
    freeifaddrs(ifaddrs_ptr);
    for (i=0; ifaces_list[i]; i++){
        free(ifaces_list[i]);
    }
    free(ifaces_list);

    cJSON *object = cJSON_CreateObject();
    cJSON_AddStringToObject(object, "type", "network_end");
    cJSON_AddNumberToObject(object, "ID", random_id);
    cJSON_AddStringToObject(object, "timestamp", timestamp);

    char *string;
    string = cJSON_PrintUnformatted(object);
    mtdebug2(WM_SYS_LOGTAG, "sys_network_bsd() sending '%s'", string);
    wm_sendmsg(usec, queue_fd, string, LOCATION, SYSCOLLECTOR_MQ);
    cJSON_Delete(object);
    free(string);
    free(timestamp);

}

void getNetworkIface_bsd(cJSON *object, char *iface_name, struct ifaddrs *ifaddrs_ptr, __attribute__((unused)) gateway* gate){

    struct ifaddrs *ifa;
    int family = 0;

    cJSON *interface = cJSON_CreateObject();
    cJSON_AddItemToObject(object, "iface", interface);
    cJSON_AddStringToObject(interface, "name", iface_name);

    cJSON *ipv4 = cJSON_CreateObject();
    cJSON *ipv4_addr = cJSON_CreateArray();
    cJSON *ipv4_netmask = cJSON_CreateArray();
    cJSON *ipv4_broadcast = cJSON_CreateArray();

    cJSON *ipv6 = cJSON_CreateObject();
    cJSON *ipv6_addr = cJSON_CreateArray();
    cJSON *ipv6_netmask = cJSON_CreateArray();
    cJSON *ipv6_broadcast = cJSON_CreateArray();

    for (ifa = ifaddrs_ptr; ifa; ifa = ifa->ifa_next){

        if (strcmp(iface_name, ifa->ifa_name)){
            continue;
        }
        if (ifa->ifa_flags & IFF_LOOPBACK) {
            continue;
        }

        family = ifa->ifa_addr->sa_family;

        if (family == AF_INET){

            if (ifa->ifa_addr){

                void * addr_ptr;
                /* IPv4 Address */

                addr_ptr = &((struct sockaddr_in *) ifa->ifa_addr)->sin_addr;

                char host[NI_MAXHOST];
                inet_ntop(ifa->ifa_addr->sa_family,
                        addr_ptr,
                        host,
                        sizeof (host));

                cJSON_AddItemToArray(ipv4_addr, cJSON_CreateString(host));

                /* Netmask Address */
                addr_ptr = &((struct sockaddr_in *) ifa->ifa_netmask)->sin_addr;

                char netmask[NI_MAXHOST];
                inet_ntop(ifa->ifa_netmask->sa_family,
                        addr_ptr,
                        netmask,
                        sizeof (netmask));

                cJSON_AddItemToArray(ipv4_netmask, cJSON_CreateString(netmask));

                /* Broadcast Address */
                addr_ptr = &((struct sockaddr_in *) ifa->ifa_dstaddr)->sin_addr;

                char broadaddr[NI_MAXHOST];
                inet_ntop(ifa->ifa_dstaddr->sa_family,
                        addr_ptr,
                        broadaddr,
                        sizeof (broadaddr));

                cJSON_AddItemToArray(ipv4_broadcast, cJSON_CreateString(broadaddr));
            }

        } else if (family == AF_INET6){

            if (ifa->ifa_addr){

                void * addr_ptr;

                /* IPv6 Address */
                addr_ptr = &((struct sockaddr_in6 *) ifa->ifa_addr)->sin6_addr;

                char host[NI_MAXHOST];
                inet_ntop(ifa->ifa_addr->sa_family,
                        addr_ptr,
                        host,
                        sizeof (host));

                cJSON_AddItemToArray(ipv6_addr, cJSON_CreateString(host));

                /* Netmask address */
                if (ifa->ifa_netmask){
                    addr_ptr = &((struct sockaddr_in6 *) ifa->ifa_netmask)->sin6_addr;

                    char netmask6[NI_MAXHOST];
                    inet_ntop(ifa->ifa_netmask->sa_family,
                            addr_ptr,
                            netmask6,
                            sizeof (netmask6));

                    cJSON_AddItemToArray(ipv6_netmask, cJSON_CreateString(netmask6));
                }

                /* Broadcast address */
                if (ifa->ifa_dstaddr){
                    addr_ptr = &((struct sockaddr_in6 *) ifa->ifa_dstaddr)->sin6_addr;

                    char broadaddr6[NI_MAXHOST];
                    inet_ntop(ifa->ifa_dstaddr->sa_family,
                            addr_ptr,
                            broadaddr6,
                            sizeof (broadaddr6));

                    cJSON_AddItemToArray(ipv6_broadcast, cJSON_CreateString(broadaddr6));
                }
            }

        } else if (family == AF_LINK && ifa->ifa_data != NULL){

            char * type;
            char * state;

            struct sockaddr_dl * sdl;
            sdl = (struct sockaddr_dl *) ifa->ifa_addr;

            os_calloc(TYPE_LENGTH + 1, sizeof(char), type);
            snprintf(type, TYPE_LENGTH, "%s", "unknown");

            /* IF Type */
            if (sdl->sdl_type == IFT_ETHER){
                snprintf(type, TYPE_LENGTH, "%s", "ethernet");
            }else if (sdl->sdl_type == IFT_ISO88023){
                snprintf(type, TYPE_LENGTH, "%s", "CSMA/CD");
            }else if (sdl->sdl_type == IFT_ISO88024 || sdl->sdl_type == IFT_ISO88025){
                snprintf(type, TYPE_LENGTH, "%s", "token ring");
            }else if (sdl->sdl_type == IFT_FDDI){
                snprintf(type, TYPE_LENGTH, "%s", "FDDI");
            }else if (sdl->sdl_type == IFT_PPP){
                snprintf(type, TYPE_LENGTH, "%s", "point-to-point");
            }else if (sdl->sdl_type == IFT_ATM){
                snprintf(type, TYPE_LENGTH, "%s", "ATM");
            }else{
                snprintf(type, TYPE_LENGTH, "%s", "unknown");
            }

            cJSON_AddStringToObject(interface, "type", type);
            free(type);

            os_calloc(STATE_LENGTH + 1, sizeof(char), state);

            /* Oper status based on flags */
            if (ifa->ifa_flags & IFF_UP){
                snprintf(state, STATE_LENGTH, "%s", "up");
            }else{
                snprintf(state, STATE_LENGTH, "%s", "down");
            }
            cJSON_AddStringToObject(interface, "state", state);
            free(state);

            /* MAC address */
            char MAC[MAC_LENGTH] = "";
            char *mac_addr = &MAC[0];
            int mac_offset;

            for (mac_offset = 0; mac_offset < 6; mac_offset++){
                unsigned char byte;
                byte = (unsigned char)(LLADDR(sdl)[mac_offset]);
                mac_addr += sprintf(mac_addr, "%.2X", byte);
                if (mac_offset != 5){
                    mac_addr += sprintf(mac_addr, "%c", ':');
                }
            }
            cJSON_AddStringToObject(interface, "MAC", MAC);

            /* Stats and other information */
            struct if_data *stats = ifa->ifa_data;
            cJSON_AddNumberToObject(interface, "tx_packets", stats->ifi_opackets);
            cJSON_AddNumberToObject(interface, "rx_packets", stats->ifi_ipackets);
            cJSON_AddNumberToObject(interface, "tx_bytes", stats->ifi_obytes);
            cJSON_AddNumberToObject(interface, "rx_bytes", stats->ifi_ibytes);
            cJSON_AddNumberToObject(interface, "tx_errors", stats->ifi_oerrors);
            cJSON_AddNumberToObject(interface, "tx_errors", stats->ifi_ierrors);
            cJSON_AddNumberToObject(interface, "rx_dropped", stats->ifi_iqdrops);

            cJSON_AddNumberToObject(interface, "MTU", stats->ifi_mtu);

        }
    }

    /* Add address information to the structure */

    if (cJSON_GetArraySize(ipv4_addr) > 0) {
        cJSON_AddItemToObject(ipv4, "address", ipv4_addr);
        if (cJSON_GetArraySize(ipv4_netmask) > 0) {
            cJSON_AddItemToObject(ipv4, "netmask", ipv4_netmask);
        } else {
            cJSON_Delete(ipv4_netmask);
        }
        if (cJSON_GetArraySize(ipv4_broadcast) > 0) {
            cJSON_AddItemToObject(ipv4, "broadcast", ipv4_broadcast);
        } else {
            cJSON_Delete(ipv4_broadcast);
        }

        #if defined(__MACH__)
        if(gate){
            cJSON_AddStringToObject(ipv4, "gateway", gate->addr);
        }
        #endif

        cJSON_AddStringToObject(ipv4, "DHCP", "unknown");
        cJSON_AddItemToObject(interface, "IPv4", ipv4);
    } else {
        cJSON_Delete(ipv4_addr);
        cJSON_Delete(ipv4_netmask);
        cJSON_Delete(ipv4_broadcast);
        cJSON_Delete(ipv4);
    }

    if (cJSON_GetArraySize(ipv6_addr) > 0) {
        cJSON_AddItemToObject(ipv6, "address", ipv6_addr);
        if (cJSON_GetArraySize(ipv6_netmask) > 0) {
            cJSON_AddItemToObject(ipv6, "netmask", ipv6_netmask);
        } else {
            cJSON_Delete(ipv6_netmask);
        }
        if (cJSON_GetArraySize(ipv6_broadcast) > 0) {
            cJSON_AddItemToObject(ipv6, "broadcast", ipv6_broadcast);
        } else {
            cJSON_Delete(ipv6_broadcast);
        }
        cJSON_AddStringToObject(ipv6, "DHCP", "unknown");
        cJSON_AddItemToObject(interface, "IPv6", ipv6);
    } else {
        cJSON_Delete(ipv6_addr);
        cJSON_Delete(ipv6_netmask);
        cJSON_Delete(ipv6_broadcast);
        cJSON_Delete(ipv6);
    }

}

#if defined(__MACH__)

static int af_to_len(int af){
    switch (af) {
        case AF_INET: return sizeof (struct sockaddr_in);
        #if defined(AF_INET6) && HAVE_SOCKADDR_IN6
        case AF_INET6: return sizeof (struct sockaddr_in6);
        #endif
        #if defined(AF_LINK) && HAVE_SOCKADDR_DL
        case AF_LINK: return sizeof (struct sockaddr_dl);
        #endif
    }
    return sizeof (struct sockaddr);
}

static int string_from_sockaddr (struct sockaddr *addr, char *buffer, size_t buflen) {
    struct sockaddr* bigaddr = 0;
    int failure;
    struct sockaddr* gniaddr;
    socklen_t gnilen;

    if (!addr || addr->sa_family == AF_UNSPEC)
        return -1;

    if (SA_LEN(addr) < af_to_len(addr->sa_family)) {
        gnilen = af_to_len(addr->sa_family);
        bigaddr = calloc(1, gnilen);
        if (!bigaddr)
        return -1;
        memcpy(bigaddr, addr, SA_LEN(addr));
    #if HAVE_SOCKADDR_SA_LEN
        bigaddr->sa_len = gnilen;
    #endif
        gniaddr = bigaddr;
    } else {
        gnilen = SA_LEN(addr);
        gniaddr = addr;
    }

    failure = getnameinfo (gniaddr, gnilen,
                            buffer, buflen,
                            NULL, 0,
                            NI_NUMERICHOST);

    if (bigaddr) {
        free(bigaddr);
        bigaddr = 0;
    }

    if (failure) {
        size_t n, len;
        char *ptr;
        const char *data;

        len = SA_LEN(addr);

    #if HAVE_AF_LINK
        if (addr->sa_family == AF_LINK) {
        struct sockaddr_dl *dladdr = (struct sockaddr_dl *)addr;
        len = dladdr->sdl_alen;
        data = LLADDR(dladdr);
        } else {
    #endif
            /* Unknown sockaddr */
            len -= (sizeof (struct sockaddr) - sizeof (addr->sa_data));
            data = addr->sa_data;
    #if HAVE_AF_LINK
        }
    #endif

        if (buflen < 3 * len)
        return -1;

        ptr = buffer;
        buffer[0] = '\0';

        for (n = 0; n < len; ++n) {
        sprintf (ptr, "%02x:", data[n] & 0xff);
        ptr += 3;
        }
        if (len)
        *--ptr = '\0';
    }

    if (!buffer[0])
        return -1;

    return 0;
}

int getGatewayList(OSHash *gateway_list){
    int mib[] = { CTL_NET, PF_ROUTE, 0, 0, NET_RT_FLAGS, RTF_UP | RTF_GATEWAY };
    size_t len;
    char *buffer = NULL, *ptr, *end;
    int ret;
    char ifnamebuf[IF_NAMESIZE];
    char *ifname;

    do {
        if (sysctl (mib, 6, 0, &len, 0, 0) < 0) {
        free (buffer);
        return -1;
        }

        ptr = realloc(buffer, len);
        if (!ptr) {
            free (buffer);
            return -1;
        }

        buffer = ptr;

        ret = sysctl (mib, 6, buffer, &len, 0, 0);
    } while (ret != 0);

    if (ret < 0) {
        free (buffer);
        return -1;
    }

    ptr = buffer;
    end = buffer + len;
    while (ptr + sizeof (struct rt_msghdr) <= end) {
        struct rt_msghdr *msg = (struct rt_msghdr *)ptr;
        char *msgend = (char *)msg + msg->rtm_msglen;
        int addrs = msg->rtm_addrs;
        int addr = RTA_DST;

        if (msgend > end)
            break;

        ifname = if_indextoname (msg->rtm_index, ifnamebuf);

        if (!ifname) {
            ptr = msgend;
            continue;
        }

        ptr = (char *)(msg + 1);
        while (ptr + sizeof (struct sockaddr) <= msgend && addrs) {
            struct sockaddr *sa = (struct sockaddr *)ptr;
            int len = SA_LEN(sa);

            if (!len)
                len = 4;
            else
                len = (len + 3) & ~3;

            if (ptr + len > msgend)
                break;

            while (!(addrs & addr))
                addr <<= 1;

            addrs &= ~addr;

            if (addr == RTA_DST) {
                if (sa->sa_family == AF_INET) {
                struct sockaddr_in *sin = (struct sockaddr_in *)sa;
                if (sin->sin_addr.s_addr != INADDR_ANY)
                    break;
        #ifdef AF_INET6
                } else if (sa->sa_family == AF_INET6) {
                struct sockaddr_in6 *sin6 = (struct sockaddr_in6 *)sa;
                if (memcmp (&sin6->sin6_addr, &in6addr_any, sizeof (in6addr_any)) != 0)
                    break;
        #endif
                } else {
                    break;
                }
            }

            if (addr == RTA_GATEWAY) {
                struct gateway *gate;
                os_calloc(1, sizeof (struct gateway), gate);
                char strbuf[256];

                if (string_from_sockaddr (sa, strbuf, sizeof(strbuf)) != 0) {
                    os_free(gate);
                    continue;
                }
                os_calloc(256, sizeof (char), gate->addr);
                snprintf(gate->addr, 255, "%s", strbuf);
                #ifdef RTF_IFSCOPE
                gate->isdefault = !(msg->rtm_flags & RTF_IFSCOPE);
                #else
                gate->isdefault = 1;
                #endif
                OSHash_Add(gateway_list, ifname, gate);
                mdebug2("Gateway of interface %s : %s Default: %d", ifname, gate->addr, gate->isdefault);
            }

            /* These are aligned on a 4-byte boundary */
            ptr += len;
        }

        ptr = msgend;
    }

    free (buffer);

    return 0;
}

char *get_port_state(int state) {
    char *port_state;
    os_calloc(STATE_LENGTH, sizeof(char), port_state);

    switch(state){
        case TSI_S_ESTABLISHED:
            snprintf(port_state, STATE_LENGTH, "%s", "established");
            break;
        case TSI_S_SYN_SENT:
            snprintf(port_state, STATE_LENGTH, "%s", "syn_sent");
            break;
        case TSI_S_SYN_RECEIVED:
            snprintf(port_state, STATE_LENGTH, "%s", "syn_recv");
            break;
        case TSI_S_FIN_WAIT_1:
            snprintf(port_state, STATE_LENGTH, "%s", "fin_wait1");
            break;
        case TSI_S_FIN_WAIT_2:
            snprintf(port_state, STATE_LENGTH, "%s", "fin_wait2");
            break;
        case TSI_S_TIME_WAIT:
            snprintf(port_state, STATE_LENGTH, "%s", "time_wait");
            break;
        case TSI_S_CLOSED:
            snprintf(port_state, STATE_LENGTH, "%s", "close");
            break;
        case TSI_S__CLOSE_WAIT:
            snprintf(port_state, STATE_LENGTH, "%s", "close_wait");
            break;
        case TSI_S_LAST_ACK:
            snprintf(port_state, STATE_LENGTH, "%s", "last_ack");
            break;
        case TSI_S_LISTEN:
            snprintf(port_state, STATE_LENGTH, "%s", "listening");
            break;
        case TSI_S_CLOSING:
            snprintf(port_state, STATE_LENGTH, "%s", "closing");
            break;
        default:
            snprintf(port_state, STATE_LENGTH, "%s", "unknown");
            break;
    }
    return port_state;
}

void sys_ports_mac(int queue_fd, const char* WM_SYS_LOCATION, int check_all) {

    time_t now = time(NULL);
    struct tm localtm;
    localtime_r(&now, &localtm);

    char *timestamp = w_get_timestamp(time(NULL));

    int random_id = os_random();
    if (random_id < 0) {
        random_id = -random_id;
    }

    // Define time to sleep between messages sent
    const int usec = 1000000 / wm_max_eps;

    mtdebug1(WM_SYS_LOGTAG, "Starting ports inventory.");

    pid_t * pids = NULL;
    int32_t maxproc;
    size_t len = sizeof(maxproc);
    sysctlbyname("kern.maxproc", &maxproc, &len, NULL, 0);

    os_calloc(maxproc, 1, pids);
    int count = proc_listallpids(pids, maxproc);

    int index;
    for(index = 0; index < count; ++index) {
        pid_t pid = pids[index];
        // Figure out the size of the buffer needed to hold the list of open FDs
        int bufferSize = proc_pidinfo(pid, PROC_PIDLISTFDS, 0, 0, 0);
        if (bufferSize == -1) {
            mterror(WM_SYS_LOGTAG, "Unable to get open file handles for %d", pid);
            continue;
        }

        // Get the list of open FDs
        struct proc_fdinfo *procFDInfo;
        os_malloc(bufferSize, procFDInfo);
        proc_pidinfo(pid, PROC_PIDLISTFDS, 0, procFDInfo, bufferSize);
        int numberOfProcFDs = bufferSize / PROC_PIDLISTFD_SIZE;

        cJSON* procPorts = cJSON_CreateArray();
        int i;
        for(i = 0; i < numberOfProcFDs; i++) {
            if(procFDInfo[i].proc_fdtype != PROX_FDTYPE_SOCKET) {
                continue;
            }

            struct  proc_bsdinfo pbsd;
            proc_pidinfo(pid, PROC_PIDTBSDINFO, 0, &pbsd, PROC_PIDTBSDINFO_SIZE);
            struct socket_fdinfo socketInfo;
            int bytesUsed = proc_pidfdinfo(pid, procFDInfo[i].proc_fd, PROC_PIDFDSOCKETINFO, &socketInfo, PROC_PIDFDSOCKETINFO_SIZE);

            if (bytesUsed != PROC_PIDFDSOCKETINFO_SIZE) {
                continue;
            }

            if (socketInfo.psi.soi_kind != SOCKINFO_TCP && socketInfo.psi.soi_kind != SOCKINFO_IN) {
                continue;
            }

            char laddr[NI_MAXHOST];
            char faddr[NI_MAXHOST];

            switch(socketInfo.psi.soi_family) {
                case AF_INET6: {
                    struct sockaddr_in6 lsin6 = {0};
                    lsin6.sin6_family = AF_INET6;
                    lsin6.sin6_addr  = (struct in6_addr)socketInfo.psi.soi_proto.pri_in.insi_laddr.ina_6;
                    getnameinfo((struct sockaddr *)&lsin6, sizeof(lsin6), laddr, sizeof(laddr), NULL, 0, NI_NUMERICHOST);
                    lsin6.sin6_addr  = (struct in6_addr)socketInfo.psi.soi_proto.pri_in.insi_faddr.ina_6;
                    getnameinfo((struct sockaddr *)&lsin6, sizeof(lsin6), faddr, sizeof(faddr), NULL, 0, NI_NUMERICHOST);
                    break;
                }
                case AF_INET: {
                    struct sockaddr_in lsin = {0};
                    lsin.sin_family = AF_INET;
                    lsin.sin_addr = (struct in_addr)socketInfo.psi.soi_proto.pri_in.insi_laddr.ina_46.i46a_addr4;
                    getnameinfo((struct sockaddr *)&lsin, sizeof(lsin), laddr, sizeof(laddr), NULL, 0, NI_NUMERICHOST);
                    lsin.sin_addr = (struct in_addr)socketInfo.psi.soi_proto.pri_in.insi_faddr.ina_46.i46a_addr4;
                    getnameinfo((struct sockaddr *)&lsin, sizeof(lsin), faddr, sizeof(faddr), NULL, 0, NI_NUMERICHOST);
                    break;
                }
                default:
                    continue;
            }

            char protocol[5];
            snprintf(protocol, 5, "%s%c",
                socketInfo.psi.soi_kind == SOCKINFO_TCP ? "tcp" : "udp",
                socketInfo.psi.soi_family == AF_INET6 ? '6' : '\0');


            int localPort = (int)ntohs(socketInfo.psi.soi_proto.pri_in.insi_lport);
            int remotePort = (int)ntohs(socketInfo.psi.soi_proto.pri_in.insi_fport);

            cJSON *object = cJSON_CreateObject();
            cJSON_AddStringToObject(object, "type", "port");
            cJSON_AddNumberToObject(object, "ID", random_id);
            cJSON_AddStringToObject(object, "timestamp", timestamp);

            cJSON *port = cJSON_CreateObject();
            cJSON_AddItemToObject(object, "port", port);
            cJSON_AddStringToObject(port, "protocol", protocol);
            cJSON_AddStringToObject(port, "local_ip", laddr);
            cJSON_AddNumberToObject(port, "local_port", localPort);
            cJSON_AddStringToObject(port, "remote_ip", faddr);
            cJSON_AddNumberToObject(port, "remote_port", remotePort);
            cJSON_AddNumberToObject(port, "PID", pid);
            cJSON_AddStringToObject(port, "process", pbsd.pbi_name);

            if (!strncmp(protocol, "tcp", 3)) {
                char *port_state = get_port_state((int)socketInfo.psi.soi_proto.pri_tcp.tcpsi_state);
                cJSON_AddStringToObject(port, "state", port_state);
                if (strcmp(port_state, "listening") && !check_all) {
                    os_free(port_state);
                    cJSON_Delete(object);
                    continue;
                }
                os_free(port_state);
            }

            cJSON *prev_port = NULL;
            int found = 0;
            cJSON_ArrayForEach(prev_port, procPorts) {
                if(cJSON_Compare(port, prev_port, 1)) {
                    found = 1;
                    break;
                }
            }

            if (found) {
                cJSON_Delete(object);
                continue;
            }

            cJSON_AddItemToArray(procPorts, cJSON_Duplicate(port, 1));

            char *string = cJSON_PrintUnformatted(object);
            mtdebug2(WM_SYS_LOGTAG, "sys_ports_mac() sending '%s'", string);
            wm_sendmsg(usec, queue_fd, string, WM_SYS_LOCATION, SYSCOLLECTOR_MQ);
            os_free(string);
            cJSON_Delete(object);
        }

        cJSON_Delete(procPorts);
        os_free(procFDInfo);
    }

    os_free(pids);
    cJSON *object = cJSON_CreateObject();
    cJSON_AddStringToObject(object, "type", "port_end");
    cJSON_AddNumberToObject(object, "ID", random_id);
    cJSON_AddStringToObject(object, "timestamp", timestamp);
    os_free(timestamp);

    char *string = cJSON_PrintUnformatted(object);
    cJSON_Delete(object);
    mtdebug2(WM_SYS_LOGTAG, "sys_ports_mac() sending '%s'", string);
    SendMSG(queue_fd, string, WM_SYS_LOCATION, SYSCOLLECTOR_MQ);
    os_free(string);
}

void sys_proc_mac(int queue_fd, const char* LOCATION){

    int random_id = os_random();
    if(random_id < 0) {
        random_id = -random_id;
    }

    // Define time to sleep between messages sent
    int usec = 1000000 / wm_max_eps;

    time_t now = time(NULL);
    struct tm localtm;
    localtime_r(&now, &localtm);

    char *timestamp = w_get_timestamp(time(NULL));

    mtdebug1(WM_SYS_LOGTAG, "Starting running processes inventory.");


    int32_t maxproc;
    size_t len = sizeof(maxproc);
    sysctlbyname("kern.maxproc", &maxproc, &len, NULL, 0);

    pid_t *pids = NULL;
    os_calloc(maxproc, 1, pids);
    int count = proc_listallpids(pids, maxproc);

    mtdebug2(WM_SYS_LOGTAG, "Number of processes retrieved: %d", count);

    cJSON *proc_array = cJSON_CreateArray();

    int index;
    for(index=0; index < count; ++index) {

        struct proc_taskallinfo task_info;
        pid_t pid = pids[index] ;

        int st = proc_pidinfo(pid, PROC_PIDTASKALLINFO, 0, &task_info, PROC_PIDTASKALLINFO_SIZE);

        if(st != PROC_PIDTASKALLINFO_SIZE) {
            mterror(WM_SYS_LOGTAG, "Cannot get process info for PID %d", pid);
            continue;
        }

        cJSON *object = cJSON_CreateObject();
        cJSON_AddStringToObject(object, "type", "process");
        cJSON_AddNumberToObject(object, "ID", random_id);
        cJSON_AddStringToObject(object, "timestamp", timestamp);

        cJSON *process = cJSON_CreateObject();
        cJSON_AddItemToObject(object, "process", process);
        cJSON_AddNumberToObject(process, "pid", pid);

        /*
            I : Idle
            R : Running
            S : Sleep
            T : Stopped
            Z : Zombie
            E : Internal error getting the status
        */
        char *status;
        switch(task_info.pbsd.pbi_status){
            case 1:
                status = "I";
                break;
            case 2:
                status = "R";
                break;
            case 3:
                status = "S";
                break;
            case 4:
                status = "T";
                break;
            case 5:
                status = "Z";
                break;
            default:
                mtdebug1(WM_SYS_LOGTAG, "Error getting the status of the process %d", pid);
                status = "E";
        }

        cJSON_AddStringToObject(process, "name", task_info.pbsd.pbi_name);
        cJSON_AddStringToObject(process, "state", status);
        cJSON_AddNumberToObject(process, "ppid", task_info.pbsd.pbi_ppid);

        struct passwd *euser = getpwuid((int)task_info.pbsd.pbi_uid);
        if(euser) {
            cJSON_AddStringToObject(process, "euser", euser->pw_name);
        }

        struct passwd *ruser = getpwuid((int)task_info.pbsd.pbi_ruid);
        if(ruser) {
            cJSON_AddStringToObject(process, "ruser", ruser->pw_name);
        }

        struct group *rgroup = getgrgid((int)task_info.pbsd.pbi_rgid);
        if(rgroup) {
            cJSON_AddStringToObject(process, "rgroup", rgroup->gr_name);
        }

        cJSON_AddNumberToObject(process, "priority", task_info.ptinfo.pti_priority);
        cJSON_AddNumberToObject(process, "nice", task_info.pbsd.pbi_nice);
        cJSON_AddNumberToObject(process, "vm_size", task_info.ptinfo.pti_virtual_size / 1024);

        cJSON_AddItemToArray(proc_array, object);
    }

    os_free(pids);

    cJSON *item;
    cJSON_ArrayForEach(item, proc_array) {
        char *string = cJSON_PrintUnformatted(item);
        mtdebug2(WM_SYS_LOGTAG, "sys_proc_mac() sending '%s'", string);
        wm_sendmsg(usec, queue_fd, string, LOCATION, SYSCOLLECTOR_MQ);
        os_free(string);
    }

    cJSON_Delete(proc_array);
    cJSON *object = cJSON_CreateObject();
    cJSON_AddStringToObject(object, "type", "process_end");
    cJSON_AddNumberToObject(object, "ID", random_id);
    cJSON_AddStringToObject(object, "timestamp", timestamp);
    os_free(timestamp);

    char *end_msg = cJSON_PrintUnformatted(object);
    mtdebug2(WM_SYS_LOGTAG, "sys_proc_mac() sending '%s'", end_msg);
    wm_sendmsg(usec, queue_fd, end_msg, LOCATION, SYSCOLLECTOR_MQ);
    cJSON_Delete(object);
    os_free(end_msg);
}

/* This function normalize the macOS package's name */
int normalize_mac_package_name(const char * source_package, char ** vendor_name, char ** package_name) {
    int result = 1;
    int i;
    char * next = NULL;
    char * package_cpy = NULL;
    char * package = NULL;
    char * vendor_in_package[] = {
        "Microsoft",
        "VMware",
        "Sophos",
        "Symantec",
        "Kaspersky",
        "McAfee",
        "QuickHeal",
        "Quick",
        "K7"
    };
    char * version_in_package[] = {
        "1Password"
    };
    int array_size_vendor = sizeof(vendor_in_package) / sizeof(vendor_in_package[0]);
    int array_size_version = sizeof(version_in_package) / sizeof(version_in_package[0]);

    if (!source_package) {
        return 0;
    }
    w_strdup(source_package, package_cpy);

    if (next = wstr_chr(package_cpy, ' '), !next) {
        package = package_cpy;
        package = w_remove_substr(package, "formac");
        if (!strcmp(package, "zoom.us")) {
            w_strdup("zoom", *package_name);
        } else if (strstr(package, "TotalDefense")) {
            w_strdup("TotalDefense", *vendor_name);
            package = w_remove_substr(package, "TotalDefense");
            package = w_remove_substr(package, "forMac");
            if (!strcmp(package, "Antivirus")) {
                w_strdup("Anti-Virus", *package_name);
            } else {
                w_strdup(package, *package_name);
            }
        } else if (strstr(package, "AVG")) {
            w_strdup("AVG", *vendor_name);
            package = w_remove_substr(package, "AVG");
            package = w_remove_substr(package, "forMac");
            if (!strcmp(package, "Antivirus")) {
                w_strdup("Anti-Virus", *package_name);
            } else {
                w_strdup(package, *package_name);
            }
        } else if (!strcmp(package, "AntivirusforMac")) {
            package = w_remove_substr(package, "forMac");
            w_strdup(package, *package_name);
        } else {
            result = 0;
        }
    } else {
        *next++ = '\0';
        for (i = 0; i < array_size_vendor; i++) {
            if (!strcmp(package_cpy, vendor_in_package[i])) {
                next = w_remove_substr(next, " for mac");
                next = w_remove_substr(next, " for Mac");
                next = w_remove_substr(next, " For Mac");
                if (!strcmp(package_cpy, "Quick")) {
                    package = next;
                    next = wstr_chr(package, ' ');
                    *next++ = '\0';
                    w_strdup("Quick Heal", *vendor_name);
                    w_strdup(next, *package_name);
                } else if (!strcmp(package_cpy, "K7")) {
                    w_strdup("K7Computing", *vendor_name);
                    w_strdup(next, *package_name);
                } else if (package_cpy) {
                    w_strdup(package_cpy, *vendor_name);
                    w_strdup(next, *package_name);
                }
                os_free(package_cpy);
                return 1;
            }
        }
        for (i = 0; i < array_size_version; i++) {
            if (!strcmp(package_cpy, version_in_package[i])) {
                w_strdup(package_cpy, *package_name);
                os_free(package_cpy);
                return 1;
            }
        }
        result = 0;
    }

    os_free(package_cpy);
    return result;
}

char * get_vendor_mac(const char * string) {
    char * vendor = NULL;
    char* token = NULL;
    char * string_cpy = NULL;
    char * vendors[] = {
        "google",
        "apple",
        "microsoft",
        "adobe",
        "atlassian",
        "oracle",
        "sophos",
        "symantec",
        "kaspersky",
        "mcafee",
        "bitdefender",
        "k7computing",
        "avg",
        "avast",
        "simplexsolutionsinc",
        "liquid",
        "micPDF",
        "foxit-software"
    };
    int size_vendors = sizeof(vendors) / sizeof(vendors[0]);
    int i;
    if (!string) {
        return NULL;
    }

    os_strdup(string, string_cpy);
    token = strtok(string_cpy, ".");
    if (!strcmp(token, "com") || !strcmp(token, "org") || !strcmp(token,"us") ||
        !strcmp(token, "net") || !strcmp(token, "c3")) {
        token = strtok(NULL, ".");
        for (i = 0; i < size_vendors; i++) {
            if (!strcmp(token, vendors[i])) {
                if (!strcmp(token, "foxit-software")) {
                    w_remove_substr(token, "-");
                }
                token[0] = toupper(token[0]);
                os_strdup(token, vendor);
            }
        }
    }

    os_free(string_cpy);
    return vendor;
}

#endif

#endif /* __BSD__ */<|MERGE_RESOLUTION|>--- conflicted
+++ resolved
@@ -397,16 +397,12 @@
                         char ** parts = OS_StrBreak('>', read_buff, 4);
                         char ** _parts = OS_StrBreak('<', parts[3], 2);
 
-<<<<<<< HEAD
                             vendor_name = get_vendor_mac(_parts[0]);
                             if (vendor_name) {
                                 cJSON_AddStringToObject(package, "vendor", vendor_name);
                                 os_free(vendor_name);
                             }
                             cJSON_AddStringToObject(package, "description", _parts[0]);
-=======
-                        cJSON_AddStringToObject(package, "description", _parts[0]);
->>>>>>> f96f71e3
 
                         for (i = 0; _parts[i]; i++) {
                             os_free(_parts[i]);
@@ -422,16 +418,12 @@
                         char ** parts = OS_StrBreak('>', read_buff, 2);
                         char ** _parts = OS_StrBreak('<', parts[1], 2);
 
-<<<<<<< HEAD
                             vendor_name = get_vendor_mac(_parts[0]);
                             if (vendor_name) {
                                 cJSON_AddStringToObject(package, "vendor", vendor_name);
                                 os_free(vendor_name);
                             }
                             cJSON_AddStringToObject(package, "description", _parts[0]);
-=======
-                        cJSON_AddStringToObject(package, "description", _parts[0]);
->>>>>>> f96f71e3
 
                         for (i = 0; _parts[i]; i++) {
                             os_free(_parts[i]);
