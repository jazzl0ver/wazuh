--- conflicted
+++ resolved
@@ -33,12 +33,8 @@
             {
                 std::regex pattern{exclusionItem["pattern"].get_ref<const std::string&>()};
                 const auto& fieldName{exclusionItem["field_name"].get_ref<const std::string&>()};
-<<<<<<< HEAD
 
-                if (ret.is_array())
-=======
                 if (data.is_array())
->>>>>>> 41138918
                 {
                     for (auto item{data.begin()}; item != data.end(); ++item)
                     {
@@ -52,14 +48,9 @@
                 }
                 else
                 {
-<<<<<<< HEAD
-                    const auto fieldIt{ret.find(fieldName)};
+                    const auto fieldIt{data.find(fieldName)};
 
-                    if (fieldIt != ret.end() && std::regex_match(fieldIt->get_ref<const std::string&>(), pattern))
-=======
-                    const auto fieldIt{data.find(fieldName)};
                     if (fieldIt != data.end() && std::regex_match(fieldIt->get_ref<const std::string&>(), pattern))
->>>>>>> 41138918
                     {
                         data.clear();
                     }
@@ -72,11 +63,6 @@
             // LCOV_EXCL_STOP
         }
     }
-<<<<<<< HEAD
-
-    return ret;
-=======
->>>>>>> 41138918
 }
 
 
@@ -150,11 +136,6 @@
             normalizeItem(dictionaryIt->second, data);
         }
     }
-<<<<<<< HEAD
-
-    return ret;
-=======
->>>>>>> 41138918
 }
 
 std::map<std::string, nlohmann::json> SysNormalizer::getTypeValues(const std::string& configFile,
