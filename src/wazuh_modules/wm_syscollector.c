/*
 * Wazuh SYSCOLLECTOR
 * Copyright (C) 2015, Wazuh Inc.
 * November 11, 2021.
 *
 * This program is free software; you can redistribute it
 * and/or modify it under the terms of the GNU General Public
 * License (version 2) as published by the FSF - Free Software
 * Foundation.
 */
#include <stdlib.h>
#include "../../wmodules_def.h"
#include "wmodules.h"
#include "wm_syscollector.h"
#include "syscollector.h"
#include "sym_load.h"
#include "defs.h"
#include "mq_op.h"
#include "headers/logging_helper.h"

static void* wm_sys_main(wm_sys_t *sys);        // Module main function. It won't return
static void wm_sys_destroy(wm_sys_t *sys);      // Destroy data
static void wm_sys_stop(wm_sys_t *sys);         // Module stopper
const char *WM_SYS_LOCATION = "syscollector";   // Location field for event sending
cJSON *wm_sys_dump(const wm_sys_t *sys);
int wm_sync_message(const char *data);
pthread_cond_t sys_stop_condition;
pthread_mutex_t sys_stop_mutex;
bool need_shutdown_wait = false;
pthread_mutex_t sys_reconnect_mutex;
bool shutdown_process_started = false;

const wm_context WM_SYS_CONTEXT = {
    "syscollector",
    (wm_routine)wm_sys_main,
    (wm_routine)(void *)wm_sys_destroy,
    (cJSON * (*)(const void *))wm_sys_dump,
    (int(*)(const char*))wm_sync_message,
    (wm_routine)(void *)wm_sys_stop
};

void *syscollector_module = NULL;
syscollector_start_func syscollector_start_ptr = NULL;
syscollector_stop_func syscollector_stop_ptr = NULL;
syscollector_sync_message_func syscollector_sync_message_ptr = NULL;

long syscollector_sync_max_eps = 10;    // Database syncrhonization number of events per seconds (default value)
int queue_fd = 0;                       // Output queue file descriptor

static bool is_shutdown_process_started() {
    bool ret_val = shutdown_process_started;
    return ret_val;
}

static void wm_sys_send_message(const void* data, const char queue_id) {
    if (!is_shutdown_process_started()) {
        const int eps = 1000000/syscollector_sync_max_eps;
        if (wm_sendmsg_ex(eps, queue_fd, data, WM_SYS_LOCATION, queue_id, &is_shutdown_process_started) < 0) {
    #ifdef CLIENT
            mterror(WM_SYS_LOGTAG, "Unable to send message to '%s' (wazuh-agentd might be down). Attempting to reconnect.", DEFAULTQUEUE);
    #else
            mterror(WM_SYS_LOGTAG, "Unable to send message to '%s' (wazuh-analysisd might be down). Attempting to reconnect.", DEFAULTQUEUE);
    #endif
            // Since this method is beign called by multiple threads it's necessary this particular portion of code
            // to be mutually exclusive. When one thread is successfully reconnected, the other ones will make use of it.
            w_mutex_lock(&sys_reconnect_mutex);
            if (!is_shutdown_process_started() && wm_sendmsg_ex(eps, queue_fd, data, WM_SYS_LOCATION, queue_id, &is_shutdown_process_started) < 0) {
                if (queue_fd = MQReconnectPredicated(DEFAULTQUEUE, &is_shutdown_process_started), 0 <= queue_fd) {
                    mtinfo(WM_SYS_LOGTAG, "Successfully reconnected to '%s'", DEFAULTQUEUE);
                    if (wm_sendmsg_ex(eps, queue_fd, data, WM_SYS_LOCATION, queue_id, &is_shutdown_process_started) < 0) {
                        mterror(WM_SYS_LOGTAG, "Unable to send message to '%s' after a successfull reconnection...", DEFAULTQUEUE);
                    }
                }
            }
            w_mutex_unlock(&sys_reconnect_mutex);
        }
    }
}

<<<<<<< HEAD
=======
static void wm_sys_send_diff_message(const void* data) {
    if (!os_iswait()) {
        wm_sys_send_message(data, SYSCOLLECTOR_MQ);
    }
}

static void wm_sys_send_dbsync_message(const void* data) {
    wm_sys_send_message(data, DBSYNC_MQ);
}

static void wm_sys_log(const syscollector_log_level_t level, const char* log) {

    switch(level) {
        case SYS_LOG_ERROR:
            mterror(WM_SYS_LOGTAG, "%s", log);
            break;
        case SYS_LOG_INFO:
            mtinfo(WM_SYS_LOGTAG, "%s", log);
            break;
        case SYS_LOG_DEBUG:
            mtdebug1(WM_SYS_LOGTAG, "%s", log);
            break;
        case SYS_LOG_DEBUG_VERBOSE:
            mtdebug2(WM_SYS_LOGTAG, "%s", log);
            break;
        default:;
    }
}

>>>>>>> eaab105f
static void wm_sys_log_config(wm_sys_t *sys)
{
    cJSON * config_json = wm_sys_dump(sys);
    if (config_json) {
        char * config_str = cJSON_PrintUnformatted(config_json);
        if (config_str) {
            mtdebug1(WM_SYS_LOGTAG, "%s", config_str);
            cJSON_free(config_str);
        }
        cJSON_Delete(config_json);
    }
}

void* wm_sys_main(wm_sys_t *sys) {
    w_cond_init(&sys_stop_condition, NULL);
    w_mutex_init(&sys_stop_mutex, NULL);
    w_mutex_init(&sys_reconnect_mutex, NULL);

    if (!sys->flags.enabled) {
        mtinfo(WM_SYS_LOGTAG, "Module disabled. Exiting...");
        pthread_exit(NULL);
    }

    #ifndef WIN32
    // Connect to socket
    queue_fd = StartMQ(DEFAULTQUEUE, WRITE, INFINITE_OPENQ_ATTEMPTS);

    if (queue_fd < 0) {
        mterror(WM_SYS_LOGTAG, "Can't connect to queue.");
        pthread_exit(NULL);
    }
    #endif

    if (syscollector_module = so_get_module_handle("syscollector"), syscollector_module)
    {
        syscollector_start_ptr = so_get_function_sym(syscollector_module, "syscollector_start");
        syscollector_stop_ptr = so_get_function_sym(syscollector_module, "syscollector_stop");
        syscollector_sync_message_ptr = so_get_function_sym(syscollector_module, "syscollector_sync_message");
    } else {
#ifdef __hpux
        mtinfo(WM_SYS_LOGTAG, "Not supported in HP-UX.");
#else
        mterror(WM_SYS_LOGTAG, "Can't load syscollector.");
#endif
        pthread_exit(NULL);
    }
    if (syscollector_start_ptr) {
        mtdebug1(WM_SYS_LOGTAG, "Starting Syscollector.");
        w_mutex_lock(&sys_stop_mutex);
        need_shutdown_wait = true;
        w_mutex_unlock(&sys_stop_mutex);
        const long max_eps = sys->sync.sync_max_eps;
        if (0 != max_eps) {
            syscollector_sync_max_eps = max_eps;
        }
        // else: if max_eps is 0 (from configuration) let's use the default max_eps value (10)
        wm_sys_log_config(sys);
        syscollector_start_ptr(sys->interval,
                               wm_sys_send_diff_message,
                               wm_sys_send_dbsync_message,
                               taggedLogFunction,
                               SYSCOLLECTOR_DB_DISK_PATH,
                               SYSCOLLECTOR_NORM_CONFIG_DISK_PATH,
                               SYSCOLLECTOR_NORM_TYPE,
                               sys->flags.scan_on_start,
                               sys->flags.hwinfo,
                               sys->flags.osinfo,
                               sys->flags.netinfo,
                               sys->flags.programinfo,
                               sys->flags.portsinfo,
                               sys->flags.allports,
                               sys->flags.procinfo,
                               sys->flags.hotfixinfo);
    } else {
        mterror(WM_SYS_LOGTAG, "Can't get syscollector_start_ptr.");
        pthread_exit(NULL);
    }
    syscollector_sync_message_ptr = NULL;
    syscollector_start_ptr = NULL;
    syscollector_stop_ptr = NULL;

    if (queue_fd) {
        close(queue_fd);
        queue_fd = 0;
    }
    so_free_library(syscollector_module);
    syscollector_module = NULL;
    mtinfo(WM_SYS_LOGTAG, "Module finished.");
    w_mutex_lock(&sys_stop_mutex);
    w_cond_signal(&sys_stop_condition);
    w_mutex_unlock(&sys_stop_mutex);
    return 0;
}

void wm_sys_destroy(wm_sys_t *data) {
    free(data);
}

void wm_sys_stop(__attribute__((unused))wm_sys_t *data) {
    mtinfo(WM_SYS_LOGTAG, "Stop received for Syscollector.");
    syscollector_sync_message_ptr = NULL;
    if (syscollector_stop_ptr){
        shutdown_process_started = true;
        syscollector_stop_ptr();
    }
    w_mutex_lock(&sys_stop_mutex);
    if (need_shutdown_wait) {
        w_cond_wait(&sys_stop_condition, &sys_stop_mutex);
    }
    w_mutex_unlock(&sys_stop_mutex);

    w_cond_destroy(&sys_stop_condition);
    w_mutex_destroy(&sys_stop_mutex);
    w_mutex_destroy(&sys_reconnect_mutex);
}

cJSON *wm_sys_dump(const wm_sys_t *sys) {
    cJSON *root = cJSON_CreateObject();
    cJSON *wm_sys = cJSON_CreateObject();

    // System provider values
    if (sys->flags.enabled) cJSON_AddStringToObject(wm_sys,"disabled","no"); else cJSON_AddStringToObject(wm_sys,"disabled","yes");
    if (sys->flags.scan_on_start) cJSON_AddStringToObject(wm_sys,"scan-on-start","yes"); else cJSON_AddStringToObject(wm_sys,"scan-on-start","no");
    cJSON_AddNumberToObject(wm_sys,"interval",sys->interval);
    if (sys->flags.netinfo) cJSON_AddStringToObject(wm_sys,"network","yes"); else cJSON_AddStringToObject(wm_sys,"network","no");
    if (sys->flags.osinfo) cJSON_AddStringToObject(wm_sys,"os","yes"); else cJSON_AddStringToObject(wm_sys,"os","no");
    if (sys->flags.hwinfo) cJSON_AddStringToObject(wm_sys,"hardware","yes"); else cJSON_AddStringToObject(wm_sys,"hardware","no");
    if (sys->flags.programinfo) cJSON_AddStringToObject(wm_sys,"packages","yes"); else cJSON_AddStringToObject(wm_sys,"packages","no");
    if (sys->flags.portsinfo) cJSON_AddStringToObject(wm_sys,"ports","yes"); else cJSON_AddStringToObject(wm_sys,"ports","no");
    if (sys->flags.allports) cJSON_AddStringToObject(wm_sys,"ports_all","yes"); else cJSON_AddStringToObject(wm_sys,"ports_all","no");
    if (sys->flags.procinfo) cJSON_AddStringToObject(wm_sys,"processes","yes"); else cJSON_AddStringToObject(wm_sys,"processes","no");
#ifdef WIN32
    if (sys->flags.hotfixinfo) cJSON_AddStringToObject(wm_sys,"hotfixes","yes"); else cJSON_AddStringToObject(wm_sys,"hotfixes","no");
#endif
    // Database synchronization values
    cJSON_AddNumberToObject(wm_sys,"sync_max_eps",sys->sync.sync_max_eps);

    cJSON_AddItemToObject(root,"syscollector",wm_sys);

    return root;
}

int wm_sync_message(const char *data)
{
    int ret_val = 0;

    if (syscollector_sync_message_ptr) {
        ret_val = syscollector_sync_message_ptr(data);
    }

    return ret_val;
}<|MERGE_RESOLUTION|>--- conflicted
+++ resolved
@@ -77,8 +77,6 @@
     }
 }
 
-<<<<<<< HEAD
-=======
 static void wm_sys_send_diff_message(const void* data) {
     if (!os_iswait()) {
         wm_sys_send_message(data, SYSCOLLECTOR_MQ);
@@ -89,26 +87,6 @@
     wm_sys_send_message(data, DBSYNC_MQ);
 }
 
-static void wm_sys_log(const syscollector_log_level_t level, const char* log) {
-
-    switch(level) {
-        case SYS_LOG_ERROR:
-            mterror(WM_SYS_LOGTAG, "%s", log);
-            break;
-        case SYS_LOG_INFO:
-            mtinfo(WM_SYS_LOGTAG, "%s", log);
-            break;
-        case SYS_LOG_DEBUG:
-            mtdebug1(WM_SYS_LOGTAG, "%s", log);
-            break;
-        case SYS_LOG_DEBUG_VERBOSE:
-            mtdebug2(WM_SYS_LOGTAG, "%s", log);
-            break;
-        default:;
-    }
-}
-
->>>>>>> eaab105f
 static void wm_sys_log_config(wm_sys_t *sys)
 {
     cJSON * config_json = wm_sys_dump(sys);
