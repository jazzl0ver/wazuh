--- conflicted
+++ resolved
@@ -117,10 +117,7 @@
     version TEXT,
     os_release TEXT,
     checksum TEXT NOT NULL CHECK (checksum <> ''),
-<<<<<<< HEAD
-=======
     os_display_version TEXT,
->>>>>>> ed9576e1
     triaged INTEGER(1) DEFAULT 0,
     reference TEXT NOT NULL DEFAULT '',
     PRIMARY KEY (scan_id, os_name)
@@ -379,13 +376,10 @@
     version TEXT,
     architecture TEXT,
     cve TEXT,
-<<<<<<< HEAD
     detection_time TEXT DEFAULT '',
     severity TEXT DEFAULT '-' CHECK (severity IN ('Critical', 'High', 'Medium', 'Low', 'None', '-')),
     cvss2_score REAL DEFAULT 0,
     cvss3_score REAL DEFAULT 0,
-=======
->>>>>>> ed9576e1
     reference TEXT DEFAULT '' NOT NULL,
     type TEXT DEFAULT '' NOT NULL CHECK (type IN ('OS', 'PACKAGE')),
     status TEXT DEFAULT 'PENDING' NOT NULL CHECK (status IN ('VALID', 'PENDING', 'OBSOLETE')),
