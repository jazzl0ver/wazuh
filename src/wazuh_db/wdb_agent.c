--- conflicted
+++ resolved
@@ -47,10 +47,7 @@
     [SQL_DELETE_GROUP] = "global sql DELETE FROM `group` WHERE name = %Q;",
     [SQL_SELECT_GROUPS] = "global sql SELECT name FROM `group`;",
     [SQL_SELECT_KEEPALIVE] = "global sql SELECT last_keepalive FROM agent WHERE name = '%s' AND (register_ip = '%s' OR register_ip LIKE '%s' || '/_%');",
-<<<<<<< HEAD
     [SQL_GET_AGENT_INFO] = "global get-agent-info %d",
-=======
->>>>>>> 0b802b8e
     [SQL_GET_AGENTS_BY_KEEPALIVE] = "global get-agents-by-keepalive condition %s %d start_id %d",
     [SQL_GET_ALL_AGENTS] = "global get-all-agents start_id %d"
 };
