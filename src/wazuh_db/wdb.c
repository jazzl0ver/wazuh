/*
 * Wazuh SQLite integration
 * Copyright (C) 2015, Wazuh Inc.
 * June 06, 2016.
 *
 * This program is free software; you can redistribute it
 * and/or modify it under the terms of the GNU General Public
 * License (version 2) as published by the FSF - Free Software
 * Foundation.
 */

#include "wdb.h"
#include "wazuh_modules/wmodules.h"
#include "wazuhdb_op.h"

#ifdef WAZUH_UNIT_TESTING
// Remove STATIC qualifier from tests
#define STATIC
#else
#define STATIC static
#endif

#ifdef WIN32
    #define getuid() 0
    #define chown(x, y, z) 0
    #define Privsep_GetUser(x) -1
    #define Privsep_GetGroup(x) -1
#endif

#define BUSY_SLEEP 1
#define MAX_ATTEMPTS 1000

// Router provider variables
ROUTER_PROVIDER_HANDLE router_agent_events_handle = NULL;

static const char *SQL_CREATE_TEMP_TABLE = "CREATE TEMP TABLE IF NOT EXISTS s(rowid INTEGER PRIMARY KEY, pageno INT);";
static const char *SQL_TRUNCATE_TEMP_TABLE = "DELETE FROM s;";
static const char *SQL_INSERT_INTO_TEMP_TABLE = "INSERT INTO s(pageno) SELECT pageno FROM dbstat ORDER BY path;";
static const char *SQL_SELECT_TEMP_TABLE = "SELECT sum(s1.pageno+1==s2.pageno)*1.0/count(*) FROM s AS s1, s AS s2 WHERE s1.rowid+1=s2.rowid;";
static const char *SQL_SELECT_PAGE_COUNT = "SELECT page_count FROM pragma_page_count();";
static const char *SQL_SELECT_PAGE_FREE = "SELECT freelist_count FROM pragma_freelist_count();";
static const char *SQL_VACUUM = "VACUUM;";
static const char *SQL_METADATA_UPDATE_FRAGMENTATION_DATA = "INSERT INTO metadata (key, value) VALUES ('last_vacuum_time', ?), ('last_vacuum_value', ?) ON CONFLICT(key) DO UPDATE SET value=excluded.value;";
static const char *SQL_METADATA_GET_FRAGMENTATION_DATA = "SELECT key, value FROM metadata WHERE key in ('last_vacuum_time', 'last_vacuum_value');";
static const char *SQL_INSERT_INFO = "INSERT INTO info (key, value) VALUES (?, ?);";
static const char *SQL_BEGIN = "BEGIN;";
static const char *SQL_COMMIT = "COMMIT;";
static const char *SQL_ROLLBACK = "ROLLBACK;";
static const char *SQL_STMT[] = {
    [WDB_STMT_FIM_LOAD] = "SELECT changes, size, perm, uid, gid, md5, sha1, uname, gname, mtime, inode, sha256, date, attributes, symbolic_path FROM fim_entry WHERE file = ?;",
    [WDB_STMT_FIM_FIND_ENTRY] = "SELECT 1 FROM fim_entry WHERE file = ?",
    [WDB_STMT_FIM_INSERT_ENTRY] = "INSERT INTO fim_entry (file, type, size, perm, uid, gid, md5, sha1, uname, gname, mtime, inode, sha256, attributes, symbolic_path, full_path) VALUES (?, ?, ?, ?, ?, ?, ?, ?, ?, ?, ?, ?, ?, ?, ?, ?);",
    [WDB_STMT_FIM_INSERT_ENTRY2] = "INSERT OR REPLACE INTO fim_entry (file, type, date, size, perm, uid, gid, md5, sha1, uname, gname, mtime, inode, sha256, attributes, symbolic_path, checksum, arch, value_name, value_type, full_path) VALUES (?, ?, ?, ?, ?, ?, ?, ?, ?, ?, ?, ?, ?, ?, ?, ?, ?, ?, ?, ?, ?);",
    [WDB_STMT_FIM_UPDATE_ENTRY] = "UPDATE fim_entry SET date = strftime('%s', 'now'), changes = ?, size = ?, perm = ?, uid = ?, gid = ?, md5 = ?, sha1 = ?, uname = ?, gname = ?, mtime = ?, inode = ?, sha256 = ?, attributes = ?, symbolic_path = ? WHERE file = ?;",
    [WDB_STMT_FIM_DELETE] = "DELETE FROM fim_entry WHERE full_path = ?;",
    [WDB_STMT_FIM_UPDATE_DATE] = "UPDATE fim_entry SET date = strftime('%s', 'now') WHERE file = ?;",
    [WDB_STMT_FIM_FIND_DATE_ENTRIES] = "SELECT full_path, changes, size, perm, uid, gid, md5, sha1, uname, gname, mtime, inode, sha256, date, attributes, symbolic_path FROM fim_entry WHERE date < ?;",
    [WDB_STMT_FIM_GET_ATTRIBUTES] = "SELECT file, attributes from fim_entry WHERE attributes IS NOT '0';",
    [WDB_STMT_FIM_UPDATE_ATTRIBUTES] = "UPDATE fim_entry SET attributes = ? WHERE file = ?;",
    [WDB_STMT_OSINFO_INSERT] = "INSERT INTO sys_osinfo (scan_id, scan_time, hostname, architecture, os_name, os_version, os_codename, os_major, os_minor,  os_patch, os_build, os_platform, sysname, release, version, os_release, os_display_version, checksum, reference) VALUES (?, ?, ?, ?, ?, ?, ?, ?, ?, ?, ?, ?, ?, ?, ?, ?, ?, ?, ?);",
    [WDB_STMT_OSINFO_INSERT2] = "INSERT OR REPLACE INTO sys_osinfo (scan_id, scan_time, hostname, architecture, os_name, os_version, os_codename, os_major, os_minor,  os_patch, os_build, os_platform, sysname, release, version, os_release, os_display_version, checksum, reference) VALUES (?, ?, ?, ?, ?, ?, ?, ?, ?, ?, ?, ?, ?, ?, ?, ?, ?, ?, ?);",
    [WDB_STMT_OSINFO_DEL] = "DELETE FROM sys_osinfo;",
    [WDB_STMT_OSINFO_GET] = "SELECT * FROM sys_osinfo;",
    [WDB_STMT_PROGRAM_INSERT] = "INSERT INTO sys_programs (scan_id, scan_time, format, name, priority, section, size, vendor, install_time, version, architecture, multiarch, source, description, location, checksum, item_id) VALUES (?, ?, ?, ?, ?, ?, ?, ?, ?, ?, ?, ?, ?, ?, ?, ?, ?);",
    [WDB_STMT_PROGRAM_INSERT2] = "INSERT OR REPLACE INTO sys_programs (scan_id, scan_time, format, name, priority, section, size, vendor, install_time, version, architecture, multiarch, source, description, location, checksum, item_id) VALUES (?, ?, ?, ?, ?, ?, ?, ?, ?, ?, ?, ?, ?, ?, ?, ?, ?);",
    [WDB_STMT_PROGRAM_DEL] = "DELETE FROM sys_programs WHERE scan_id != ?;",
    [WDB_STMT_PROGRAM_UPD] = "UPDATE SYS_PROGRAMS SET CPE = ?, MSU_NAME = ? WHERE SCAN_ID = ? AND FORMAT IS ? AND NAME IS ? AND VENDOR IS ? AND VERSION IS ? AND ARCHITECTURE IS ?;",
    [WDB_STMT_PROGRAM_GET] = "SELECT CPE, MSU_NAME, FORMAT, NAME, VENDOR, VERSION, ARCHITECTURE FROM SYS_PROGRAMS WHERE SCAN_ID != ?;",
    [WDB_STMT_PROGRAM_FIND] = "SELECT 1 FROM sys_programs WHERE item_id = ?;",
    [WDB_STMT_HWINFO_INSERT] = "INSERT INTO sys_hwinfo (scan_id, scan_time, board_serial, cpu_name, cpu_cores, cpu_mhz, ram_total, ram_free, ram_usage, checksum) VALUES (?, ?, ?, ?, ?, ?, ?, ?, ?, ?);",
    [WDB_STMT_HWINFO_INSERT2] = "INSERT OR REPLACE INTO sys_hwinfo (scan_id, scan_time, board_serial, cpu_name, cpu_cores, cpu_mhz, ram_total, ram_free, ram_usage, checksum) VALUES (?, ?, ?, ?, ?, ?, ?, ?, ?, ?);",
    [WDB_STMT_HOTFIX_INSERT] = "INSERT INTO sys_hotfixes (scan_id, scan_time, hotfix, checksum) VALUES (?, ?, ?, ?);",
    [WDB_STMT_HOTFIX_INSERT2] = "INSERT OR REPLACE INTO sys_hotfixes (scan_id, scan_time, hotfix, checksum) VALUES (?, ?, ?, ?);",
    [WDB_STMT_HWINFO_DEL] = "DELETE FROM sys_hwinfo;",
    [WDB_STMT_HOTFIX_DEL] = "DELETE FROM sys_hotfixes WHERE scan_id != ?;",
    [WDB_STMT_PORT_INSERT] = "INSERT INTO sys_ports (scan_id, scan_time, protocol, local_ip, local_port, remote_ip, remote_port, tx_queue, rx_queue, inode, state, PID, process, checksum, item_id) VALUES (?, ?, ?, ?, ?, ?, ?, ?, ?, ?, ?, ?, ?, ?, ?);",
    [WDB_STMT_PORT_INSERT2] = "INSERT OR REPLACE INTO sys_ports (scan_id, scan_time, protocol, local_ip, local_port, remote_ip, remote_port, tx_queue, rx_queue, inode, state, PID, process, checksum, item_id) VALUES (?, ?, ?, ?, ?, ?, ?, ?, ?, ?, ?, ?, ?, ?, ?);",
    [WDB_STMT_PORT_DEL] = "DELETE FROM sys_ports WHERE scan_id != ?;",
    [WDB_STMT_PROC_INSERT] = "INSERT INTO sys_processes (scan_id, scan_time, pid, name, state, ppid, utime, stime, cmd, argvs, euser, ruser, suser, egroup, rgroup, sgroup, fgroup, priority, nice, size, vm_size, resident, share, start_time, pgrp, session, nlwp, tgid, tty, processor, checksum) VALUES (?, ?, ?, ?, ?, ?, ?, ?, ?, ?, ?, ?, ?, ?, ?, ?, ?, ?, ?, ?, ?, ?, ?, ?, ?, ?, ?, ?, ?, ?, ?)",
    [WDB_STMT_PROC_INSERT2] = "INSERT OR REPLACE INTO sys_processes (scan_id, scan_time, pid, name, state, ppid, utime, stime, cmd, argvs, euser, ruser, suser, egroup, rgroup, sgroup, fgroup, priority, nice, size, vm_size, resident, share, start_time, pgrp, session, nlwp, tgid, tty, processor, checksum) VALUES (?, ?, ?, ?, ?, ?, ?, ?, ?, ?, ?, ?, ?, ?, ?, ?, ?, ?, ?, ?, ?, ?, ?, ?, ?, ?, ?, ?, ?, ?, ?)",
    [WDB_STMT_PROC_DEL] = "DELETE FROM sys_processes WHERE scan_id != ?;",
    [WDB_STMT_NETINFO_INSERT] = "INSERT INTO sys_netiface (scan_id, scan_time, name, adapter, type, state, mtu, mac, tx_packets, rx_packets, tx_bytes, rx_bytes, tx_errors, rx_errors, tx_dropped, rx_dropped, checksum, item_id) VALUES (?, ?, ?, ?, ?, ?, ?, ?, ?, ?, ?, ?, ?, ?, ?, ?, ?, ?);",
    [WDB_STMT_NETINFO_INSERT2] = "INSERT OR REPLACE INTO sys_netiface (scan_id, scan_time, name, adapter, type, state, mtu, mac, tx_packets, rx_packets, tx_bytes, rx_bytes, tx_errors, rx_errors, tx_dropped, rx_dropped, checksum, item_id) VALUES (?, ?, ?, ?, ?, ?, ?, ?, ?, ?, ?, ?, ?, ?, ?, ?, ?, ?);",
    [WDB_STMT_PROTO_INSERT] = "INSERT INTO sys_netproto (scan_id, iface, type, gateway, dhcp, metric, checksum, item_id) VALUES (?, ?, ?, ?, ?, ?, ?, ?);",
    [WDB_STMT_PROTO_INSERT2] = "INSERT OR REPLACE INTO sys_netproto (scan_id, iface, type, gateway, dhcp, metric, checksum, item_id) VALUES (?, ?, ?, ?, ?, ?, ?, ?);",
    [WDB_STMT_ADDR_INSERT] = "INSERT INTO sys_netaddr (scan_id, iface, proto, address, netmask, broadcast, checksum, item_id) VALUES (?, ?, ?, ?, ?, ?, ?, ?);",
    [WDB_STMT_ADDR_INSERT2] = "INSERT OR REPLACE INTO sys_netaddr (scan_id, iface, proto, address, netmask, broadcast, checksum, item_id) VALUES (?, ?, ?, ?, ?, ?, ?, ?);",
    [WDB_STMT_NETINFO_DEL] = "DELETE FROM sys_netiface WHERE scan_id != ?;",
    [WDB_STMT_PROTO_DEL] = "DELETE FROM sys_netproto WHERE scan_id != ?;",
    [WDB_STMT_ADDR_DEL] = "DELETE FROM sys_netaddr WHERE scan_id != ?;",
    [WDB_STMT_CISCAT_INSERT] = "INSERT INTO ciscat_results (scan_id, scan_time, benchmark, profile, pass, fail, error, notchecked, unknown, score) VALUES (?, ?, ?, ?, ?, ?, ?, ?, ?, ?);",
    [WDB_STMT_CISCAT_DEL] = "DELETE FROM ciscat_results WHERE scan_id != ?;",
    [WDB_STMT_SCAN_INFO_UPDATEFS] = "UPDATE scan_info SET first_start = ?, start_scan = ? WHERE module = ?;",
    [WDB_STMT_SCAN_INFO_UPDATEFE] = "UPDATE scan_info SET first_end = ?, end_scan = ? WHERE module = ?;",
    [WDB_STMT_SCAN_INFO_UPDATESS] = "UPDATE scan_info SET start_scan = ? WHERE module = ?;",
    [WDB_STMT_SCAN_INFO_UPDATEES] = "UPDATE scan_info SET end_scan = ? WHERE module = ?;",
    [WDB_STMT_SCAN_INFO_UPDATE1C] = "UPDATE scan_info SET fim_first_check = ? WHERE module = ?;",
    [WDB_STMT_SCAN_INFO_UPDATE2C] = "UPDATE scan_info SET fim_second_check = ? WHERE module = ?;",
    [WDB_STMT_SCAN_INFO_UPDATE3C] = "UPDATE scan_info SET fim_third_check = ? WHERE module = ?;",
    [WDB_STMT_SCAN_INFO_GETFS] = "SELECT first_start FROM scan_info WHERE module = ?;",
    [WDB_STMT_SCAN_INFO_GETFE] = "SELECT first_end FROM scan_info WHERE module = ?;",
    [WDB_STMT_SCAN_INFO_GETSS] = "SELECT start_scan FROM scan_info WHERE module = ?;",
    [WDB_STMT_SCAN_INFO_GETES] = "SELECT end_scan FROM scan_info WHERE module = ?;",
    [WDB_STMT_SCAN_INFO_GET1C] = "SELECT fim_first_check FROM scan_info WHERE module = ?;",
    [WDB_STMT_SCAN_INFO_GET2C] = "SELECT fim_second_check FROM scan_info WHERE module = ?;",
    [WDB_STMT_SCAN_INFO_GET3C] = "SELECT fim_third_check FROM scan_info WHERE module = ?;",
    [WDB_STMT_SCA_FIND] = "SELECT id,result FROM sca_check WHERE id = ?;",
    [WDB_STMT_SCA_UPDATE] = "UPDATE sca_check SET scan_id = ?, result = ?, reason = ? WHERE id = ?;",
    [WDB_STMT_SCA_INSERT] = "INSERT INTO sca_check (id,scan_id,title,description,rationale,remediation,file,directory,process,registry,`references`,result,policy_id,command,reason,condition) VALUES (?,?,?,?,?,?,?,?,?,?,?,?,?,?,?,?);",
    [WDB_STMT_SCA_SCAN_INFO_INSERT] = "INSERT INTO sca_scan_info (start_scan,end_scan,id,policy_id,pass,fail,invalid,total_checks,score,hash) VALUES (?,?,?,?,?,?,?,?,?,?);",
    [WDB_STMT_SCA_SCAN_INFO_UPDATE] = "UPDATE sca_scan_info SET start_scan = ?, end_scan = ?, id = ?, pass = ?, fail = ?, invalid = ?, total_checks = ?, score = ?, hash = ? WHERE policy_id = ?;",
    [WDB_STMT_SCA_INSERT_COMPLIANCE] = "INSERT INTO sca_check_compliance (id_check,`key`,`value`) VALUES(?,?,?);",
    [WDB_STMT_SCA_INSERT_RULES] = "INSERT INTO sca_check_rules (id_check,`type`, rule) VALUES(?,?,?);",
    [WDB_STMT_SCA_FIND_SCAN] = "SELECT policy_id,hash,id FROM sca_scan_info WHERE policy_id = ?;",
    [WDB_STMT_SCA_SCAN_INFO_UPDATE_START] = "UPDATE sca_scan_info SET start_scan = ?, end_scan = ?, id = ?, pass = ?, fail = ?, invalid = ?, total_checks = ?, score = ?, hash = ? WHERE policy_id = ?;",
    [WDB_STMT_SCA_POLICY_FIND] = "SELECT id FROM sca_policy WHERE id = ?;",
    [WDB_STMT_SCA_POLICY_SHA256] = "SELECT hash_file FROM sca_policy WHERE id = ?;",
    [WDB_STMT_SCA_POLICY_INSERT] = "INSERT INTO sca_policy (name,file,id,description,`references`,hash_file) VALUES(?,?,?,?,?,?);",
    [WDB_STMT_SCA_CHECK_GET_ALL_RESULTS] = "SELECT result FROM sca_check WHERE policy_id = ? ORDER BY id;",
    [WDB_STMT_SCA_POLICY_GET_ALL] = "SELECT id FROM sca_policy;",
    [WDB_STMT_SCA_POLICY_DELETE] = "DELETE FROM sca_policy WHERE id = ?;",
    [WDB_STMT_SCA_CHECK_DELETE] = "DELETE FROM sca_check WHERE policy_id = ?;",
    [WDB_STMT_SCA_SCAN_INFO_DELETE] = "DELETE FROM sca_scan_info WHERE policy_id = ?;",
    [WDB_STMT_SCA_CHECK_COMPLIANCE_DELETE] = "DELETE FROM sca_check_compliance WHERE id_check NOT IN ( SELECT id FROM sca_check);",
    [WDB_STMT_SCA_CHECK_RULES_DELETE] = "DELETE FROM sca_check_rules WHERE id_check NOT IN ( SELECT id FROM sca_check);",
    [WDB_STMT_SCA_CHECK_DELETE_DISTINCT] = "DELETE FROM sca_check WHERE scan_id != ? AND policy_id = ?;",
    [WDB_STMT_FIM_SELECT_CHECKSUM] = "SELECT checksum FROM fim_entry ORDER BY file;",
    [WDB_STMT_FIM_SELECT_CHECKSUM_RANGE] = "SELECT checksum FROM fim_entry WHERE file BETWEEN ? and ? ORDER BY file;",
    [WDB_STMT_FIM_DELETE_AROUND] = "DELETE FROM fim_entry WHERE file < ? OR file > ?;",
    [WDB_STMT_FIM_DELETE_RANGE] = "DELETE FROM fim_entry WHERE file > ? AND file < ?;",
    [WDB_STMT_FIM_DELETE_BY_PK] = "DELETE FROM fim_entry WHERE file = ?;",
    [WDB_STMT_FIM_CLEAR] = "DELETE FROM fim_entry;",
    [WDB_STMT_SYNC_UPDATE_ATTEMPT_LEGACY] = "UPDATE sync_info SET last_attempt = ? WHERE component = ?;",
    [WDB_STMT_SYNC_UPDATE_ATTEMPT] = "UPDATE sync_info SET last_attempt = ?, last_agent_checksum = ?, last_manager_checksum = ?, n_attempts = n_attempts + 1 WHERE component = ?;",
    [WDB_STMT_SYNC_UPDATE_COMPLETION] = "UPDATE sync_info SET last_attempt = ?, last_completion = ?, last_agent_checksum = ?, last_manager_checksum = ?, n_attempts = n_attempts + 1, n_completions = n_completions + 1 WHERE component = ?;",
    [WDB_STMT_SYNC_SET_COMPLETION] = "UPDATE sync_info SET last_completion = ? WHERE component = ?;",
    [WDB_STMT_SYNC_GET_INFO] = "SELECT * FROM sync_info WHERE component = ?;",
    [WDB_STMT_FIM_FILE_SELECT_CHECKSUM] = "SELECT checksum FROM fim_entry WHERE type='file' ORDER BY file;",
    [WDB_STMT_FIM_FILE_SELECT_CHECKSUM_RANGE] = "SELECT checksum FROM fim_entry WHERE type='file' AND file BETWEEN ? and ? ORDER BY file;",
    [WDB_STMT_FIM_FILE_CLEAR] = "DELETE FROM fim_entry WHERE type='file';",
    [WDB_STMT_FIM_FILE_DELETE_AROUND] = "DELETE FROM fim_entry WHERE type='file' AND (file < ? OR file > ?);",
    [WDB_STMT_FIM_FILE_DELETE_RANGE] = "DELETE FROM fim_entry WHERE type='file' AND (file > ? AND file < ?);",
    [WDB_STMT_FIM_FILE_DELETE_BY_PK] = "DELETE FROM fim_entry WHERE type='file' AND file = ?;",
    [WDB_STMT_FIM_REGISTRY_SELECT_CHECKSUM] = "SELECT checksum FROM fim_entry WHERE (type='registry_key' OR type='registry_value') ORDER BY full_path",
    [WDB_STMT_FIM_REGISTRY_SELECT_CHECKSUM_RANGE] = "SELECT checksum FROM fim_entry WHERE (type='registry_key' OR type='registry_value') AND full_path BETWEEN ? AND ? ORDER BY full_path",
    [WDB_STMT_FIM_REGISTRY_CLEAR] = "DELETE FROM fim_entry WHERE type='registry_key' OR type='registry_value';",
    [WDB_STMT_FIM_REGISTRY_DELETE_AROUND] = "DELETE FROM fim_entry WHERE (type='registry_key' OR type='registry_value') AND (full_path < ? OR full_path > ?);",
    [WDB_STMT_FIM_REGISTRY_DELETE_RANGE] = "DELETE FROM fim_entry WHERE (type='registry_key' OR type='registry_value') AND (full_path > ? AND full_path < ?);",
    [WDB_STMT_FIM_REGISTRY_KEY_SELECT_CHECKSUM] = "SELECT checksum FROM fim_entry WHERE type='registry_key' ORDER BY full_path",
    [WDB_STMT_FIM_REGISTRY_KEY_SELECT_CHECKSUM_RANGE] = "SELECT checksum FROM fim_entry WHERE type='registry_key' AND full_path BETWEEN ? AND ? ORDER BY full_path",
    [WDB_STMT_FIM_REGISTRY_KEY_CLEAR] = "DELETE FROM fim_entry WHERE type='registry_key';",
    [WDB_STMT_FIM_REGISTRY_KEY_DELETE_AROUND] = "DELETE FROM fim_entry WHERE type='registry_key' AND (full_path < ? OR full_path > ?);",
    [WDB_STMT_FIM_REGISTRY_KEY_DELETE_RANGE] = "DELETE FROM fim_entry WHERE type='registry_key' AND (full_path > ? AND full_path < ?);",
    [WDB_STMT_FIM_REGISTRY_VALUE_SELECT_CHECKSUM] = "SELECT checksum FROM fim_entry WHERE type='registry_value' ORDER BY full_path",
    [WDB_STMT_FIM_REGISTRY_VALUE_SELECT_CHECKSUM_RANGE] = "SELECT checksum FROM fim_entry WHERE type='registry_value' AND full_path BETWEEN ? AND ? ORDER BY full_path",
    [WDB_STMT_FIM_REGISTRY_VALUE_CLEAR] = "DELETE FROM fim_entry WHERE type='registry_value';",
    [WDB_STMT_FIM_REGISTRY_VALUE_DELETE_AROUND] = "DELETE FROM fim_entry WHERE type='registry_value' AND (full_path < ? OR full_path > ?);",
    [WDB_STMT_FIM_REGISTRY_VALUE_DELETE_RANGE] = "DELETE FROM fim_entry WHERE type='registry_value' AND (full_path > ? AND full_path < ?);",
    [WDB_STMT_FIM_REGISTRY_DELETE_BY_PK] = "DELETE FROM fim_entry WHERE (type='registry_key' OR type='registry_value') AND full_path = ?;",
    [WDB_STMT_ROOTCHECK_INSERT_PM] = "INSERT INTO pm_event (date_first, date_last, log, pci_dss, cis) VALUES (?, ?, ?, ?, ?);",
    [WDB_STMT_ROOTCHECK_UPDATE_PM] = "UPDATE pm_event SET date_last = ? WHERE log = ?;",
    [WDB_STMT_ROOTCHECK_DELETE_PM] = "DELETE FROM pm_event;",
    [WDB_STMT_GLOBAL_INSERT_AGENT] = "INSERT INTO agent (id, name, ip, register_ip, internal_key, date_add, `group`) VALUES (?,?,?,?,?,?,?);",
    [WDB_STMT_GLOBAL_UPDATE_AGENT_NAME] = "UPDATE agent SET name = ? WHERE id = ?;",
    [WDB_STMT_GLOBAL_UPDATE_AGENT_VERSION] = "UPDATE agent SET os_name = ?, os_version = ?, os_major = ?, os_minor = ?, os_codename = ?, os_platform = ?, os_build = ?, os_uname = ?, os_arch = ?, version = ?, config_sum = ?, merged_sum = ?, manager_host = ?, node_name = ?, last_keepalive = (CASE WHEN id = 0 THEN 253402300799 ELSE STRFTIME('%s', 'NOW') END), connection_status = ?, sync_status = ?, group_config_status = ? WHERE id = ?;",
    [WDB_STMT_GLOBAL_UPDATE_AGENT_VERSION_IP] = "UPDATE agent SET os_name = ?, os_version = ?, os_major = ?, os_minor = ?, os_codename = ?, os_platform = ?, os_build = ?, os_uname = ?, os_arch = ?, version = ?, config_sum = ?, merged_sum = ?, manager_host = ?, node_name = ?, last_keepalive = (CASE WHEN id = 0 THEN 253402300799 ELSE STRFTIME('%s', 'NOW') END), ip = ?, connection_status = ?, sync_status = ?, group_config_status = ? WHERE id = ?;",
    [WDB_STMT_GLOBAL_LABELS_GET] = "SELECT * FROM labels WHERE id = ?;",
    [WDB_STMT_GLOBAL_LABELS_DEL] = "DELETE FROM labels WHERE id = ?;",
    [WDB_STMT_GLOBAL_LABELS_SET] = "INSERT INTO labels (id, key, value) VALUES (?,?,?);",
    [WDB_STMT_GLOBAL_UPDATE_AGENT_KEEPALIVE] = "UPDATE agent SET last_keepalive = STRFTIME('%s', 'NOW'), connection_status = ?, sync_status = ?, disconnection_time = 0, status_code = 0 WHERE id = ?;",
    [WDB_STMT_GLOBAL_UPDATE_AGENT_CONNECTION_STATUS] = "UPDATE agent SET connection_status = ?, sync_status = ?, disconnection_time = ?, status_code = ? WHERE id = ?;",
    [WDB_STMT_GLOBAL_UPDATE_AGENT_STATUS_CODE] = "UPDATE agent SET status_code = ?, version = ?, sync_status = ? WHERE id = ?;",
    [WDB_STMT_GLOBAL_DELETE_AGENT] = "DELETE FROM agent WHERE id = ?;",
    [WDB_STMT_GLOBAL_SELECT_AGENT_NAME] = "SELECT name FROM agent WHERE id = ?;",
    [WDB_STMT_GLOBAL_FIND_AGENT] = "SELECT id FROM agent WHERE name = ? AND (register_ip = ? OR register_ip LIKE ? || '/_%');",
    [WDB_STMT_GLOBAL_FIND_GROUP] = "SELECT id FROM `group` WHERE name = ?;",
    [WDB_STMT_GLOBAL_UPDATE_AGENT_GROUPS_HASH] = "UPDATE agent SET group_hash = ? WHERE id = ?;",
    [WDB_STMT_GLOBAL_INSERT_AGENT_GROUP] = "INSERT INTO `group` (name) VALUES(?);",
    [WDB_STMT_GLOBAL_SELECT_GROUP_BELONG] = "SELECT name FROM belongs JOIN `group` ON id = id_group WHERE id_agent = ? order by priority;",
    [WDB_STMT_GLOBAL_INSERT_AGENT_BELONG] = "INSERT OR REPLACE INTO belongs (id_group, id_agent, priority) VALUES(?,?,?);",
    [WDB_STMT_GLOBAL_DELETE_AGENT_BELONG] = "DELETE FROM belongs WHERE id_agent = ?;",
    [WDB_STMT_GLOBAL_DELETE_TUPLE_BELONG] = "DELETE FROM belongs WHERE id_group = ? and id_agent = ?;",
    [WDB_STMT_GLOBAL_DELETE_GROUP] = "DELETE FROM `group` WHERE name = ?;",
    [WDB_STMT_GLOBAL_GROUP_BELONG_FIND] = "SELECT id_agent FROM belongs WHERE id_group = (SELECT id FROM 'group' WHERE name = ?);",
    [WDB_STMT_GLOBAL_GROUP_BELONG_GET] = "SELECT id_agent FROM belongs WHERE id_group = (SELECT id FROM 'group' WHERE name = ?) AND id_agent > ?;",
    [WDB_STMT_GLOBAL_SELECT_GROUPS] = "SELECT name FROM `group`;",
    [WDB_STMT_GLOBAL_SYNC_REQ_GET] = "SELECT id, name, ip, os_name, os_version, os_major, os_minor, os_codename, os_build, os_platform, os_uname, os_arch, version, config_sum, merged_sum, manager_host, node_name, last_keepalive, connection_status, disconnection_time, group_config_status, status_code FROM agent WHERE id > ? AND sync_status = 'syncreq' LIMIT 1;",
    [WDB_STMT_GLOBAL_SYNC_SET] = "UPDATE agent SET sync_status = ? WHERE id = ?;",
    [WDB_STMT_GLOBAL_GROUP_SYNC_REQ_GET] = "SELECT id FROM agent WHERE id > ? AND group_sync_status = 'syncreq' AND date_add < ? LIMIT 1;",
    [WDB_STMT_GLOBAL_GROUP_SYNC_ALL_GET] = "SELECT id FROM agent WHERE id > ? AND date_add < ? LIMIT 1;",
    [WDB_STMT_GLOBAL_GROUP_SYNCREQ_FIND] = "SELECT 1 FROM agent WHERE group_sync_status = 'syncreq';",
    [WDB_STMT_GLOBAL_AGENT_GROUPS_NUMBER_GET] = "SELECT count(id_group) groups_number from belongs WHERE id_agent = ?;",
    [WDB_STMT_GLOBAL_GROUP_SYNC_SET] = "UPDATE agent SET group_sync_status = ? WHERE id = ?;",
    [WDB_STMT_GLOBAL_GROUP_PRIORITY_GET] = "SELECT MAX(priority) FROM belongs WHERE id_agent=?;",
    [WDB_STMT_GLOBAL_GROUP_CSV_GET] = "SELECT `group` from agent where id = ?;",
    [WDB_STMT_GLOBAL_GROUP_CTX_SET] = "UPDATE agent SET 'group' = ?, group_hash = ?, group_sync_status = ? WHERE id = ?;",
    [WDB_STMT_GLOBAL_GROUP_HASH_GET] = "SELECT group_hash FROM agent WHERE id > 0 AND group_hash IS NOT NULL ORDER BY id;",
    [WDB_STMT_GLOBAL_UPDATE_AGENT_INFO] = "UPDATE agent SET config_sum = :config_sum, ip = :ip, manager_host = :manager_host, merged_sum = :merged_sum, name = :name, node_name = :node_name, os_arch = :os_arch, os_build = :os_build, os_codename = :os_codename, os_major = :os_major, os_minor = :os_minor, os_name = :os_name, os_platform = :os_platform, os_uname = :os_uname, os_version = :os_version, version = :version, last_keepalive = :last_keepalive, connection_status = :connection_status, disconnection_time = :disconnection_time, group_config_status = :group_config_status, status_code= :status_code, sync_status = :sync_status WHERE id = :id;",
    [WDB_STMT_GLOBAL_GET_GROUPS] = "SELECT DISTINCT `group`, group_hash from agent WHERE id > 0 AND group_hash > ? ORDER BY group_hash;",
    [WDB_STMT_GLOBAL_GET_AGENTS] = "SELECT id FROM agent WHERE id > ?;",
    [WDB_STMT_GLOBAL_GET_AGENTS_BY_CONNECTION_STATUS] = "SELECT id FROM agent WHERE id > ? AND connection_status = ?;",
    [WDB_STMT_GLOBAL_GET_AGENTS_BY_CONNECTION_STATUS_AND_NODE] = "SELECT id FROM agent WHERE id > ? AND connection_status = ? AND node_name = ? ORDER BY id LIMIT ?;",
    [WDB_STMT_GLOBAL_GET_AGENT_INFO] = "SELECT * FROM agent WHERE id = ?;",
    [WDB_STMT_GLOBAL_RESET_CONNECTION_STATUS] = "UPDATE agent SET connection_status = 'disconnected', status_code = ?, sync_status = ?, disconnection_time = STRFTIME('%s', 'NOW') where connection_status != 'disconnected' AND connection_status != 'never_connected' AND id != 0;",
    [WDB_STMT_GLOBAL_GET_AGENTS_TO_DISCONNECT] = "SELECT id FROM agent WHERE id > ? AND (connection_status = 'active' OR connection_status = 'pending') AND last_keepalive < ?;",
    [WDB_STMT_GLOBAL_AGENT_EXISTS] = "SELECT EXISTS(SELECT 1 FROM agent WHERE id=?);",
    [WDB_STMT_TASK_INSERT_TASK] = "INSERT INTO TASKS VALUES(NULL,?,?,?,?,?,?,?,?);",
    [WDB_STMT_TASK_GET_LAST_AGENT_TASK] = "SELECT *, MAX(CREATE_TIME) FROM TASKS WHERE AGENT_ID = ?;",
    [WDB_STMT_TASK_GET_LAST_AGENT_UPGRADE_TASK] = "SELECT *, MAX(CREATE_TIME) FROM TASKS WHERE AGENT_ID = ? AND (COMMAND = 'upgrade' OR COMMAND = 'upgrade_custom');",
    [WDB_STMT_TASK_UPDATE_TASK_STATUS] = "UPDATE TASKS SET STATUS = ?, LAST_UPDATE_TIME = ?, ERROR_MESSAGE = ? WHERE TASK_ID = ?;",
    [WDB_STMT_TASK_GET_TASK_BY_STATUS] = "SELECT * FROM TASKS WHERE STATUS = ?;",
    [WDB_STMT_TASK_DELETE_OLD_TASKS] = "DELETE FROM TASKS WHERE CREATE_TIME <= ?;",
    [WDB_STMT_TASK_DELETE_TASK] = "DELETE FROM TASKS WHERE TASK_ID = ?;",
    [WDB_STMT_TASK_CANCEL_PENDING_UPGRADE_TASKS] = "UPDATE TASKS SET STATUS = '" WM_TASK_STATUS_CANCELLED "', LAST_UPDATE_TIME = ? WHERE NODE = ? AND STATUS = '" WM_TASK_STATUS_PENDING "' AND (COMMAND = 'upgrade' OR COMMAND = 'upgrade_custom');",
    [WDB_STMT_PRAGMA_JOURNAL_WAL] = "PRAGMA journal_mode=WAL;",
    [WDB_STMT_PRAGMA_ENABLE_FOREIGN_KEYS] = "PRAGMA foreign_keys=ON;",
    [WDB_STMT_SYSCOLLECTOR_PROCESSES_SELECT_CHECKSUM] = "SELECT checksum FROM sys_processes WHERE checksum != 'legacy' AND checksum != '' ORDER BY pid;",
    [WDB_STMT_SYSCOLLECTOR_PROCESSES_SELECT_CHECKSUM_RANGE] = "SELECT checksum FROM sys_processes WHERE pid BETWEEN ? and ? AND checksum != 'legacy' AND checksum != '' ORDER BY pid;",
    [WDB_STMT_SYSCOLLECTOR_PROCESSES_DELETE_AROUND] = "DELETE FROM sys_processes WHERE pid < ? OR pid > ? OR checksum = 'legacy' OR checksum = '';",
    [WDB_STMT_SYSCOLLECTOR_PROCESSES_DELETE_RANGE] = "DELETE FROM sys_processes WHERE pid > ? AND pid < ?;",
    [WDB_STMT_SYSCOLLECTOR_PROCESSES_DELETE_BY_PK] = "DELETE FROM sys_processes WHERE pid = ?;",
    [WDB_STMT_SYSCOLLECTOR_PROCESSES_CLEAR] = "DELETE FROM sys_processes;",
    [WDB_STMT_SYSCOLLECTOR_PACKAGES_SELECT_CHECKSUM] = "SELECT checksum FROM sys_programs WHERE checksum != 'legacy' AND checksum != '' ORDER BY item_id;",
    [WDB_STMT_SYSCOLLECTOR_PACKAGES_SELECT_CHECKSUM_RANGE] = "SELECT checksum FROM sys_programs WHERE item_id BETWEEN ? and ? AND checksum != 'legacy' AND checksum != '' ORDER BY item_id;",
    [WDB_STMT_SYSCOLLECTOR_PACKAGES_DELETE_AROUND] = "DELETE FROM sys_programs WHERE item_id < ? OR item_id > ? OR checksum = 'legacy' OR checksum = '' RETURNING name, version, architecture, format, location, item_id;",
    [WDB_STMT_SYSCOLLECTOR_PACKAGES_DELETE_RANGE] = "DELETE FROM sys_programs WHERE item_id > ? AND item_id < ? RETURNING name, version, architecture, format, location, item_id;",
    [WDB_STMT_SYSCOLLECTOR_PACKAGES_DELETE_BY_PK] = "DELETE FROM sys_programs WHERE item_id = ? RETURNING name, version, architecture, format, location, item_id;",
    [WDB_STMT_SYSCOLLECTOR_PACKAGES_CLEAR] = "DELETE FROM sys_programs;",
    [WDB_STMT_SYSCOLLECTOR_HOTFIXES_SELECT_CHECKSUM] = "SELECT checksum FROM sys_hotfixes WHERE checksum != 'legacy' AND checksum != '' ORDER BY hotfix;",
    [WDB_STMT_SYSCOLLECTOR_HOTFIXES_SELECT_CHECKSUM_RANGE] = "SELECT checksum FROM sys_hotfixes WHERE hotfix BETWEEN ? and ? AND checksum != 'legacy' AND checksum != '' ORDER BY hotfix;",
    [WDB_STMT_SYSCOLLECTOR_HOTFIXES_DELETE_AROUND] = "DELETE FROM sys_hotfixes WHERE hotfix < ? OR hotfix > ? OR checksum = 'legacy' OR checksum = '' RETURNING hotfix;",
    [WDB_STMT_SYSCOLLECTOR_HOTFIXES_DELETE_RANGE] = "DELETE FROM sys_hotfixes WHERE hotfix > ? AND hotfix < ? RETURNING hotfix;",
    [WDB_STMT_SYSCOLLECTOR_HOTFIXES_DELETE_BY_PK] = "DELETE FROM sys_hotfixes WHERE hotfix = ? RETURNING hotfix;",
    [WDB_STMT_SYSCOLLECTOR_HOTFIXES_CLEAR] = "DELETE FROM sys_hotfixes;",
    [WDB_STMT_SYSCOLLECTOR_PORTS_SELECT_CHECKSUM] = "SELECT checksum FROM sys_ports WHERE checksum != 'legacy' AND checksum != '' ORDER BY item_id;",
    [WDB_STMT_SYSCOLLECTOR_PORTS_SELECT_CHECKSUM_RANGE] = "SELECT checksum FROM sys_ports WHERE item_id BETWEEN ? and ? AND checksum != 'legacy' AND checksum != '' ORDER BY item_id;",
    [WDB_STMT_SYSCOLLECTOR_PORTS_DELETE_AROUND] = "DELETE FROM sys_ports WHERE item_id < ? OR item_id > ? OR checksum = 'legacy' OR checksum = '';",
    [WDB_STMT_SYSCOLLECTOR_PORTS_DELETE_RANGE] = "DELETE FROM sys_ports WHERE item_id > ? AND item_id < ?;",
    [WDB_STMT_SYSCOLLECTOR_PORTS_DELETE_BY_PK] = "DELETE FROM sys_ports WHERE item_id = ?;",
    [WDB_STMT_SYSCOLLECTOR_PORTS_CLEAR] = "DELETE FROM sys_ports;",
    [WDB_STMT_SYSCOLLECTOR_NETPROTO_SELECT_CHECKSUM] = "SELECT checksum FROM sys_netproto WHERE checksum != 'legacy' AND checksum != '' ORDER BY item_id;",
    [WDB_STMT_SYSCOLLECTOR_NETPROTO_SELECT_CHECKSUM_RANGE] = "SELECT checksum FROM sys_netproto WHERE item_id BETWEEN ? and ? AND checksum != 'legacy' AND checksum != '' ORDER BY item_id;",
    [WDB_STMT_SYSCOLLECTOR_NETPROTO_DELETE_AROUND] = "DELETE FROM sys_netproto WHERE item_id < ? OR item_id > ? OR checksum = 'legacy' OR checksum = '';",
    [WDB_STMT_SYSCOLLECTOR_NETPROTO_DELETE_RANGE] = "DELETE FROM sys_netproto WHERE item_id > ? AND item_id < ?;",
    [WDB_STMT_SYSCOLLECTOR_NETPROTO_DELETE_BY_PK] = "DELETE FROM sys_netproto WHERE item_id = ?;",
    [WDB_STMT_SYSCOLLECTOR_NETPROTO_CLEAR] = "DELETE FROM sys_netproto;",
    [WDB_STMT_SYSCOLLECTOR_NETADDRESS_SELECT_CHECKSUM] = "SELECT checksum FROM sys_netaddr WHERE checksum != 'legacy' AND checksum != '' ORDER BY item_id;",
    [WDB_STMT_SYSCOLLECTOR_NETADDRESS_SELECT_CHECKSUM_RANGE] = "SELECT checksum FROM sys_netaddr WHERE item_id BETWEEN ? and ? AND checksum != 'legacy' AND checksum != '' ORDER BY item_id;",
    [WDB_STMT_SYSCOLLECTOR_NETADDRESS_DELETE_AROUND] = "DELETE FROM sys_netaddr WHERE item_id < ? OR item_id > ? OR checksum = 'legacy' OR checksum = '';",
    [WDB_STMT_SYSCOLLECTOR_NETADDRESS_DELETE_RANGE] = "DELETE FROM sys_netaddr WHERE item_id > ? AND item_id < ?;",
    [WDB_STMT_SYSCOLLECTOR_NETADDRESS_DELETE_BY_PK] = "DELETE FROM sys_netaddr WHERE item_id = ?;",
    [WDB_STMT_SYSCOLLECTOR_NETADDRESS_CLEAR] = "DELETE FROM sys_netaddr;",
    [WDB_STMT_SYSCOLLECTOR_NETINFO_SELECT_CHECKSUM] = "SELECT checksum FROM sys_netiface WHERE checksum != 'legacy' AND checksum != '' ORDER BY item_id;",
    [WDB_STMT_SYSCOLLECTOR_NETINFO_SELECT_CHECKSUM_RANGE] = "SELECT checksum FROM sys_netiface WHERE item_id BETWEEN ? and ? AND checksum != 'legacy' AND checksum != '' ORDER BY item_id;",
    [WDB_STMT_SYSCOLLECTOR_NETINFO_DELETE_AROUND] = "DELETE FROM sys_netiface WHERE item_id < ? OR item_id > ? OR checksum = 'legacy' OR checksum = '';",
    [WDB_STMT_SYSCOLLECTOR_NETINFO_DELETE_RANGE] = "DELETE FROM sys_netiface WHERE item_id > ? AND item_id < ?;",
    [WDB_STMT_SYSCOLLECTOR_NETINFO_DELETE_BY_PK] = "DELETE FROM sys_netiface WHERE item_id = ?;",
    [WDB_STMT_SYSCOLLECTOR_NETINFO_CLEAR] = "DELETE FROM sys_netiface;",
    [WDB_STMT_SYSCOLLECTOR_HWINFO_SELECT_CHECKSUM] = "SELECT checksum FROM sys_hwinfo WHERE checksum != 'legacy' AND checksum != '' ORDER BY board_serial;",
    [WDB_STMT_SYSCOLLECTOR_HWINFO_SELECT_CHECKSUM_RANGE] = "SELECT checksum FROM sys_hwinfo WHERE board_serial BETWEEN ? and ? AND checksum != 'legacy' AND checksum != '' ORDER BY board_serial;",
    [WDB_STMT_SYSCOLLECTOR_HWINFO_DELETE_AROUND] = "DELETE FROM sys_hwinfo WHERE board_serial < ? OR board_serial > ? OR checksum = 'legacy' OR checksum = '';",
    [WDB_STMT_SYSCOLLECTOR_HWINFO_DELETE_RANGE] = "DELETE FROM sys_hwinfo WHERE board_serial > ? AND board_serial < ?;",
    [WDB_STMT_SYSCOLLECTOR_HWINFO_DELETE_BY_PK] = "DELETE FROM sys_hwinfo WHERE board_serial = ?;",
    [WDB_STMT_SYSCOLLECTOR_HWINFO_CLEAR] = "DELETE FROM sys_hwinfo;",
    [WDB_STMT_SYSCOLLECTOR_OSINFO_SELECT_CHECKSUM] = "SELECT checksum FROM sys_osinfo WHERE checksum != 'legacy' AND checksum != '' ORDER BY os_name;",
    [WDB_STMT_SYSCOLLECTOR_OSINFO_SELECT_CHECKSUM_RANGE] = "SELECT checksum FROM sys_osinfo WHERE os_name BETWEEN ? and ? AND checksum != 'legacy' AND checksum != '' ORDER BY os_name;",
    [WDB_STMT_SYSCOLLECTOR_OSINFO_DELETE_AROUND] = "DELETE FROM sys_osinfo WHERE os_name < ? OR os_name > ? OR checksum = 'legacy' OR checksum = '';",
    [WDB_STMT_SYSCOLLECTOR_OSINFO_DELETE_RANGE] = "DELETE FROM sys_osinfo WHERE os_name > ? AND os_name < ?;",
    [WDB_STMT_SYSCOLLECTOR_OSINFO_DELETE_BY_PK] = "DELETE FROM sys_osinfo WHERE os_name = ?;",
    [WDB_STMT_SYSCOLLECTOR_OSINFO_CLEAR] = "DELETE FROM sys_osinfo;",
    [WDB_STMT_SYS_HOTFIXES_GET] = "SELECT HOTFIX FROM SYS_HOTFIXES;",
    [WDB_STMT_SYS_PROGRAMS_GET] = "SELECT DISTINCT NAME, VERSION, ARCHITECTURE, VENDOR, SOURCE, CPE, MSU_NAME, ITEM_ID FROM SYS_PROGRAMS;",
};

/**
 * @brief Run a non-select query on the temporary table.
 *
 * @param[in] wdb Database to query for the table existence.
 * @param[in] query query to run.
 * @return Returns OS_SUCCESS on success or OS_INVALID on error.
 */
STATIC int wdb_execute_non_select_query(wdb_t * wdb, const char *query);

/**
 * @brief Run a select query on the temporary table.
 *
 * @param[in] wdb Database to query for the table existence.
 * @return Returns 0..100 on success or OS_INVALID on error.
 */
STATIC int wdb_select_from_temp_table(wdb_t * wdb);

/**
 * @brief Execute a select query that returns a single integer value.
 *
 * @param[in] wdb Database to query for the table existence.
 * @param[in] query Query to be executed.
 * @param[out] value Integer where the select value of the query will be stored.
 * @return Returns OS_SUCCESS on success or OS_INVALID on error.
 */
STATIC int wdb_execute_single_int_select_query(wdb_t * wdb, const char *query, int *value);

/**
 * @brief Get the fragmentation data of the last vacuum stored in the metadata table.
 *
 * @param[in] wdb Database to query for the table existence.
 * @param[out] last_vacuum_time Integer where the last_vacuum_time value will be stored.
 * @param[out] last_vacuum_value Integer where the last_vacuum_value value will be stored.
 * @return Returns OS_SUCCESS on success or OS_INVALID on error.
 */
STATIC int wdb_get_last_vacuum_data(wdb_t * wdb, int *last_vacuum_time, int *last_vacuum_value);

/**
 * @brief Execute any transaction
 * @param[in] wdb Database to query for the table existence.
 * @param[in] sql_transaction Query to be executed
 * @return 0 when succeed, !=0 otherwise.
*/
STATIC int wdb_any_transaction(wdb_t * wdb, const char* sql_transaction);

/**
 * @brief write the status of the transaction
 * @param[in] wdb Database to query for the table existence.
 * @param[in] state 1 when is Begin-transaction, 0 other transactions
 * @param[in] wdb_ptr_any_txn function that points to the transaction
 * @return 0 when succeed, !=0 otherwise.
*/
STATIC int wdb_write_state_transaction(wdb_t * wdb, uint8_t state, wdb_ptr_any_txn_t wdb_ptr_any_txn);

<<<<<<< HEAD
/**
 * @brief Get a database from the database group
 *
 * @param[in] db_name Name of the database to search in the database pool.
 * @return Returns the wdb object if it exists or NULL if it does not exist.
 */
STATIC wdb_t * wdb_get_db_from_pool(const char* db_name);

rwlock_t pool_mutex;
wdb_t * db_pool_begin;
wdb_t * db_pool_last;
int db_pool_size;
OSHash * open_dbs;

STATIC wdb_t * wdb_get_db_from_pool(const char* db_name) {
    wdb_t * wdb = NULL;

    if (db_name == NULL) {
        merror("The database name cannot be null.");
        return NULL;
    }

    // Finds DB in pool, locking pool_mutex for read
    rwlock_lock_read(&pool_mutex);
    if (wdb = (wdb_t *)OSHash_Get(open_dbs, db_name), wdb) {
        // The corresponding w_mutex_unlock(&wdb->mutex) is called in wdb_leave(wdb_t * wdb)
        w_mutex_lock(&wdb->mutex);
        wdb->refcount++;
    }
    rwlock_unlock(&pool_mutex);
    return wdb;
}
=======
wdb_config wconfig;
_Atomic(int) wdb_open_count;
>>>>>>> c6cceb94

// Opens global database and stores it in DB pool. It returns a locked database or NULL
wdb_t * wdb_open_global() {
    char path[PATH_MAX + 1] = "";
    wdb_t * wdb = wdb_pool_get_or_create(WDB_GLOB_NAME);

    if (wdb->db == NULL) {
        // Try to open DB
        snprintf(path, sizeof(path), "%s/%s.db", WDB2_DIR, WDB_GLOB_NAME);

        if (sqlite3_open_v2(path, &wdb->db, SQLITE_OPEN_READWRITE, NULL)) {
            mdebug1("Global database not found, creating.");
            wdb_close(wdb, false);

            // Creating database
            if (OS_SUCCESS != wdb_create_global(path)) {
                merror("Couldn't create SQLite database '%s'", path);
                wdb_pool_leave(wdb);
                return NULL;
            }

            // Retry to open
            if (sqlite3_open_v2(path, &wdb->db, SQLITE_OPEN_READWRITE, NULL)) {
                merror("Can't open SQLite database '%s': %s", path, sqlite3_errmsg(wdb->db));
                wdb_close(wdb, false);
                wdb_pool_leave(wdb);
                return NULL;
            }
        } else {
            if (wdb_upgrade_global(wdb) == NULL || wdb->db == NULL) {
                wdb_pool_leave(wdb);
                return NULL;
            }
        }

        wdb_open_count++;
        wdb_enable_foreign_keys(wdb->db);
    }

    return wdb;
}

wdb_t * wdb_open_mitre() {
    char path[PATH_MAX + 1];
    wdb_t * wdb = wdb_pool_get_or_create(WDB_MITRE_NAME);

    if (wdb->db != NULL) {
        return wdb;
    }

    // Try to open DB

    snprintf(path, sizeof(path), "%s/%s.db", WDB_DIR, WDB_MITRE_NAME);

    if (sqlite3_open_v2(path, &wdb->db, SQLITE_OPEN_READWRITE, NULL)) {
        merror("Can't open SQLite database '%s': %s", path, sqlite3_errmsg(wdb->db));
        wdb_close(wdb, false);
        wdb_pool_leave(wdb);
        return NULL;
    }

    wdb_open_count++;
    return wdb;
}

// Open database for agent and store in DB pool. It returns a locked database or NULL
wdb_t * wdb_open_agent2(int agent_id) {
    char sagent_id[64];
    char path[PATH_MAX + 1];

    snprintf(sagent_id, sizeof(sagent_id), "%03d", agent_id);
    wdb_t * wdb = wdb_pool_get_or_create(sagent_id);

    if (wdb->db != NULL) {
        return wdb;
    }

    // Try to open DB

    snprintf(path, sizeof(path), "%s/%s.db", WDB2_DIR, sagent_id);

    if (sqlite3_open_v2(path, &wdb->db, SQLITE_OPEN_READWRITE, NULL)) {
        mdebug1("No SQLite database found for agent '%s', creating.", sagent_id);
        wdb_close(wdb, false);

        if (wdb_create_agent_db2(sagent_id) < 0) {
            merror("Couldn't create SQLite database '%s'", path);
            wdb_pool_leave(wdb);
            return NULL;
        }

        // Retry to open

        if (sqlite3_open_v2(path, &wdb->db, SQLITE_OPEN_READWRITE, NULL)) {
            merror("Can't open SQLite database '%s': %s", path, sqlite3_errmsg(wdb->db));
            wdb_close(wdb, false);
            wdb_pool_leave(wdb);
            return NULL;
        }
    } else {
        if (wdb_upgrade(wdb) == NULL) {
            wdb_pool_leave(wdb);
            return NULL;
        }
    }

    wdb_open_count++;
    return wdb;
}

// Opens tasks database and stores it in DB pool. It returns a locked database or NULL
wdb_t * wdb_open_tasks() {
    char path[PATH_MAX + 1] = "";
    wdb_t * wdb = wdb_pool_get_or_create(WDB_TASK_NAME);

    if (wdb->db == NULL) {
        // Try to open DB
        snprintf(path, sizeof(path), "%s/%s.db", WDB_TASK_DIR, WDB_TASK_NAME);

        if (sqlite3_open_v2(path, &wdb->db, SQLITE_OPEN_READWRITE, NULL)) {
            mdebug1("Tasks database not found, creating.");
            wdb_close(wdb, false);

            // Creating database
            if (OS_SUCCESS != wdb_create_file(path, schema_task_manager_sql)) {
                merror("Couldn't create SQLite database '%s'", path);
                wdb_pool_leave(wdb);
                return NULL;
            }

            // Retry to open
            if (sqlite3_open_v2(path, &wdb->db, SQLITE_OPEN_READWRITE, NULL)) {
                merror("Can't open SQLite database '%s': %s", path, sqlite3_errmsg(wdb->db));
                wdb_close(wdb, false);
                wdb_pool_leave(wdb);
                return NULL;
            }
        }
    }

    wdb_open_count++;
    return wdb;
}

/* Create database for agent from profile. Returns 0 on success or -1 on error. */
int wdb_create_agent_db2(const char * agent_id) {
    char path[OS_FLSIZE + 1];
    char buffer[4096];
    FILE *source;
    FILE *dest;
    size_t nbytes;
    int result = 0;

    snprintf(path, OS_FLSIZE, "%s/%s", WDB2_DIR, WDB_PROF_NAME);

    if (!(source = wfopen(path, "r"))) {
        mdebug1("Profile database not found, creating.");

        if (wdb_create_profile(path) < 0)
            return -1;

        // Retry to open

        if (!(source = wfopen(path, "r"))) {
            merror("Couldn't open profile '%s'.", path);
            return -1;
        }
    }

    snprintf(path, OS_FLSIZE, "%s/%s.db", WDB2_DIR, agent_id);

    if (!(dest = wfopen(path, "w"))) {
        merror("Couldn't create database '%s': %s (%d)", path, strerror(errno), errno);
        fclose(source);
        return -1;
    }

    while (nbytes = fread(buffer, 1, 4096, source), nbytes) {
        if (fwrite(buffer, 1, nbytes, dest) != nbytes) {
            unlink(path);
            result = -1;
            break;
        }
    }

    fclose(source);
    if (fclose(dest) == -1) {
        merror("Couldn't create file %s completely ", path);
        return -1;
    }

    if (result < 0) {
        unlink(path);
        return -1;
    }

    if (chmod(path, 0640) < 0) {
        merror(CHMOD_ERROR, path, errno, strerror(errno));
        unlink(path);
        return -1;
    }

    return 0;
}

/* Prepare SQL query with availability waiting */
int wdb_prepare(sqlite3 *db, const char *zSql, int nByte, sqlite3_stmt **stmt, const char **pzTail) {
    int result;
    int attempts;

    for (attempts = 0; (result = sqlite3_prepare_v2(db, zSql, nByte, stmt, pzTail)) == SQLITE_BUSY; attempts++) {
        if (attempts == MAX_ATTEMPTS) {
            mdebug1("Maximum attempts exceeded for sqlite3_prepare_v2()");
            return -1;
        }
    }

    return result;
}

/* Execute statement with availability waiting */
int wdb_step(sqlite3_stmt *stmt) {
    int result;
    int attempts;

    for (attempts = 0; (result = sqlite3_step(stmt)) == SQLITE_BUSY; attempts++) {
        if (attempts == MAX_ATTEMPTS) {
            mdebug1("Maximum attempts exceeded for sqlite3_step()");
            return -1;
        }
    }

    return result;
}

/* Begin transaction */
int wdb_begin(wdb_t * wdb) {
    return wdb_any_transaction(wdb, SQL_BEGIN);
}

int wdb_begin2(wdb_t * wdb) {
    return wdb_write_state_transaction(wdb, 1, wdb_begin);
}

/* Commit transaction */
int wdb_commit(wdb_t * wdb) {
    return wdb_any_transaction(wdb, SQL_COMMIT);
}

int wdb_commit2(wdb_t * wdb) {
    return wdb_write_state_transaction(wdb, 0, wdb_commit);
}

/* Rollback transaction */
int wdb_rollback(wdb_t * wdb) {
    return wdb_any_transaction(wdb, SQL_ROLLBACK);
}

int wdb_rollback2(wdb_t * wdb) {
    return wdb_write_state_transaction(wdb, 0, wdb_rollback);
}

/* Create global database */
int wdb_create_global(const char *path) {
    if (OS_SUCCESS != wdb_create_file(path, schema_global_sql))
        return OS_INVALID;
    else if (OS_SUCCESS != wdb_insert_info("openssl_support", "yes"))
        return OS_INVALID;
    else
        return OS_SUCCESS;
}

/* Create profile database */
int wdb_create_profile(const char *path) {
    return wdb_create_file(path, schema_agents_sql);
}

/* Create new database file from SQL script */
int wdb_create_file(const char *path, const char *source) {
    const char *ROOT = "root";
    const char *sql;
    const char *tail;
    sqlite3 *db;
    sqlite3_stmt *stmt;
    int result;
    uid_t uid;
    gid_t gid;

    if (sqlite3_open_v2(path, &db, SQLITE_OPEN_READWRITE | SQLITE_OPEN_CREATE, NULL)) {
        mdebug1("Couldn't create SQLite database '%s': %s", path, sqlite3_errmsg(db));
        sqlite3_close_v2(db);
        return OS_INVALID;
    }

    for (sql = source; sql && *sql; sql = tail) {
        if (sqlite3_prepare_v2(db, sql, -1, &stmt, &tail) != SQLITE_OK) {
            mdebug1("Preparing statement: %s", sqlite3_errmsg(db));
            sqlite3_close_v2(db);
            return OS_INVALID;
        }

        result = wdb_step(stmt);

        switch (result) {
        case SQLITE_MISUSE:
        case SQLITE_ROW:
        case SQLITE_DONE:
            break;
        default:
            mdebug1("Stepping statement: %s", sqlite3_errmsg(db));
            sqlite3_finalize(stmt);
            sqlite3_close_v2(db);
            return OS_INVALID;

        }

        sqlite3_finalize(stmt);
    }

    sqlite3_close_v2(db);

    switch (getuid()) {
    case -1:
        merror("getuid(): %s (%d)", strerror(errno), errno);
        return OS_INVALID;

    case 0:
        uid = Privsep_GetUser(ROOT);
        gid = Privsep_GetGroup(GROUPGLOBAL);

        if (uid == (uid_t) - 1 || gid == (gid_t) - 1) {
            merror(USER_ERROR, ROOT, GROUPGLOBAL, strerror(errno), errno);
            return OS_INVALID;
        }

        if (chown(path, uid, gid) < 0) {
            merror(CHOWN_ERROR, path, errno, strerror(errno));
            return OS_INVALID;
        }

        break;

    default:
        mdebug1("Ignoring chown when creating file from SQL.");
        break;
    }

    if (chmod(path, 0640) < 0) {
        merror(CHMOD_ERROR, path, errno, strerror(errno));
        return OS_INVALID;
    }

    return OS_SUCCESS;
}

/* Rebuild database. Returns 0 on success or -1 on error. */
int wdb_vacuum(wdb_t * wdb) {
    sqlite3_stmt *stmt;
    int result;

    if (!wdb_prepare(wdb->db, SQL_VACUUM, -1, &stmt, NULL)) {
        result = wdb_step(stmt) == SQLITE_DONE ? 0 : -1;
        sqlite3_finalize(stmt);
    } else {
        mdebug1("SQLite: %s", sqlite3_errmsg(wdb->db));
        result = -1;
    }

    return result;
}

/* Calculate the fragmentation state of a db. Returns 0-100 on success or OS_INVALID on error. */
int wdb_get_db_state(wdb_t * wdb) {
    int result = OS_INVALID;

    if (wdb_execute_non_select_query(wdb, SQL_CREATE_TEMP_TABLE) == OS_INVALID) {
        mdebug1("Error creating temporary table.");
        return OS_INVALID;
    }

    if (wdb_execute_non_select_query(wdb, SQL_TRUNCATE_TEMP_TABLE) == OS_INVALID) {
        mdebug1("Error truncate temporary table.");
        return OS_INVALID;
    }

    if (wdb_execute_non_select_query(wdb, SQL_INSERT_INTO_TEMP_TABLE) != OS_INVALID) {
        if (result = wdb_select_from_temp_table(wdb), result == OS_INVALID) {
            mdebug1("Error in select from temporary table.");
        }
    } else {
        mdebug1("Error inserting into temporary table.");
        result = OS_INVALID;
    }

    return result;
}

/* Calculate the percentage of free pages of a db. Returns zero or greater than zero on success or OS_INVALID on error.*/
int wdb_get_db_free_pages_percentage(wdb_t * wdb) {
    int total_pages = 0;
    int free_pages = 0;

    if (wdb_execute_single_int_select_query(wdb, SQL_SELECT_PAGE_COUNT, &total_pages) != OS_SUCCESS) {
        mdebug1("Error getting total_pages for '%s' database.", wdb->id);
        return OS_INVALID;
    }

    if (wdb_execute_single_int_select_query(wdb, SQL_SELECT_PAGE_FREE, &free_pages) != OS_SUCCESS) {
        mdebug1("Error getting free_pages for '%s' database.", wdb->id);
        return OS_INVALID;
    }

    return (int)(((float)free_pages / (float)total_pages) * 100.00);
}

/* Execute a select query that returns a single integer value. Returns OS_SUCCESS on success or OS_INVALID on error. */
STATIC int wdb_execute_single_int_select_query(wdb_t * wdb, const char *query, int *value) {
    sqlite3_stmt *stmt = NULL;
    int result = OS_INVALID;

    if (query == NULL) {
        mdebug1("wdb_execute_single_int_select_query(): null query.");
        return OS_INVALID;
    }

    if (sqlite3_prepare_v2(wdb->db, query, -1, &stmt, NULL) != SQLITE_OK) {
        mdebug1("sqlite3_prepare_v2(): %s", sqlite3_errmsg(wdb->db));
        return OS_INVALID;
    }

    if (wdb_step(stmt) == SQLITE_ROW) {
        *value = sqlite3_column_int(stmt, 0);
        result = OS_SUCCESS;
    } else {
        mdebug1("SQLite: %s", sqlite3_errmsg(wdb->db));
    }

    sqlite3_finalize(stmt);

    return result;
}

/* Run a query without selecting any fields */
STATIC int wdb_execute_non_select_query(wdb_t * wdb, const char *query) {
    sqlite3_stmt *stmt = NULL;
    int result = OS_SUCCESS;

    if (query == NULL) {
        mdebug1("wdb_execute_non_select_query(): null query.");
        return OS_INVALID;
    }

    if (sqlite3_prepare_v2(wdb->db, query, -1, &stmt, NULL) != SQLITE_OK) {
        mdebug1("sqlite3_prepare_v2(): %s", sqlite3_errmsg(wdb->db));
        return OS_INVALID;
    }

    if (result = wdb_step(stmt) != SQLITE_DONE, result) {
        mdebug1("SQLite: %s", sqlite3_errmsg(wdb->db));
        result = OS_INVALID;
    }

    sqlite3_finalize(stmt);
    return result;
}

/* Select from temp table */
STATIC int wdb_select_from_temp_table(wdb_t * wdb) {
    sqlite3_stmt *stmt = NULL;
    int result = 0;

    if (sqlite3_prepare_v2(wdb->db, SQL_SELECT_TEMP_TABLE, -1, &stmt, NULL) != SQLITE_OK) {
        mdebug1("sqlite3_prepare_v2(): %s", sqlite3_errmsg(wdb->db));
        return OS_INVALID;
    }

    if (result = wdb_step(stmt), SQLITE_ROW == result) {
        result = 100 - (int)(sqlite3_column_double(stmt, 0) * 100);
    } else {
        mdebug1("SQLite: %s", sqlite3_errmsg(wdb->db));
        result = OS_INVALID;
    }

    sqlite3_finalize(stmt);

    return result;
}

/* Insert key-value pair into global.db info table */
int wdb_insert_info(const char *key, const char *value) {
    char path[PATH_MAX + 1] = "";
    sqlite3 *db = NULL;
    sqlite3_stmt *stmt = NULL;
    int result = OS_SUCCESS;

    snprintf(path, sizeof(path), "%s/%s.db", WDB2_DIR, WDB_GLOB_NAME);

    if (sqlite3_open_v2(path, &db, SQLITE_OPEN_READWRITE, NULL)) {
        mdebug1("Couldn't open SQLite database '%s': %s", path, sqlite3_errmsg(db));
        sqlite3_close_v2(db);
        return OS_INVALID;
    }

    if (wdb_prepare(db, SQL_INSERT_INFO, -1, &stmt, NULL)) {
        mdebug1("SQLite: %s", sqlite3_errmsg(db));
        return OS_INVALID;
    }

    sqlite3_bind_text(stmt, 1, key, -1, NULL);
    sqlite3_bind_text(stmt, 2, value, -1, NULL);

    result = wdb_step(stmt) == SQLITE_DONE ? OS_SUCCESS : OS_INVALID;

    sqlite3_finalize(stmt);
    sqlite3_close_v2(db);

    return result;
}

wdb_t * wdb_init(const char * id) {
    wdb_t * wdb;
    os_calloc(1, sizeof(wdb_t), wdb);
    w_mutex_init(&wdb->mutex, NULL);
    os_strdup(id, wdb->id);
    wdb->enabled = true;
    return wdb;
}

void wdb_destroy(wdb_t * wdb) {
    os_free(wdb->id);
    w_mutex_destroy(&wdb->mutex);
    free(wdb);
}

void wdb_close_all() {
    char ** keys = wdb_pool_keys();

    for (int i = 0; keys[i]; i++) {
        wdb_t * node = wdb_pool_get(keys[i]);

        if (node != NULL && node->db != NULL) {
            wdb_close(node, true);
        }

        wdb_pool_leave(node);
    }

    free_strarray(keys);
}

void wdb_commit_old() {
    char ** keys = wdb_pool_keys();

    for (int i = 0; keys[i]; i++) {
        wdb_t * node = wdb_pool_get(keys[i]);

        if (node == NULL) {
            continue;
        }

        time_t cur_time = time(NULL);

        // Commit condition: more than commit_time_min seconds elapsed from the last query, or more than commit_time_max elapsed from the transaction began.

        if (node->transaction && (cur_time - node->last > wconfig.commit_time_min || cur_time - node->transaction_begin_time > wconfig.commit_time_max)) {
            struct timespec ts_start, ts_end;

            gettime(&ts_start);
            wdb_commit2(node);
            gettime(&ts_end);

            mdebug2("Agent '%s' database commited. Time: %.3f ms.", node->id, time_diff(&ts_start, &ts_end) * 1e3);
        }

        wdb_pool_leave(node);
    }

    free_strarray(keys);
}

void wdb_check_fragmentation() {
    char ** keys = wdb_pool_keys();

    for (int i = 0; keys[i]; i++) {
        int last_vacuum_time;
        int last_vacuum_value;
        int current_fragmentation;
        int current_free_pages_percentage;
        int fragmentation_after_vacuum;

        wdb_t * node = wdb_pool_get(keys[i]);

        if (node == NULL) {
            continue;
        }

        if (node->db == NULL) {
            wdb_pool_leave(node);
            continue;
        }

        current_fragmentation = wdb_get_db_state(node);
        current_free_pages_percentage = wdb_get_db_free_pages_percentage(node);
        if (current_fragmentation == OS_INVALID || current_free_pages_percentage == OS_INVALID) {
            merror("Couldn't get current state for the database '%s'", node->id);
        } else {
            if (wdb_get_last_vacuum_data(node, &last_vacuum_time, &last_vacuum_value) != OS_SUCCESS) {
                merror("Couldn't get last vacuum info for the database '%s'", node->id);
            } else {
                // conditions for running a vacuum:
                // 'current_free_pages_percentage >= wconfig.free_pages_percentage' is always necessary
                // one of the following conditions is also required:
                // 'current_fragmentation > wconfig.max_fragmentation'
                // OR
                // 'current_fragmentation > wconfig.fragmentation_threshold' AND 'last_vacuum_time == 0'
                // OR
                // 'current_fragmentation > wconfig.fragmentation_threshold' AND 'last_vacuum_time > 0' AND 'current_fragmentation > last_vacuum_value + wconfig.fragmentation_delta'
                if (current_free_pages_percentage >= wconfig.free_pages_percentage &&
                    (current_fragmentation > wconfig.max_fragmentation ||
                    (current_fragmentation > wconfig.fragmentation_threshold && (last_vacuum_time == 0  ||
                    (last_vacuum_time > 0 && current_fragmentation > last_vacuum_value + wconfig.fragmentation_delta))))) {
                    struct timespec ts_start, ts_end;

                    if (wdb_commit2(node) < 0) {
                        merror("Couldn't execute commit statement, before vacuum, for the database '%s'", node->id);
                        wdb_pool_leave(node);
                        continue;
                    }

                    wdb_finalize_all_statements(node);

                    gettime(&ts_start);
                    if (wdb_vacuum(node) < 0) {
                        merror("Couldn't execute vacuum for the database '%s'", node->id);
                        wdb_pool_leave(node);
                        continue;
                    }
                    gettime(&ts_end);
                    mdebug1("Vacuum executed on the '%s' database. Time: %.3f ms.", node->id, time_diff(&ts_start, &ts_end) * 1e3);

                    // save fragmentation after vacuum
                    if (fragmentation_after_vacuum = wdb_get_db_state(node), fragmentation_after_vacuum == OS_INVALID) {
                        merror("Couldn't get fragmentation after vacuum for the database '%s'", node->id);
                    } else {
                        char str_vacuum_time[OS_SIZE_128] = { '\0' };
                        char str_vacuum_value[OS_SIZE_128] = { '\0' };

                        snprintf(str_vacuum_time, OS_SIZE_128, "%ld", time(0));
                        snprintf(str_vacuum_value, OS_SIZE_128, "%d", fragmentation_after_vacuum);
                        if (wdb_update_last_vacuum_data(node, str_vacuum_time, str_vacuum_value) != OS_SUCCESS) {
                            merror("Couldn't update last vacuum info for the database '%s'", node->id);
                        }
                        // check after vacuum
                        if (fragmentation_after_vacuum >= current_fragmentation) {
                            mwarn("After vacuum, the database '%s' has become just as fragmented or worse", node->id);
                        }
                    }
                }
            }
        }

        wdb_pool_leave(node);
    }

    free_strarray(keys);
}

STATIC int wdb_get_last_vacuum_data(wdb_t * wdb, int *last_vacuum_time, int *last_vacuum_value) {
   int result = OS_INVALID;
   cJSON *data = NULL;

   if (data = wdb_exec(wdb->db, SQL_METADATA_GET_FRAGMENTATION_DATA), data) {
        int response_size = 0;
        int tmp_vacuum_time = -1;
        int tmp_vacuum_value = -1;

        if (response_size = cJSON_GetArraySize(data), response_size == 0) {
            mdebug2("No vacuum data in metadata table.");
            *last_vacuum_time = 0;
            *last_vacuum_value = 0;
            cJSON_Delete(data);
            return OS_SUCCESS;
        }

        for (int i = 0; i < response_size; i++) {
            cJSON *item;
            cJSON *key_json;
            cJSON *value_json;

            if (item = cJSON_GetArrayItem(data, i), item == NULL) {
                merror("It was not possible to get items from databes response.");
                cJSON_Delete(data);
                return OS_INVALID;
            }

            key_json = cJSON_GetObjectItem(item, "key");
            value_json = cJSON_GetObjectItem(item, "value");
            if (key_json == NULL || value_json == NULL) {
                merror("It was not possible to get key or value from database response.");
            } else {
                if (strcmp(key_json->valuestring, "last_vacuum_time") == 0) {
                    tmp_vacuum_time = atoi(value_json->valuestring);
                } else if (strcmp(key_json->valuestring, "last_vacuum_value") == 0) {
                    tmp_vacuum_value = atoi(value_json->valuestring);
                }
            }
        }

        if (tmp_vacuum_time != -1 && tmp_vacuum_value != -1) {
            *last_vacuum_time = tmp_vacuum_time;
            *last_vacuum_value = tmp_vacuum_value;
            result = OS_SUCCESS;
        } else {
            merror("Missing field last_vacuum_time or last_vacuum_value from metadata table.");
        }
        cJSON_Delete(data);
    }

    return result;
}

int wdb_update_last_vacuum_data(wdb_t * wdb, const char *last_vacuum_time, const char *last_vacuum_value) {
    sqlite3_stmt *stmt = NULL;
    int result = OS_INVALID;

    if (sqlite3_prepare_v2(wdb->db, SQL_METADATA_UPDATE_FRAGMENTATION_DATA, -1, &stmt, NULL) != SQLITE_OK) {
        mdebug1("sqlite3_prepare_v2(): %s", sqlite3_errmsg(wdb->db));
        return -1;
    }

    sqlite3_bind_text(stmt, 1, last_vacuum_time, -1, NULL);
    sqlite3_bind_text(stmt, 2, last_vacuum_value, -1, NULL);

    if (result = wdb_step(stmt),
        result != SQLITE_DONE && result != SQLITE_CONSTRAINT) {
        merror(DB_SQL_ERROR, sqlite3_errmsg(wdb->db));
        sqlite3_finalize(stmt);
        return OS_INVALID;
    }

    sqlite3_finalize(stmt);
    return OS_SUCCESS;
}

void wdb_close_old() {
    char ** keys = wdb_pool_keys();

    for (int i = 0; keys[i] && wdb_open_count > wconfig.open_db_limit; i++) {
        wdb_t * node = wdb_pool_get(keys[i]);

        if (node == NULL) {
            continue;
        }

        if (node->db != NULL && node->refcount == 1 && strcmp(node->id, WDB_GLOB_NAME) != 0) {
            mdebug2("Closing database for agent %s", node->id);
            wdb_close(node, true);
        }

        wdb_pool_leave(node);

    }

    free_strarray(keys);
}

int wdb_exec_stmt_silent(sqlite3_stmt* stmt) {
    switch (wdb_step(stmt)) {
    case SQLITE_ROW:
    case SQLITE_DONE:
        return OS_SUCCESS;
        break;
    default:
        mdebug1("SQL statement execution failed");
        return OS_INVALID;
    }
}

cJSON* wdb_exec_row_stmt(sqlite3_stmt* stmt, int* status, bool column_mode) {
    if (STMT_SINGLE_COLUMN == column_mode) {
        return wdb_exec_row_stmt_single_column(stmt, status);
    } else if (STMT_MULTI_COLUMN == column_mode) {
        return wdb_exec_row_stmt_multi_column(stmt, status);
    } else {
        mdebug2("Invalid column mode");
        return NULL;
    }
}

cJSON* wdb_exec_row_stmt_multi_column(sqlite3_stmt* stmt, int* status) {
    cJSON* result = NULL;

    int _status = wdb_step(stmt);
    if (SQLITE_ROW == _status) {
        int count = sqlite3_column_count(stmt);
        if (count > 0) {
            result = cJSON_CreateObject();

            for (int i = 0; i < count; i++) {
                switch (sqlite3_column_type(stmt, i)) {
                case SQLITE_INTEGER:
                case SQLITE_FLOAT:
                    cJSON_AddNumberToObject(result, sqlite3_column_name(stmt, i), sqlite3_column_double(stmt, i));
                    break;

                case SQLITE_TEXT:
                case SQLITE_BLOB:
                    cJSON_AddStringToObject(result, sqlite3_column_name(stmt, i), (const char *)sqlite3_column_text(stmt, i));
                    break;

                case SQLITE_NULL:
                default:
                    ;
                }
            }
        }
    }
    else if (SQLITE_DONE != _status) {
        mdebug1("SQL statement execution failed");
    }

    if (status) {
        *status = _status;
    }

    return result;
}

cJSON* wdb_exec_stmt_sized(sqlite3_stmt* stmt, const size_t max_size, int* status, bool column_mode) {
    if (!stmt) {
        mdebug1("Invalid SQL statement.");
        *status = SQLITE_ERROR;
        return NULL;
    }

    cJSON* result = cJSON_CreateArray();
    int result_size = 2; //'[]' json array
    cJSON* row = NULL;
    bool fit = true;
    while (fit && (row = wdb_exec_row_stmt(stmt, status, column_mode))) {
        char *row_str = cJSON_PrintUnformatted(row);
        size_t row_len = strlen(row_str)+1;
        //Check if new agent fits in response
        if (result_size+row_len < max_size) {
            cJSON_AddItemToArray(result, row);
            result_size += row_len;
        }
        else {
            fit = false;
            cJSON_Delete(row);
            row = NULL;
        }
        os_free(row_str);
    }

    if (*status != SQLITE_DONE && *status != SQLITE_ROW) {
        cJSON_Delete(result);
        result = NULL;
    }

    return result;
}

int wdb_exec_stmt_send(sqlite3_stmt* stmt, int peer) {
    if (!stmt) {
        mdebug1("Invalid SQL statement.");
        return OS_INVALID;
    }
    if (OS_SetSendTimeout(peer, WDB_BLOCK_SEND_TIMEOUT_S) < 0) {
        merror("Socket %d error setting timeout: %s (%d)", peer, strerror(errno), errno);
        return OS_SOCKTERR;
    }

    int status = OS_SUCCESS;
    int sql_status = SQLITE_ERROR;
    cJSON * row = NULL;
    char* response = NULL;
    // Every row will be the payload of a message with the format "due {payload}"
    const char* header = "due ";
    int header_size = strlen(header);
    // Allocating the memory where all the responses will be dumped, it will contain the header+payload
    os_calloc(OS_MAXSTR, sizeof(char), response);
    // Coping the "due" header into the response buffer
    memcpy(response, header, header_size);
    // Each row is dumped into the payload section of the buffer, so the pointer and the tailing available space for the payload are obtained
    char* payload = response + header_size;
    int payload_size = OS_MAXSTR - header_size;

    while ((row = wdb_exec_row_stmt(stmt, &sql_status, STMT_MULTI_COLUMN))) {
        bool row_fits = cJSON_PrintPreallocated(row, payload, payload_size, FALSE);
        cJSON_Delete(row);
        if (row_fits) {
            if (OS_SendSecureTCP(peer, strlen(response), response) < 0) {
                merror("Socket %d error: %s (%d)", peer, strerror(errno), errno);
                status = OS_SOCKTERR;
                break;
            }
        }
        else {
            merror("SQL row response for statement %s is too big to be sent", sqlite3_sql(stmt));
            status = OS_SIZELIM;
            break;
        }
    }
    if (status == OS_SUCCESS && sql_status != SQLITE_DONE) {
        status = OS_INVALID;
    }

    os_free(response);

    return status;
}

cJSON* wdb_exec_stmt(sqlite3_stmt* stmt) {
    cJSON * result;
    cJSON * row;

    if (!stmt) {
        mdebug1("Invalid SQL statement.");
        return NULL;
    }

    int status = SQLITE_ERROR;
    result = cJSON_CreateArray();
    while ((row = wdb_exec_row_stmt(stmt, &status, STMT_MULTI_COLUMN))) {
        cJSON_AddItemToArray(result, row);
    }

    if (status != SQLITE_DONE) {
        cJSON_Delete(result);
        result = NULL;
    }

    return result;
}

cJSON* wdb_exec_row_stmt_single_column(sqlite3_stmt* stmt, int* status) {
    cJSON* result = NULL;
    int _status = SQLITE_ERROR;

    if (!stmt) {
        mdebug1("Invalid SQL statement.");
        return NULL;
    }

    _status = wdb_step(stmt);
    if (SQLITE_ROW == _status) {
        int count = sqlite3_column_count(stmt);
        // Every step should return only one element. Extra columns will be ignored
        if (count > 0) {
            switch (sqlite3_column_type(stmt, 0)) {
            case SQLITE_INTEGER:
            case SQLITE_FLOAT:
                result = cJSON_CreateNumber(sqlite3_column_double(stmt, 0));
                break;

            case SQLITE_TEXT:
            case SQLITE_BLOB:
                result = cJSON_CreateString((const char *)sqlite3_column_text(stmt, 0));
                break;

            case SQLITE_NULL:
            default:
                ;
            }
        }
    } else if (_status != SQLITE_DONE) {
        mdebug1("SQL statement execution failed");
    }

    if (status) {
        *status = _status;
    }

    return result;
}

cJSON* wdb_exec(sqlite3* db, const char * sql) {
    sqlite3_stmt * stmt = NULL;
    cJSON * result = NULL;

    if (sqlite3_prepare_v2(db, sql, -1, &stmt, NULL) != SQLITE_OK) {
        mdebug1("sqlite3_prepare_v2(): %s", sqlite3_errmsg(db));
        mdebug2("SQL: %s", sql);
        return NULL;
    }

    result = wdb_exec_stmt(stmt);

    if (!result) {
        mdebug1("wdb_exec_stmt(): %s", sqlite3_errmsg(db));
    }

    sqlite3_finalize(stmt);
    return result;
}

int wdb_close(wdb_t * wdb, bool commit) {
    int result;

    if (wdb->transaction && commit) {
        wdb_commit2(wdb);
    }

    wdb_finalize_all_statements(wdb);
    result = sqlite3_close_v2(wdb->db);

    if (result == SQLITE_OK) {
        wdb->db = NULL;
        wdb_open_count--;
        return OS_SUCCESS;
    } else {
        merror("DB(%s) wdb_close(): %s", wdb->id, sqlite3_errmsg(wdb->db));
        return OS_INVALID;
    }
}

void wdb_finalize_all_statements(wdb_t * wdb) {
    for (int i = 0; i < WDB_STMT_SIZE; i++) {
        if (wdb->stmt[i]) {
            sqlite3_finalize(wdb->stmt[i]);
            wdb->stmt[i] = NULL;
        }
    }

    struct stmt_cache_list *node_stmt = wdb->cache_list;
    struct stmt_cache_list *temp = NULL;
    while (node_stmt) {
        if (node_stmt->value.stmt) {
            // value.stmt would be free in sqlite3_finalize.
            sqlite3_finalize(node_stmt->value.stmt);
            node_stmt->value.stmt = NULL;
        }
        os_free(node_stmt->value.query);
        node_stmt->value.query = NULL;
        temp = node_stmt->next;
        os_free(node_stmt);
        node_stmt = temp;
    }

    wdb->cache_list = NULL;
}

<<<<<<< HEAD
void wdb_leave(wdb_t * wdb) {
    if (wdb) {
        wdb->refcount--;
        wdb->last = time(NULL);
        w_mutex_unlock(&wdb->mutex);
    }
}

wdb_t * wdb_pool_find_prev(wdb_t * wdb) {
    wdb_t * node;

    for (node = db_pool_begin; node && node->next; node = node->next) {
        if (node->next == wdb) {
            return node;
        }
    }

    return NULL;
}

=======
>>>>>>> c6cceb94
int wdb_stmt_cache(wdb_t * wdb, int index) {
    if (index >= WDB_STMT_SIZE) {
        merror("DB(%s) SQL statement index (%d) out of bounds", wdb->id, index);
        return -1;
    }
    if (!wdb->stmt[index]) {
        if (sqlite3_prepare_v2(wdb->db, SQL_STMT[index], -1, wdb->stmt + index, NULL) != SQLITE_OK) {
            merror("DB(%s) sqlite3_prepare_v2() stmt(%d): %s", wdb->id, index, sqlite3_errmsg(wdb->db));
            return -1;
        }
    } else {
        sqlite3_reset(wdb->stmt[index]);
        sqlite3_clear_bindings(wdb->stmt[index]);
    }

    return 0;
}

// Execute SQL script into an database
int wdb_sql_exec(wdb_t *wdb, const char *sql_exec) {
    char *sql_error;
    int result = 0;

    sqlite3_exec(wdb->db, sql_exec, NULL, NULL, &sql_error);

    if (sql_error) {
        mwarn("DB(%s) wdb_sql_exec returned error: '%s'", wdb->id, sql_error);
        sqlite3_free(sql_error);
        result = -1;
    }

    return result;
}

/* Delete a database file */
int wdb_remove_database(const char * agent_id) {
    char path[PATH_MAX];

    snprintf(path, PATH_MAX, "%s/%s.db", WDB2_DIR, agent_id);
    int result = unlink(path);

    if (result == -1) {
        mdebug1(UNLINK_ERROR, path, errno, strerror(errno));
    }

    return result;
}

cJSON *wdb_remove_multiple_agents(char *agent_list) {
    cJSON *response = NULL;
    cJSON *json_agents = NULL;
    wdb_t *wdb;
    char **agents;
    char *next;
    char *json_formated;
    char path[PATH_MAX];
    char agent[OS_SIZE_128];
    long int agent_id;
    int n = 0;

    if (!agent_list || strcmp(agent_list, "") == 0 || strcmp(agent_list, " ") == 0) {
        return json_agents;
    }

    response = cJSON_CreateObject();
    cJSON_AddItemToObject(response, "agents", json_agents = cJSON_CreateObject());

    // Get agents id separated by whitespace
    agents = w_strtok(agent_list);

    for (n = 0; agents && agents[n]; n++) {
        if (strcmp(agents[n], "") != 0) {
            next = agents[n + 1];
            agent_id = strtol(agents[n], &next, 10);
            const char * result = "ok";

            // Check for valid ID
            if ((errno == ERANGE) || (errno == EINVAL) || *next) {
                mwarn("Invalid agent ID when deleting database '%s'\n", agents[n]);
                result = "Invalid agent ID";
            } else {
                snprintf(path, PATH_MAX, "%s/%03ld.db", WDB2_DIR, agent_id);
                snprintf(agent, OS_SIZE_128, "%03ld", agent_id);

                // Close the database only if it was open

                wdb = wdb_pool_get(agent);
                if (wdb) {
                    if (wdb_close(wdb, FALSE) < 0) {
                        result = "Can't close";
                    }
                    wdb_pool_leave(wdb);
                }

                mdebug1("Removing db for agent '%s'", agent);

                if (wdb_remove_database(agent) < 0) {
                    result = "Can't delete";
                }
            }

            cJSON_AddStringToObject(json_agents, agent, result);
        }
    }

    free_strarray(agents);
    json_formated = cJSON_PrintUnformatted(response);
    mdebug1("Deleting databases. JSON output: %s", json_formated);
    os_free(json_formated);
    return response;
}

// Set the database journal mode to write-ahead logging
int wdb_journal_wal(sqlite3 *db) {
    char *sql_error = NULL;

    sqlite3_exec(db, SQL_STMT[WDB_STMT_PRAGMA_JOURNAL_WAL], NULL, NULL, &sql_error);

    if (sql_error != NULL) {
        merror("Cannot set database journaling mode to WAL: '%s'", sql_error);
        sqlite3_free(sql_error);
        return -1;
    }

    return 0;
}

int wdb_enable_foreign_keys(sqlite3 *db) {
    char *sql_error = NULL;

    sqlite3_exec(db, SQL_STMT[WDB_STMT_PRAGMA_ENABLE_FOREIGN_KEYS], NULL, NULL, &sql_error);

    if (sql_error != NULL) {
        merror("Cannot enable foreign keys: '%s'", sql_error);
        sqlite3_free(sql_error);
        return -1;
    }

    return 0;
}

sqlite3_stmt* wdb_init_stmt_in_cache(wdb_t * wdb, wdb_stmt statement_index) {
    if (!wdb->transaction && wdb_begin2(wdb) < 0) {
        mdebug1("Cannot begin transaction");
        return NULL;
    }

    if (wdb_stmt_cache(wdb, statement_index) < 0) {
        mdebug1("Cannot cache statement");
        return NULL;
    }

    return wdb->stmt[statement_index];
}

sqlite3_stmt * wdb_get_cache_stmt(wdb_t * wdb, char const *query) {
    sqlite3_stmt * ret_val = NULL;
    if (NULL != wdb && NULL != query) {
        struct stmt_cache_list *node_stmt = NULL;
        for (node_stmt = wdb->cache_list; node_stmt ; node_stmt=node_stmt->next) {
            if (node_stmt->value.query) {
                if (strcmp(node_stmt->value.query, query) == 0)
                {
                    if (sqlite3_reset(node_stmt->value.stmt) != SQLITE_OK || sqlite3_clear_bindings(node_stmt->value.stmt) != SQLITE_OK) {
                        mdebug1("DB(%s) sqlite3_reset() stmt(%s): %s", wdb->id, sqlite3_sql(node_stmt->value.stmt), sqlite3_errmsg(wdb->db));
                    }
                    ret_val = node_stmt->value.stmt;
                    break;
                }
            }
        }
        bool is_first_element = true;
        if (NULL == ret_val) {
            struct stmt_cache_list *new_item = NULL;
            if (NULL == wdb->cache_list) {
                os_malloc(sizeof(struct stmt_cache_list), wdb->cache_list);
                new_item = wdb->cache_list;
            } else {
                node_stmt = wdb->cache_list;
                while (node_stmt->next) {
                    node_stmt = node_stmt->next;
                }
                is_first_element = false;
                os_malloc(sizeof(struct stmt_cache_list), node_stmt->next);
                //Add element in the end list
                new_item = node_stmt->next;
            }
            new_item->next = NULL;
            os_malloc(strlen(query) + 1, new_item->value.query);
            strcpy(new_item->value.query, query);

            if (sqlite3_prepare_v2(wdb->db, new_item->value.query, -1, &new_item->value.stmt, NULL) != SQLITE_OK) {
                merror("DB(%s) sqlite3_prepare_v2() : %s", wdb->id, sqlite3_errmsg(wdb->db));
                os_free(new_item->value.query);
                if (is_first_element) {
                    os_free(wdb->cache_list);
                    wdb->cache_list = NULL;
                } else {
                    os_free(node_stmt->next);
                    node_stmt->next = NULL;
                }
            } else {
                ret_val = new_item->value.stmt;
            }
        }
    }
    return ret_val;
}

cJSON* wdb_get_internal_config() {
    cJSON* wazuh_db_config = cJSON_CreateObject();
    cJSON *root = cJSON_CreateObject();

    cJSON_AddNumberToObject(wazuh_db_config, "commit_time_max", wconfig.commit_time_max);
    cJSON_AddNumberToObject(wazuh_db_config, "commit_time_min", wconfig.commit_time_min);
    cJSON_AddNumberToObject(wazuh_db_config, "open_db_limit", wconfig.open_db_limit);
    cJSON_AddNumberToObject(wazuh_db_config, "worker_pool_size", wconfig.worker_pool_size);
    cJSON_AddNumberToObject(wazuh_db_config, "fragmentation_threshold", wconfig.fragmentation_threshold);
    cJSON_AddNumberToObject(wazuh_db_config, "fragmentation_delta", wconfig.fragmentation_delta);
    cJSON_AddNumberToObject(wazuh_db_config, "free_pages_percentage", wconfig.free_pages_percentage);
    cJSON_AddNumberToObject(wazuh_db_config, "max_fragmentation", wconfig.max_fragmentation);
    cJSON_AddNumberToObject(wazuh_db_config, "check_fragmentation_interval", wconfig.check_fragmentation_interval);

    cJSON_AddItemToObject(root, "wazuh_db", wazuh_db_config);

    return root;
}

cJSON* wdb_get_config() {
    cJSON *root = cJSON_CreateObject();
    cJSON* wdb_config = cJSON_CreateObject();
    cJSON* j_wdb_backup = cJSON_CreateArray();

    for (int i = 0; i < WDB_LAST_BACKUP; i++) {
        cJSON* j_wdb_backup_settings_node = cJSON_CreateObject();

        switch (i) {
            case WDB_GLOBAL_BACKUP:
                cJSON_AddStringToObject(j_wdb_backup_settings_node, "database", "global");
                break;
            default:
                break;
        }

        cJSON_AddBoolToObject(j_wdb_backup_settings_node, "enabled", wconfig.wdb_backup_settings[i]->enabled);
        cJSON_AddNumberToObject(j_wdb_backup_settings_node, "interval", wconfig.wdb_backup_settings[i]->interval);
        cJSON_AddNumberToObject(j_wdb_backup_settings_node, "max_files", wconfig.wdb_backup_settings[i]->max_files);

        cJSON_AddItemToArray(j_wdb_backup, j_wdb_backup_settings_node);
    }

    cJSON_AddItemToObject(wdb_config, "backup", j_wdb_backup);
    cJSON_AddItemToObject(root, "wdb", wdb_config);

    return root;
}

bool wdb_check_backup_enabled() {
    bool result = false;

    for (int i = 0; i < WDB_LAST_BACKUP; i++) {
        if (wconfig.wdb_backup_settings[i]->enabled) {
            result = true;
            break;
        }
    }

    return result;
}

STATIC int wdb_any_transaction(wdb_t * wdb, const char* sql_transaction) {
    sqlite3_stmt *stmt = NULL;
    int result = 0;

    if (sqlite3_prepare_v2(wdb->db, sql_transaction, -1, &stmt, NULL) != SQLITE_OK) {
        mdebug1("sqlite3_prepare_v2(): %s", sqlite3_errmsg(wdb->db));
        return -1;
    }

    if (result = wdb_step(stmt) != SQLITE_DONE, result) {
        mdebug1("SQLite: %s", sqlite3_errmsg(wdb->db));
        result = -1;
    }

    sqlite3_finalize(stmt);
    return result;
}

STATIC int wdb_write_state_transaction(wdb_t * wdb, uint8_t state, wdb_ptr_any_txn_t wdb_ptr_any_txn) {
    if (wdb != NULL) {
        if (((state == 1) ? wdb->transaction : !wdb->transaction)) {
            return 0;
        }

        if (wdb_ptr_any_txn != NULL) {
            if (wdb_ptr_any_txn(wdb) == -1) {
                return -1;
            }
        }

        wdb->transaction = state;
        if (1 == state) {
            wdb->transaction_begin_time = time(NULL);
        }
    }
    return 0;
}<|MERGE_RESOLUTION|>--- conflicted
+++ resolved
@@ -326,43 +326,8 @@
 */
 STATIC int wdb_write_state_transaction(wdb_t * wdb, uint8_t state, wdb_ptr_any_txn_t wdb_ptr_any_txn);
 
-<<<<<<< HEAD
-/**
- * @brief Get a database from the database group
- *
- * @param[in] db_name Name of the database to search in the database pool.
- * @return Returns the wdb object if it exists or NULL if it does not exist.
- */
-STATIC wdb_t * wdb_get_db_from_pool(const char* db_name);
-
-rwlock_t pool_mutex;
-wdb_t * db_pool_begin;
-wdb_t * db_pool_last;
-int db_pool_size;
-OSHash * open_dbs;
-
-STATIC wdb_t * wdb_get_db_from_pool(const char* db_name) {
-    wdb_t * wdb = NULL;
-
-    if (db_name == NULL) {
-        merror("The database name cannot be null.");
-        return NULL;
-    }
-
-    // Finds DB in pool, locking pool_mutex for read
-    rwlock_lock_read(&pool_mutex);
-    if (wdb = (wdb_t *)OSHash_Get(open_dbs, db_name), wdb) {
-        // The corresponding w_mutex_unlock(&wdb->mutex) is called in wdb_leave(wdb_t * wdb)
-        w_mutex_lock(&wdb->mutex);
-        wdb->refcount++;
-    }
-    rwlock_unlock(&pool_mutex);
-    return wdb;
-}
-=======
 wdb_config wconfig;
 _Atomic(int) wdb_open_count;
->>>>>>> c6cceb94
 
 // Opens global database and stores it in DB pool. It returns a locked database or NULL
 wdb_t * wdb_open_global() {
@@ -1406,29 +1371,6 @@
     wdb->cache_list = NULL;
 }
 
-<<<<<<< HEAD
-void wdb_leave(wdb_t * wdb) {
-    if (wdb) {
-        wdb->refcount--;
-        wdb->last = time(NULL);
-        w_mutex_unlock(&wdb->mutex);
-    }
-}
-
-wdb_t * wdb_pool_find_prev(wdb_t * wdb) {
-    wdb_t * node;
-
-    for (node = db_pool_begin; node && node->next; node = node->next) {
-        if (node->next == wdb) {
-            return node;
-        }
-    }
-
-    return NULL;
-}
-
-=======
->>>>>>> c6cceb94
 int wdb_stmt_cache(wdb_t * wdb, int index) {
     if (index >= WDB_STMT_SIZE) {
         merror("DB(%s) SQL statement index (%d) out of bounds", wdb->id, index);
