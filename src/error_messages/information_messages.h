--- conflicted
+++ resolved
@@ -14,15 +14,9 @@
 /* File integrity monitoring info messages*/
 #define FIM_DAEMON_STARTED                  "(6000): Starting daemon..."
 #define FIM_DISABLED                        "(6001): File integrity monitoring disabled."
-<<<<<<< HEAD
 #define FIM_MONITORING_REGISTRY             "(6002): Monitoring registry entry: '%s%s', with options '%s'"
-#define FIM_MONITORING_DIRECTORY            "(6003): Monitoring directory/file: '%s', with options '%s'."
-#define FIM_MONITORING_LDIRECTORY           "(6003): Monitoring directory: '%s' (%s), with options '%s'."
-=======
-#define FIM_MONITORING_REGISTRY             "(6002): Monitoring registry entry: '%s%s'."
 #define FIM_MONITORING_DIRECTORY            "(6003): Monitoring path: '%s', with options '%s'."
 #define FIM_MONITORING_LDIRECTORY           "(6003): Monitoring path: '%s' (%s), with options '%s'."
->>>>>>> 79b33fa3
 #define FIM_NO_DIFF                         "(6004): No diff for file: '%s'"
 #define FIM_WAITING_QUEUE                   "(6005): Cannot connect to queue '%s' (%d)'%s'. Waiting %d seconds to reconnect."
 #define FIM_PRINT_IGNORE_ENTRY              "(6206): Ignore '%s' entry '%s'"
