--- conflicted
+++ resolved
@@ -15,10 +15,7 @@
 #include <memory>
 #include <mutex>
 #include <functional>
-<<<<<<< HEAD
 #include <shared_mutex>
-=======
->>>>>>> 01ebe35d
 #include <memory>
 #include "commonDefs.h"
 #include "json.hpp"
@@ -91,12 +88,8 @@
 
             void releaseContext(const RSYNC_HANDLE handle);
 
-<<<<<<< HEAD
-            RSYNC_HANDLE create(const size_t maxQueueSize = UNLIMITED_QUEUE_SIZE);
-=======
             RSYNC_HANDLE create(const unsigned int threadPoolSize = std::thread::hardware_concurrency(),
                                 const size_t maxQueueSize = UNLIMITED_QUEUE_SIZE);
->>>>>>> 01ebe35d
 
             void startRSync(const RSYNC_HANDLE handle,
                             const std::shared_ptr<DBSyncWrapper>& spDBSyncWrapper,
@@ -120,13 +113,8 @@
             class RSyncContext final
             {
                 public:
-<<<<<<< HEAD
-                    RSyncContext(const size_t maxQueueSize)
-                        : m_msgDispatcher { std::make_shared<MsgDispatcher>(maxQueueSize) }
-=======
                     RSyncContext(const unsigned int threadPoolSize, const size_t maxQueueSize)
                         : m_msgDispatcher { std::make_shared<MsgDispatcher>(threadPoolSize, maxQueueSize) }
->>>>>>> 01ebe35d
                     { }
                     std::shared_ptr<MsgDispatcher> m_msgDispatcher;
             };
