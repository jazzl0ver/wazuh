--- conflicted
+++ resolved
@@ -461,14 +461,7 @@
     logInfo(IC_NAME, "IndexerConnector initialized successfully for index: %s.", m_indexName.c_str());
 }
 
-<<<<<<< HEAD
 void IndexerConnector::preInitialization(
-=======
-IndexerConnector::IndexerConnector(
-    const nlohmann::json& config,
-    const std::string& templatePath,
-    const std::string& updateMappingsPath,
->>>>>>> c3afcedb
     const std::function<void(
         const int, const std::string&, const std::string&, const int, const std::string&, const std::string&, va_list)>&
         logFunction,
