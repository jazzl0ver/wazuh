--- conflicted
+++ resolved
@@ -264,37 +264,4 @@
     cJSON_AddItemToObject(root, "logging", logging);
 
     return root;
-<<<<<<< HEAD
-
-}
-
-void resolveHostname(char **hostname, int attempts) {
-
-    char *tmp_str;
-    char *f_ip;
-
-    if (OS_IsValidIP(*hostname, NULL) == 1) {
-        return;
-    }
-
-    tmp_str = strchr(*hostname, '/');
-    if (tmp_str) {
-        *tmp_str = '\0';
-    }
-
-    f_ip = OS_GetHost(*hostname, attempts);
-    if (f_ip) {
-        char ip_str[128] = {0};
-        snprintf(ip_str, 127, "%s/%s", *hostname, f_ip);
-        free(f_ip);
-        free(*hostname);
-        os_strdup(ip_str, *hostname);
-    } else {
-        char ip_str[128] = {0};
-        snprintf(ip_str, 127, "%s/", *hostname);
-        free(*hostname);
-        os_strdup(ip_str, *hostname);
-    }
-=======
->>>>>>> 03272e6e
 }