--- conflicted
+++ resolved
@@ -100,12 +100,8 @@
 
 void SQLiteDBEngine::syncTableRowData(const std::string& table,
                                       const nlohmann::json& data,
-<<<<<<< HEAD
                                       const DbSync::ResultCallback callback,
                                       const bool inTransaction)
-=======
-                                      const DbSync::ResultCallback callback)
->>>>>>> 53029fd5
 {
     if (0 != loadTableData(table))
     {
@@ -116,7 +112,6 @@
         {
             if (!jsResult.empty())
             {
-<<<<<<< HEAD
                 if (inTransaction)
                 {
                     jsResult[STATUS_FIELD_NAME] = 1;
@@ -129,11 +124,6 @@
                 {
                     jsResult.erase(it);
                 }
-=======
-                const auto& transaction { m_sqliteFactory->createTransaction(m_sqliteConnection)};
-                updateSingleRow(table, jsResult);
-                transaction->commit();
->>>>>>> 53029fd5
             }
         }
         else
