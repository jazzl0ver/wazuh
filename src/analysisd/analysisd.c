/* Copyright (C) 2015-2019, Wazuh Inc.
 * Copyright (C) 2010-2012 Trend Micro Inc.
 * All rights reserved.
 *
 * This program is free software; you can redistribute it
 * and/or modify it under the terms of the GNU General Public
 * License (version 2) as published by the FSF - Free Software
 * Foundation.
*/

/* ossec-analysisd
 * Responsible for correlation and log decoding
 */

#ifndef ARGV0
#define ARGV0 "ossec-analysisd"
#define _ANALYSIS_DAEMON_
#endif

#include "shared.h"
#include <time.h>
#if defined(__MACH__) || defined(__FreeBSD__) || defined(__OpenBSD__)
#include <sys/sysctl.h>
#endif
#include "alerts/alerts.h"
#include "alerts/getloglocation.h"
#include "os_execd/execd.h"
#include "os_regex/os_regex.h"
#include "os_net/os_net.h"
#include "active-response.h"
#include "config.h"
#include "rules.h"
#include "stats.h"
#include "eventinfo.h"
#include "accumulator.h"
#include "analysisd.h"
#include "fts.h"
#include "cleanevent.h"
#include "dodiff.h"
#include "output/jsonout.h"
#include "labels.h"
#include "state.h"
#include "syscheck_op.h"
#include "monitord/monitord.h"
#include "lists_make.h"

#ifdef PRELUDE_OUTPUT_ENABLED
#include "output/prelude.h"
#endif

#ifdef ZEROMQ_OUTPUT_ENABLED
#include "output/zeromq.h"
#endif

/** Prototypes **/
void OS_ReadMSG(int m_queue);
RuleInfo *OS_CheckIfRuleMatch(Eventinfo *lf, RuleNode *curr_node, regex_matching *rule_match);
static void LoopRule(RuleNode *curr_node, FILE *flog);

/* For decoders */
void DecodeEvent(Eventinfo *lf, regex_matching *decoder_match);
int DecodeSyscheck(Eventinfo *lf, _sdb *sdb);
int DecodeRootcheck(Eventinfo *lf);
int DecodeHostinfo(Eventinfo *lf);
int DecodeSyscollector(Eventinfo *lf,int *socket);
int DecodeCiscat(Eventinfo *lf, int *socket);
int DecodeWinevt(Eventinfo *lf);
int DecodeSCA(Eventinfo *lf,int *socket);

// Init sdb and decoder struct
void sdb_init(_sdb *localsdb, OSDecoderInfo *fim_decoder);

/* For stats */
static void DumpLogstats(void);

// Message handler thread
void * ad_input_main(void * args);

/** Global definitions **/
int today;
int thishour;
int prev_year;
char prev_month[4];
int __crt_hour;
int __crt_wday;
struct timespec c_timespec;
char __shost[512];
OSDecoderInfo *NULL_Decoder;
EventList *last_events_list;
time_t current_time;
time_t alerts_time;
time_t archive_time;
time_t alerts_time_json;
time_t archive_time_json;

/* execd queue */
static int execdq = 0;

/* Active response queue */
static int arq = 0;

static unsigned int hourly_alerts;
static unsigned int hourly_events;
static unsigned int hourly_syscheck;
static unsigned int hourly_firewall;

void w_free_event_info(Eventinfo *lf);

/* Output threads */
void * w_main_output_thread(__attribute__((unused)) void * args);

/* Archives writer thread */
void * w_writer_thread(__attribute__((unused)) void * args );

/* Alerts log writer thread */
void * w_writer_log_thread(__attribute__((unused)) void * args );

/* Statistical writer thread */
void * w_writer_log_statistical_thread(__attribute__((unused)) void * args );

/* Firewall log writer thread */
void * w_writer_log_firewall_thread(__attribute__((unused)) void * args );

/* FTS log writer thread */
void * w_writer_log_fts_thread(__attribute__((unused)) void * args );

/* Flush logs thread */
void w_log_flush();

/* Decode syscollector threads */
void * w_decode_syscollector_thread(__attribute__((unused)) void * args);

/* Decode syscheck threads */
void * w_decode_syscheck_thread(__attribute__((unused)) void * args);

/* Decode hostinfo threads */
void * w_decode_hostinfo_thread(__attribute__((unused)) void * args);

/* Decode rootcheck threads */
void * w_decode_rootcheck_thread(__attribute__((unused)) void * args);

/* Decode Security Configuration Assessment threads */
void * w_decode_sca_thread(__attribute__((unused)) void * args);

/* Decode event threads */
void * w_decode_event_thread(__attribute__((unused)) void * args);

/* Process decoded event - rule matching threads */
void * w_process_event_thread(__attribute__((unused)) void * id);

/* Do log rotation thread */
void * w_log_rotate_thread(__attribute__((unused)) void * args);

/* Decode winevt threads */
void * w_decode_winevt_thread(__attribute__((unused)) void * args);

typedef struct _clean_msg {
    Eventinfo *lf;
    char *msg;
} clean_msg;

typedef struct _decode_event {
    Eventinfo *lf;
    char type;
} decode_event;

typedef struct _osmatch_exec {
    Eventinfo *lf;
    RuleInfo *rule;
} _osmatch_execute;

/* Archives writer queue */
static w_queue_t * writer_queue;

/* Alerts log writer queue */
static w_queue_t * writer_queue_log;

/* Statistical log writer queue */
static w_queue_t * writer_queue_log_statistical;

/* Firewall log writer queue */
static w_queue_t * writer_queue_log_firewall;

/* FTS log writer queue */
static w_queue_t * writer_queue_log_fts;

/* Decode syscheck input queue */
static w_queue_t * decode_queue_syscheck_input;

/* Decode syscollector input queue */
static w_queue_t * decode_queue_syscollector_input;

/* Decode rootcheck input queue */
static w_queue_t * decode_queue_rootcheck_input;

/* Decode policy monitoring input queue */
static w_queue_t * decode_queue_sca_input;

/* Decode hostinfo input queue */
static w_queue_t * decode_queue_hostinfo_input;

/* Decode event input queue */
static w_queue_t * decode_queue_event_input;

/* Decode pending event output */
static w_queue_t * decode_queue_event_output;

/* Decode windows event input queue */
static w_queue_t * decode_queue_winevt_input;

/* Hourly alerts mutex */
static pthread_mutex_t hourly_alert_mutex = PTHREAD_MUTEX_INITIALIZER;

/* Hourly firewall mutex */
static pthread_mutex_t hourly_firewall_mutex = PTHREAD_MUTEX_INITIALIZER;

/* Do diff mutex */
static pthread_mutex_t do_diff_mutex = PTHREAD_MUTEX_INITIALIZER;

/* Reported variables */
static int reported_syscheck = 0;
static int reported_syscollector = 0;
static int reported_hostinfo = 0;
static int reported_rootcheck = 0;
static int reported_sca = 0;
static int reported_event = 0;
static int reported_writer = 0;
static int reported_winevt = 0;

/* Mutexes */
pthread_mutex_t decode_syscheck_mutex = PTHREAD_MUTEX_INITIALIZER;
pthread_mutex_t process_event_check_hour_mutex = PTHREAD_MUTEX_INITIALIZER;
pthread_mutex_t process_event_mutex = PTHREAD_MUTEX_INITIALIZER;
pthread_mutex_t lf_mutex = PTHREAD_MUTEX_INITIALIZER;

/* Reported mutexes */
static pthread_mutex_t writer_threads_mutex = PTHREAD_MUTEX_INITIALIZER;


/* To translate between month (int) to month (char) */
static const char *(month[]) = {"Jan", "Feb", "Mar", "Apr", "May", "Jun",
                   "Jul", "Aug", "Sep", "Oct", "Nov", "Dec"
                  };

/* CPU Info*/
static int cpu_cores;

/* Print help statement */
__attribute__((noreturn))
static void help_analysisd(void)
{
    print_header();
    print_out("  %s: -[Vhdtf] [-u user] [-g group] [-c config] [-D dir]", ARGV0);
    print_out("    -V          Version and license message");
    print_out("    -h          This help message");
    print_out("    -d          Execute in debug mode. This parameter");
    print_out("                can be specified multiple times");
    print_out("                to increase the debug level.");
    print_out("    -t          Test configuration");
    print_out("    -f          Run in foreground");
    print_out("    -u <user>   User to run as (default: %s)", USER);
    print_out("    -g <group>  Group to run as (default: %s)", GROUPGLOBAL);
    print_out("    -c <config> Configuration file to use (default: %s)", DEFAULTCPATH);
    print_out("    -D <dir>    Directory to chroot into (default: %s)", DEFAULTDIR);
    print_out(" ");
    exit(1);
}

#ifndef TESTRULE
int main(int argc, char **argv)
#else
__attribute__((noreturn))
int main_analysisd(int argc, char **argv)
#endif
{
    int c = 0, m_queue = 0, test_config = 0, run_foreground = 0;
    int debug_level = 0;
    const char *dir = DEFAULTDIR;
    const char *user = USER;
    const char *group = GROUPGLOBAL;
    uid_t uid;
    gid_t gid;

    const char *cfg = DEFAULTCPATH;

    /* Set the name */
    OS_SetName(ARGV0);

    thishour = 0;
    today = 0;
    prev_year = 0;
    memset(prev_month, '\0', 4);
    hourly_alerts = 0;
    hourly_events = 0;
    hourly_syscheck = 0;
    hourly_firewall = 0;

#ifdef LIBGEOIP_ENABLED
    geoipdb = NULL;
#endif


    while ((c = getopt(argc, argv, "Vtdhfu:g:D:c:")) != -1) {
        switch (c) {
            case 'V':
                print_version();
                break;
            case 'h':
                help_analysisd();
                break;
            case 'd':
                nowDebug();
                debug_level = 1;
                break;
            case 'f':
                run_foreground = 1;
                break;
            case 'u':
                if (!optarg) {
                    merror_exit("-u needs an argument");
                }
                user = optarg;
                break;
            case 'g':
                if (!optarg) {
                    merror_exit("-g needs an argument");
                }
                group = optarg;
                break;
            case 'D':
                if (!optarg) {
                    merror_exit("-D needs an argument");
                }
                dir = optarg;
                break;
            case 'c':
                if (!optarg) {
                    merror_exit("-c needs an argument");
                }
                cfg = optarg;
                break;
            case 't':
                test_config = 1;
                break;
            default:
                help_analysisd();
                break;
        }

    }

    /* Start daemon */
    mdebug1(STARTED_MSG);
    DEBUG_MSG("%s: DEBUG: Starting on debug mode - %d ", ARGV0, (int)time(0));

    srandom_init();

    /* Check if the user/group given are valid */
    uid = Privsep_GetUser(user);
    gid = Privsep_GetGroup(group);
    if (uid == (uid_t) - 1 || gid == (gid_t) - 1) {
        merror_exit(USER_ERROR, user, group);
    }

    /* Found user */
    mdebug1(FOUND_USER);

    /* Initialize Active response */
    AR_Init();
    if (AR_ReadConfig(cfg) < 0) {
        merror_exit(CONFIG_ERROR, cfg);
    }
    mdebug1(ASINIT);

    /* Read configuration file */
    if (GlobalConf(cfg) < 0) {
        merror_exit(CONFIG_ERROR, cfg);
    }

    /* Check current debug_level
     * Command line setting takes precedence
     */
    if (debug_level == 0) {
        /* Get debug level */
        debug_level = Config.log_level;
        while (debug_level != 0) {
            nowDebug();
            debug_level--;
        }
    }

    mdebug1(READ_CONFIG);

    if (!(Config.alerts_log || Config.jsonout_output || Config.alerts_enabled)) {
        mwarn("All alert formats are disabled. Mail reporting, Syslog client and Integrator won't work properly.");
    }


#ifdef LIBGEOIP_ENABLED
    /* Opening GeoIP DB */
    if(Config.geoipdb_file) {
        geoipdb = GeoIP_open(Config.geoipdb_file, GEOIP_INDEX_CACHE);
        if (geoipdb == NULL)
        {
            merror("Unable to open GeoIP database from: %s (disabling GeoIP).", Config.geoipdb_file);
        }
    }
#endif

    /* Fix Config.ar */
    Config.ar = ar_flag;
    if (Config.ar == -1) {
        Config.ar = 0;
    }

    /* Get server's hostname */
    memset(__shost, '\0', 512);
    if (gethostname(__shost, 512 - 1) != 0) {
        strncpy(__shost, OSSEC_SERVER, 512 - 1);
    } else {
        char *_ltmp;

        /* Remove domain part if available */
        _ltmp = strchr(__shost, '.');
        if (_ltmp) {
            *_ltmp = '\0';
        }
    }

    // Set resource limit for file descriptors

    {
        struct rlimit rlimit = { Config.rlimit_nofile, Config.rlimit_nofile };

        if (setrlimit(RLIMIT_NOFILE, &rlimit) < 0) {
            merror("Could not set resource limit for file descriptors to %d: %s (%d)", (int) Config.rlimit_nofile, strerror(errno), errno);
        }
    }

    /* Check the CPU INFO */
    /* If we have the threads set to 0 on ossec.conf, then */
    /* we assign them automatically based on the number of cores */
    cpu_cores = get_nproc();

    if(Config.rule_matching_threads == 0){
        Config.rule_matching_threads = cpu_cores;
    }

    /* Continuing in Daemon mode */
    if (!test_config && !run_foreground) {
        nowDaemon();
        goDaemon();
    }

#ifdef PRELUDE_OUTPUT_ENABLED
    /* Start prelude */
    if (Config.prelude) {
        prelude_start(Config.prelude_profile, argc, argv);
    }
#endif

#ifdef ZEROMQ_OUTPUT_ENABLED
    /* Start zeromq */
    if (Config.zeromq_output) {
#if CZMQ_VERSION_MAJOR == 2
        zeromq_output_start(Config.zeromq_output_uri);
#elif CZMQ_VERSION_MAJOR >= 3
        zeromq_output_start(Config.zeromq_output_uri, Config.zeromq_output_client_cert, Config.zeromq_output_server_cert);
#endif
    }
#endif

    /* Set the group */
    if (Privsep_SetGroup(gid) < 0) {
        merror_exit(SETGID_ERROR, group, errno, strerror(errno));
    }

    /* Chroot */
    if (Privsep_Chroot(dir) < 0) {
        merror_exit(CHROOT_ERROR, dir, errno, strerror(errno));
    }
    nowChroot();

    if (!last_events_list) {
        os_calloc(1, sizeof(EventList), last_events_list);
        OS_CreateEventList(Config.memorysize, last_events_list);
    }

    /*
     * Anonymous Section: Load rules, decoders, and lists
     *
     * As lists require two-pass loading of rules that makes use of lists, lookups
     * are created with blank database structs, and need to be filled in after
     * completion of all rules and lists.
     */
    {
        {
            /* Initialize the decoders list */
            OS_CreateOSDecoderList();

            /* If we haven't specified a decoders directory, load default */
            if (!Config.decoders) {
                /* Legacy loading */
                /* Read default decoders */
                Read_Rules(NULL, &Config, NULL);
            }

            /* New loaded based on file loaded (in ossec.conf or default) */
            {
                char **decodersfiles;
                decodersfiles = Config.decoders;
                while ( decodersfiles && *decodersfiles) {
                    if (!test_config) {
                        mdebug1("Reading decoder file %s.", *decodersfiles);
                    }
                    if (!ReadDecodeXML(*decodersfiles)) {
                        merror_exit(CONFIG_ERROR, *decodersfiles);
                    }

                    free(*decodersfiles);
                    decodersfiles++;
                }
            }

            /* Load decoders */
            SetDecodeXML();
        }
        {
            /* Load Lists */
            /* Initialize the lists of list struct */
            Lists_OP_CreateLists();
            /* Load each list into list struct */
            {
                char **listfiles;
                listfiles = Config.lists;
                while (listfiles && *listfiles) {
                    if (!test_config) {
                        mdebug1("Reading the lists file: '%s'", *listfiles);
                    }
                    if (Lists_OP_LoadList(*listfiles) < 0) {
                        merror_exit(LISTS_ERROR, *listfiles);
                    }
                    free(*listfiles);
                    listfiles++;
                }
                free(Config.lists);
                Config.lists = NULL;
            }
            Lists_OP_MakeAll(0, 0);
        }

        {
            /* Load Rules */
            /* Create the rules list */
            Rules_OP_CreateRules();

            /* If we haven't specified a rules directory, load default */
            if (!Config.includes) {
                Read_Rules(NULL, &Config, NULL);
            }

            /* Read the rules */
            {
                char **rulesfiles;
                rulesfiles = Config.includes;
                while (rulesfiles && *rulesfiles) {
                    if (!test_config) {
                        mdebug1("Reading rules file: '%s'", *rulesfiles);
                    }
                    if (Rules_OP_ReadRules(*rulesfiles) < 0) {
                        merror_exit(RULES_ERROR, *rulesfiles);
                    }

                    free(*rulesfiles);
                    rulesfiles++;
                }

                free(Config.includes);
                Config.includes = NULL;
            }

            /* Find all rules that require list lookups and attache the the
             * correct list struct to the rule. This keeps rules from having to
             * search thought the list of lists for the correct file during
             * rule evaluation.
             */
            OS_ListLoadRules();
        }
    }

    /* Fix the levels/accuracy */
    {
        int total_rules;
        RuleNode *tmp_node = OS_GetFirstRule();

        total_rules = _setlevels(tmp_node, 0);
        if (!test_config) {
            minfo("Total rules enabled: '%d'", total_rules);
        }
    }

    /* Create a rules hash (for reading alerts from other servers) */
    {
        RuleNode *tmp_node = OS_GetFirstRule();
        Config.g_rules_hash = OSHash_Create();
        if (!Config.g_rules_hash) {
            merror_exit(MEM_ERROR, errno, strerror(errno));
        }
        AddHash_Rule(tmp_node);
    }

    /* Ignored files on syscheck */
    {
        char **files;
        files = Config.syscheck_ignore;
        while (files && *files) {
            if (!test_config) {
                minfo("Ignoring file: '%s'", *files);
            }
            files++;
        }
    }

    /* Success on the configuration test */
    if (test_config) {
        exit(0);
    }

    if (Config.queue_size != 0) {
        minfo("The option <queue_size> is deprecated and won't apply. Set up each queue size in the configuration file.");
    }

    /* Verbose message */
    mdebug1(PRIVSEP_MSG, dir, user);

    /* Signal manipulation */
    StartSIG(ARGV0);

    /* Set the user */
    if (Privsep_SetUser(uid) < 0) {
        merror_exit(SETUID_ERROR, user, errno, strerror(errno));
    }

    /* Create the PID file */
    if (CreatePID(ARGV0, getpid()) < 0) {
        merror_exit(PID_ERROR);
    }

    /* Set the queue */
    if ((m_queue = StartMQ(DEFAULTQUEUE, READ)) < 0) {
        merror_exit(QUEUE_ERROR, DEFAULTQUEUE, strerror(errno));
    }

    /* Whitelist */
    if (Config.white_list == NULL) {
        if (Config.ar) {
            minfo("No IP in the white list for active response.");
        }
    } else {
        if (Config.ar) {
            os_ip **wl;
            int wlc = 0;
            wl = Config.white_list;
            while (*wl) {
                minfo("White listing IP: '%s'", (*wl)->ip);
                wl++;
                wlc++;
            }
            minfo("%d IPs in the white list for active response.", wlc);
        }
    }

    /* Hostname whitelist */
    if (Config.hostname_white_list == NULL) {
        if (Config.ar)
            minfo("No Hostname in the white list for active response.");
    } else {
        if (Config.ar) {
            int wlc = 0;
            OSMatch **wl;

            wl = Config.hostname_white_list;
            while (*wl) {
                char **tmp_pts = (*wl)->patterns;
                while (*tmp_pts) {
                    minfo("White listing Hostname: '%s'", *tmp_pts);
                    wlc++;
                    tmp_pts++;
                }
                wl++;
            }
            minfo("%d Hostname(s) in the white list for active response.",wlc);
        }
    }

    /* Startup message */
    minfo(STARTUP_MSG, (int)getpid());

    // Start com request thread
    w_create_thread(asyscom_main, NULL, Config.thread_stack_size);

    mwarn("The following options will be deprecated in the next version: max_output_size and rotate_interval. "
          "Please, use the 'logging' configuration block instead.");

    mwarn("The following options will be deprecated in the next version: max_output_size and rotate_interval. "
          "Please, use the 'logging' configuration block instead.");

    /* Going to main loop */
    OS_ReadMSG(m_queue);

    exit(0);
}

/* Main function. Receives the messages(events) and analyze them all */
#ifndef TESTRULE
__attribute__((noreturn))
void OS_ReadMSG(int m_queue)
#else
__attribute__((noreturn))
void OS_ReadMSG_analysisd(int m_queue)
#endif
{
    Eventinfo *lf = NULL;
    int i;

    /* Initialize the logs */
    OS_InitLog();

    /* Initialize the integrity database */
    if (!fim_init()) merror_exit("fim: Initialization failed");

    /* Initialize Rootcheck */
    RootcheckInit();

    /* Initialize Syscollector */
    SyscollectorInit();

    /* Initialize CIS-CAT */
    CiscatInit();

    /* Initialize host info */
    HostinfoInit();

    /* Initialize windows event */
    WinevtInit();

    /* Initialize Security Configuration Assessment event */
    SecurityConfigurationAssessmentInit();

    /* Initialize the Accumulator */
    if (!Accumulate_Init()) {
        merror("accumulator: ERROR: Initialization failed");
        exit(1);
    }

    /* Start the active response queues */
    if (Config.ar) {
        /* Waiting the ARQ to settle */
        sleep(3);

#ifndef LOCAL
        if (Config.ar & REMOTE_AR) {
            if ((arq = StartMQ(ARQUEUE, WRITE)) < 0) {
                merror(ARQ_ERROR);

                /* If LOCAL_AR is set, keep it there */
                if (Config.ar & LOCAL_AR) {
                    Config.ar = 0;
                    Config.ar |= LOCAL_AR;
                } else {
                    Config.ar = 0;
                }
            } else {
                minfo(CONN_TO, ARQUEUE, "active-response");
            }
        }
#else
        /* Only for LOCAL_ONLY installs */
        if (Config.ar & REMOTE_AR) {
            if (Config.ar & LOCAL_AR) {
                Config.ar = 0;
                Config.ar |= LOCAL_AR;
            } else {
                Config.ar = 0;
            }
        }
#endif

        if (Config.ar & LOCAL_AR) {
            if ((execdq = StartMQ(EXECQUEUE, WRITE)) < 0) {
                merror(ARQ_ERROR);

                /* If REMOTE_AR is set, keep it there */
                if (Config.ar & REMOTE_AR) {
                    Config.ar = 0;
                    Config.ar |= REMOTE_AR;
                } else {
                    Config.ar = 0;
                }
            } else {
                minfo(CONN_TO, EXECQUEUE, "exec");
            }
        }
    }
    mdebug1("Active response Init completed.");

    /* Get current time before starting */
    gettime(&c_timespec);
    Start_Time();

    /* Start the hourly/weekly stats directories*/
    if(Init_Stats_Directories() < 0) {
        Config.stats = 0;
    }

    /* Initialize the logs */

    Config.log_archives_plain = get_rotation_list("archive", ".log");
    Config.log_archives_json = get_rotation_list("archive", ".json");
    purge_rotation_list(Config.log_archives_plain, Config.archives_rotate);
    purge_rotation_list(Config.log_archives_json, Config.archives_rotate);

    Config.log_alerts_plain = get_rotation_list("alerts", ".log");
    Config.log_alerts_json = get_rotation_list("alerts", ".json");
    purge_rotation_list(Config.log_alerts_plain, Config.alerts_rotate);
    purge_rotation_list(Config.log_alerts_json, Config.alerts_rotate);

    {
        os_calloc(1, sizeof(Eventinfo), lf);
        os_calloc(Config.decoder_order_size, sizeof(DynamicField), lf->fields);
        lf->year = prev_year;
        strncpy(lf->mon, prev_month, 3);
        lf->day = today;

        if (OS_GetLogLocation(today,prev_year,prev_month) < 0) {
            merror_exit("Error allocating log files");
        }

        Free_Eventinfo(lf);
    }

    /* Initialize label cache */
    if (!labels_init()) merror_exit("Error allocating labels");

    if (Config.custom_alert_output) {
        mdebug1("Custom output found.!");
    }

    w_init_queues();

    /* Queue stats */
    w_get_initial_queues_size();

    if(Config.event_threads == 0){
        Config.event_threads = cpu_cores;
    }

    if(Config.syscheck_threads == 0){
        Config.syscheck_threads = cpu_cores;
    }

    if(Config.syscollector_threads == 0){
        Config.syscollector_threads = cpu_cores;
    }

    if(Config.rootcheck_threads == 0){
        Config.rootcheck_threads = cpu_cores;
    }

    if(Config.sca_threads == 0){
        Config.sca_threads = cpu_cores;
    }

    if(Config.hostinfo_threads == 0){
        Config.hostinfo_threads = cpu_cores;
    }

    if(Config.winevt_threads == 0){
        Config.winevt_threads = cpu_cores;
    }

    /* Initiate the FTS list */
    if (!FTS_Init(Config.rule_matching_threads)) {
        merror_exit(FTS_LIST_ERROR);
    }

    /* Create message handler thread */
    w_create_thread(ad_input_main, &m_queue, Config.thread_stack_size);

    /* Create archives writer thread */
    w_create_thread(w_writer_thread, NULL, Config.thread_stack_size);

    /* Create alerts log writer thread */
    w_create_thread(w_writer_log_thread, NULL, Config.thread_stack_size);

    /* Create statistical log writer thread */
    w_create_thread(w_writer_log_statistical_thread, NULL, Config.thread_stack_size);

    /* Create firewall log writer thread */
    w_create_thread(w_writer_log_firewall_thread, NULL, Config.thread_stack_size);

    /* Create FTS log writer thread */
    w_create_thread(w_writer_log_fts_thread, NULL, Config.thread_stack_size);

    /* Create log rotation thread */
    w_create_thread(w_log_rotate_thread, NULL, Config.thread_stack_size);

    /* Create decode syscheck threads */
    for(i = 0; i < Config.syscheck_threads;i++){
        w_create_thread(w_decode_syscheck_thread, NULL, Config.thread_stack_size);
    }

    /* Create decode syscollector threads */
    for(i = 0; i < Config.syscollector_threads;i++){
        w_create_thread(w_decode_syscollector_thread, NULL, Config.thread_stack_size);
    }

    /* Create decode hostinfo threads */
    for(i = 0; i < Config.hostinfo_threads;i++){
        w_create_thread(w_decode_hostinfo_thread, NULL, Config.thread_stack_size);
    }

    /* Create decode rootcheck threads */
    for(i = 0; i < Config.rootcheck_threads;i++){
        w_create_thread(w_decode_rootcheck_thread, NULL, Config.thread_stack_size);
    }

    /* Create decode Security Configuration Assessment threads */
    for(i = 0; i < Config.sca_threads;i++){
        w_create_thread(w_decode_sca_thread, NULL, Config.thread_stack_size);
    }

    /* Create decode event threads */
    for(i = 0; i < Config.event_threads;i++){
        w_create_thread(w_decode_event_thread, NULL, Config.thread_stack_size);
    }

    /* Create the process event threads */
    for(i = 0; i < Config.rule_matching_threads;i++){
        w_create_thread(w_process_event_thread, (void *) (intptr_t)i, Config.thread_stack_size);
    }

    /* Create decode winevt threads */
    for(i = 0; i < Config.winevt_threads;i++){
        w_create_thread(w_decode_winevt_thread, NULL, Config.thread_stack_size);
    }

    /* Create State thread */
    w_create_thread(w_analysisd_state_main, NULL, Config.thread_stack_size);

    mdebug1("Startup completed. Waiting for new messages..");

    while (1) {
        sleep(1);
    }
}

/* Checks if the current_rule matches the event information */
RuleInfo *OS_CheckIfRuleMatch(Eventinfo *lf, RuleNode *curr_node, regex_matching *rule_match)
{
    /* We check for:
     * decoded_as,
     * fts,
     * word match (fast regex),
     * regex,
     * url,
     * id,
     * user,
     * maxsize,
     * protocol,
     * srcip,
     * dstip,
     * srcport,
     * dstport,
     * time,
     * weekday,
     * status,
     */
    RuleInfo *rule = curr_node->ruleinfo;
    int i;
    const char *field;
    /* Can't be null */
    if (!rule) {
        merror("Inconsistent state. currently rule NULL");
        return (NULL);
    }

#ifdef TESTRULE
    if (full_output && !alert_only)
        print_out("    Trying rule: %d - %s", rule->sigid,
                  rule->comment);
#endif

    /* Check if any decoder pre-matched here for syscheck event */
    if(lf->decoder_syscheck_id != 0 && (rule->decoded_as &&
            rule->decoded_as != lf->decoder_syscheck_id)){
        return (NULL);
    }
    /* Check if any decoder pre-matched here for non-syscheck events*/
    else if (lf->decoder_syscheck_id == 0 && (rule->decoded_as &&
            rule->decoded_as != lf->decoder_info->id)) {
        return (NULL);
    }

    /* Check program name */
    if (rule->program_name) {
        if (!lf->program_name) {
            return (NULL);
        }

        if (!OSMatch_Execute(lf->program_name,
                             lf->p_name_size,
                             rule->program_name)) {
            return (NULL);
        }
    }

    /* Check for the ID */
    if (rule->id) {
        if (!lf->id) {
            return (NULL);
        }

        if (!OSMatch_Execute(lf->id,
                             strlen(lf->id),
                             rule->id)) {
            return (NULL);
        }
    }

    /* Check for the system name */
    if (rule->system_name) {
        if (!lf->systemname) {
            return (NULL);
        }

        if (!OSMatch_Execute(lf->systemname, strlen(lf->systemname), rule->system_name)) {
            return (NULL);
        }
    }

    /* Check for the protocol */
    if (rule->protocol) {
        if (!lf->protocol) {
            return (NULL);
        }
        if (!OSMatch_Execute(lf->protocol, strlen(lf->protocol), rule->protocol)) {
            return (NULL);
        }
    }

    /* Check if any word to match exists */
    if (rule->match) {
        if (!OSMatch_Execute(lf->log, lf->size, rule->match)) {
            return (NULL);
        }
    }

    /* Check if exist any regex for this rule */
    if (rule->regex) {
        if (!OSRegex_Execute_ex(lf->log, rule->regex, rule_match)) {
            return (NULL);
        }
    }

    /* Check for actions */
    if (rule->action) {
        if (!lf->action) {
            return (NULL);
        }

        if (strcmp(rule->action, lf->action) != 0) {
            return (NULL);
        }
    }

    /* Checking for the URL */
    if (rule->url) {
        if (!lf->url) {
            return (NULL);
        }

        if (!OSMatch_Execute(lf->url, strlen(lf->url), rule->url)) {
            return (NULL);
        }
    }

    /* Checking for the URL */
    if (rule->location) {
        if (!lf->location) {
            return (NULL);
        }

        if (!OSMatch_Execute(lf->location, strlen(lf->location), rule->location)) {
            return (NULL);
        }
    }

    /* Check for dynamic fields */

    for (i = 0; i < Config.decoder_order_size && rule->fields[i]; i++) {
        field = FindField(lf, rule->fields[i]->name);

        if (!(field && OSRegex_Execute_ex(field, rule->fields[i]->regex, rule_match))) {
            return NULL;
        }
    }

    /* Get TCP/IP packet information */
    if (rule->alert_opts & DO_PACKETINFO) {
        /* Check for the srcip */
        if (rule->srcip) {
            if (!lf->srcip) {
                return (NULL);
            }

            if (!OS_IPFoundList(lf->srcip, rule->srcip)) {
                return (NULL);
            }
        }

        /* Check for the dstip */
        if (rule->dstip) {
            if (!lf->dstip) {
                return (NULL);
            }

            if (!OS_IPFoundList(lf->dstip, rule->dstip)) {
                return (NULL);
            }
        }

        if (rule->srcport) {
            if (!lf->srcport) {
                return (NULL);
            }

            if (!OSMatch_Execute(lf->srcport,
                                 strlen(lf->srcport),
                                 rule->srcport)) {
                return (NULL);
            }
        }
        if (rule->dstport) {
            if (!lf->dstport) {
                return (NULL);
            }

            if (!OSMatch_Execute(lf->dstport,
                                 strlen(lf->dstport),
                                 rule->dstport)) {
                return (NULL);
            }
        }
    } /* END PACKET_INFO */

    /* Extra information from event */
    if (rule->alert_opts & DO_EXTRAINFO) {
        /* Check compiled rule */
        if (rule->compiled_rule) {
            if (!rule->compiled_rule(lf)) {
                return (NULL);
            }
        }

        /* Checking if exist any user to match */
        if (rule->user) {
            if (lf->dstuser) {
                if (!OSMatch_Execute(lf->dstuser,
                                     strlen(lf->dstuser),
                                     rule->user)) {
                    return (NULL);
                }
            } else if (lf->srcuser) {
                if (!OSMatch_Execute(lf->srcuser,
                                     strlen(lf->srcuser),
                                     rule->user)) {
                    return (NULL);
                }
            } else {
                /* no user set */
                return (NULL);
            }
        }

        /* Adding checks for geoip. */
        if(rule->srcgeoip) {
            if(lf->srcgeoip) {
                if(!OSMatch_Execute(lf->srcgeoip,
                            strlen(lf->srcgeoip),
                            rule->srcgeoip))
                    return(NULL);
            } else {
                return(NULL);
            }
        }


        if(rule->dstgeoip) {
            if(lf->dstgeoip) {
                if(!OSMatch_Execute(lf->dstgeoip,
                            strlen(lf->dstgeoip),
                            rule->dstgeoip))
                    return(NULL);
            } else {
                return(NULL);
            }
        }


        /* Check if any rule related to the size exist */
        if (rule->maxsize) {
            if (lf->size < rule->maxsize) {
                return (NULL);
            }
        }

        /* Check if we are in the right time */
        if (rule->day_time) {
            if (!OS_IsonTime(lf->hour, rule->day_time)) {
                return (NULL);
            }
        }

        /* Check week day */
        if (rule->week_day) {
            if (!OS_IsonDay(__crt_wday, rule->week_day)) {
                return (NULL);
            }
        }

        /* Check for the data */
        if (rule->data) {
            if (!lf->data) {
                return (NULL);
            }
            if (!OSMatch_Execute(lf->data, strlen(lf->data), rule->data)) {
                return (NULL);
            }
        }

        /* Check for the extra_data */
        if (rule->extra_data) {
            if(!lf->extra_data){
                return(NULL);
            }

            if (!OSMatch_Execute(lf->extra_data,
                                 strlen(lf->extra_data),
                                 rule->extra_data)) {
                return (NULL);
            }
        }

        /* Check hostname */
        if (rule->hostname) {
            if (!lf->hostname) {
                return (NULL);
            }

            if (!OSMatch_Execute(lf->hostname,
                                 strlen(lf->hostname),
                                 rule->hostname)) {
                return (NULL);
            }
        }

        /* Check for status */
        if (rule->status) {
            if (!lf->status) {
                return (NULL);
            }

            if (!OSMatch_Execute(lf->status,
                                 strlen(lf->status),
                                 rule->status)) {
                return (NULL);
            }
        }


        /* Do diff check */
        if (rule->context_opts & SAME_DODIFF) {
            w_mutex_lock(&do_diff_mutex);
            if (!doDiff(rule, lf)) {
                w_mutex_unlock(&do_diff_mutex);
                return (NULL);
            }
            w_mutex_unlock(&do_diff_mutex);
        }
    }

    /* Check for the FTS flag */
    if (rule->alert_opts & DO_FTS) {
        /** FTS CHECKS **/
        if (lf->decoder_info->fts || lf->rootcheck_fts) {
            char * _line = NULL;
            char * _line_cpy;
            if ((lf->decoder_info->fts & FTS_DONE) || (lf->rootcheck_fts & FTS_DONE))  {
                /* We already did the fts in here */
            } else if (_line = FTS(lf),_line == NULL) {
                return (NULL);
            }

            if(_line){
                os_strdup(_line,_line_cpy);
                free(_line);
                if (queue_push_ex_block(writer_queue_log_fts,_line_cpy) < 0) {
                    free(_line_cpy);
                }
            }
        } else {
            return (NULL);
        }
    }

    /* List lookups */
    if (rule->lists != NULL) {
        ListRule *list_holder = rule->lists;
        while (list_holder) {
            switch (list_holder->field) {
                case RULE_SRCIP:
                    if (!lf->srcip) {
                        return (NULL);
                    }
                    if (!OS_DBSearch(list_holder, lf->srcip)) {
                        return (NULL);
                    }
                    break;
                case RULE_SRCPORT:
                    if (!lf->srcport) {
                        return (NULL);
                    }
                    if (!OS_DBSearch(list_holder, lf->srcport)) {
                        return (NULL);
                    }
                    break;
                case RULE_DSTIP:
                    if (!lf->dstip) {
                        return (NULL);
                    }
                    if (!OS_DBSearch(list_holder, lf->dstip)) {
                        return (NULL);
                    }
                    break;
                case RULE_DSTPORT:
                    if (!lf->dstport) {
                        return (NULL);
                    }
                    if (!OS_DBSearch(list_holder, lf->dstport)) {
                        return (NULL);
                    }
                    break;
                case RULE_USER:
                    if (lf->srcuser) {
                        if (!OS_DBSearch(list_holder, lf->srcuser)) {
                            return (NULL);
                        }
                    } else if (lf->dstuser) {
                        if (!OS_DBSearch(list_holder, lf->dstuser)) {
                            return (NULL);
                        }
                    } else {
                        return (NULL);
                    }
                    break;
                case RULE_URL:
                    if (!lf->url) {
                        return (NULL);
                    }
                    if (!OS_DBSearch(list_holder, lf->url)) {
                        return (NULL);
                    }
                    break;
                case RULE_ID:
                    if (!lf->id) {
                        return (NULL);
                    }
                    if (!OS_DBSearch(list_holder, lf->id)) {
                        return (NULL);
                    }
                    break;
                case RULE_HOSTNAME:
                    if (!lf->hostname) {
                        return (NULL);
                    }
                    if (!OS_DBSearch(list_holder, lf->hostname)) {
                        return (NULL);
                    }
                    break;
                case RULE_PROGRAM_NAME:
                    if (!lf->program_name) {
                        return (NULL);
                    }
                    if (!OS_DBSearch(list_holder, lf->program_name)) {
                        return (NULL);
                    }
                    break;
                case RULE_STATUS:
                    if (!lf->status) {
                        return (NULL);
                    }
                    if (!OS_DBSearch(list_holder, lf->status)) {
                        return (NULL);
                    }
                    break;
                case RULE_ACTION:
                    if (!lf->action) {
                        return (NULL);
                    }
                    if (!OS_DBSearch(list_holder, lf->action)) {
                        return (NULL);
                    }
                    break;
                case RULE_SYSTEMNAME:
                    if (!lf->systemname) {
                        return (NULL);
                    }
                    if (!OS_DBSearch(list_holder, lf->systemname)){
                        return (NULL);
                    }
                    break;
                case RULE_PROTOCOL:
                    if (!lf->protocol) {
                        return (NULL);
                    }
                    if (!OS_DBSearch(list_holder, lf->protocol)){
                        return (NULL);
                    }
                    break;
                case RULE_DATA:
                    if (!lf->data) {
                        return (NULL);
                    }
                    if (!OS_DBSearch(list_holder, lf->data)){
                        return (NULL);
                    }
                    break;
                case RULE_EXTRA_DATA:
                    if (!lf->extra_data) {
                        return (NULL);
                    }
                    if (!OS_DBSearch(list_holder, lf->extra_data)) {
                        return (NULL);
                    }
                    break;
                case RULE_DYNAMIC:
                    field = FindField(lf, list_holder->dfield);

                    if (!(field &&OS_DBSearch(list_holder, (char*)field)))
                        return NULL;

                    break;
                default:
                    return (NULL);
            }

            list_holder = list_holder->next;
        }
    }

    /* If it is a context rule, search for it */
    if (rule->context == 1) {
        if (!(rule->context_opts & SAME_DODIFF)) {
            if (rule->event_search) {
                if (!rule->event_search(lf, rule, rule_match)) {
                    w_FreeArray(lf->last_events);
                    return (NULL);
                }
            }
        }
    }

#ifdef TESTRULE
    if (full_output && !alert_only) {
        print_out("       *Rule %d matched.", rule->sigid);
    }
#endif

    /* Search for dependent rules */
    if (curr_node->child) {
        RuleNode *child_node = curr_node->child;
        RuleInfo *child_rule = NULL;

#ifdef TESTRULE
        if (full_output && !alert_only) {
            print_out("       *Trying child rules.");
        }
#endif

        while (child_node) {
            child_rule = OS_CheckIfRuleMatch(lf, child_node, rule_match);
            if (child_rule != NULL) {
                if (!child_rule->prev_rule) {
                    child_rule->prev_rule = rule;
                }
                return (child_rule);
            }

            child_node = child_node->next;
        }
    }

    /* If we are set to no alert, keep going */
    if (rule->alert_opts & NO_ALERT) {
        return (NULL);
    }

    w_mutex_lock(&hourly_alert_mutex);
    hourly_alerts++;
    w_mutex_unlock(&hourly_alert_mutex);
    w_mutex_lock(&rule->mutex);
    rule->firedtimes++;
    lf->r_firedtimes = rule->firedtimes;
    w_mutex_unlock(&rule->mutex);

    return (rule); /* Matched */
}

/*  Update each rule and print it to the logs */
static void LoopRule(RuleNode *curr_node, FILE *flog)
{
    if (curr_node->ruleinfo->firedtimes) {
        fprintf(flog, "%d-%d-%d-%d\n",
                thishour,
                curr_node->ruleinfo->sigid,
                curr_node->ruleinfo->level,
                curr_node->ruleinfo->firedtimes);
        curr_node->ruleinfo->firedtimes = 0;
    }

    if (curr_node->child) {
        RuleNode *child_node = curr_node->child;

        while (child_node) {
            LoopRule(child_node, flog);
            child_node = child_node->next;
        }
    }
    return;
}

/* Dump the hourly stats about each rule */
static void DumpLogstats()
{
    RuleNode *rulenode_pt;
    char logfile[OS_FLSIZE + 1];
    FILE *flog;

    /* Open log file */
    snprintf(logfile, OS_FLSIZE, "%s/%d/", STATSAVED, prev_year);
    if (IsDir(logfile) == -1)
        if (mkdir(logfile, 0770) == -1) {
            merror(MKDIR_ERROR, logfile, errno, strerror(errno));
            return;
        }

    snprintf(logfile, OS_FLSIZE, "%s/%d/%s", STATSAVED, prev_year, prev_month);

    if (IsDir(logfile) == -1)
        if (mkdir(logfile, 0770) == -1) {
            merror(MKDIR_ERROR, logfile, errno, strerror(errno));
            return;
        }


    /* Creat the logfile name */
    snprintf(logfile, OS_FLSIZE, "%s/%d/%s/ossec-%s-%02d.log",
             STATSAVED,
             prev_year,
             prev_month,
             "totals",
             today);

    flog = fopen(logfile, "a");
    if (!flog) {
        merror(FOPEN_ERROR, logfile, errno, strerror(errno));
        return;
    }

    rulenode_pt = OS_GetFirstRule();

    if (!rulenode_pt) {
        merror_exit("Rules in an inconsistent state. Exiting.");
    }

    /* Loop over all the rules and print their stats */
    do {
        LoopRule(rulenode_pt, flog);
    } while ((rulenode_pt = rulenode_pt->next) != NULL);


    /* Print total for the hour */
    fprintf(flog, "%d--%d--%d--%d--%d\n\n",
            thishour,
            hourly_alerts, hourly_events, hourly_syscheck, hourly_firewall);
    hourly_alerts = 0;
    hourly_events = 0;
    hourly_syscheck = 0;
    hourly_firewall = 0;

    fclose(flog);
}

// Message handler thread
void * ad_input_main(void * args) {
    int m_queue = *(int *)args;
    char buffer[OS_MAXSTR + 1] = "";
    char * copy;
    char *msg;
    int result;
    int recv = 0;

    mdebug1("Input message handler thread started.");

    while (1) {
        if (recv = OS_RecvUnix(m_queue, OS_MAXSTR, buffer),recv) {
            buffer[recv] = '\0';
            msg = buffer;

            /* Get the time we received the event */
            gettime(&c_timespec);

            /* Check for a valid message */
            if (strlen(msg) < 4) {
                merror(IMSG_ERROR, msg);
                continue;
            }

            s_events_received++;

            if (msg[0] == SYSCHECK_MQ) {

                os_strdup(buffer, copy);
                if(queue_full(decode_queue_syscheck_input)){
                    if(!reported_syscheck){
                        reported_syscheck = 1;
                        mwarn("Syscheck decoder queue is full.");
                    }
                    w_inc_dropped_events();
                    free(copy);
                    continue;
                }

                result = queue_push_ex(decode_queue_syscheck_input,copy);

                if(result < 0){
                    if(!reported_syscheck){
                        reported_syscheck = 1;
                        mwarn("Syscheck decoder queue is full.");
                    }
                    w_inc_dropped_events();
                    free(copy);
                    continue;
                }
                hourly_syscheck++;
                /* Increment number of events received */
                hourly_events++;
            }
            else if(msg[0] == ROOTCHECK_MQ){
                os_strdup(buffer, copy);

                if(queue_full(decode_queue_rootcheck_input)){
                    if(!reported_rootcheck){
                        reported_rootcheck = 1;
                        mwarn("Rootcheck decoder queue is full.");
                    }
                    w_inc_dropped_events();
                    free(copy);
                    continue;
                }

                result = queue_push_ex(decode_queue_rootcheck_input,copy);

                if(result < 0){
                    if(!reported_rootcheck){
                        reported_rootcheck = 1;
                        mwarn("Rootcheck decoder queue is full.");
                    }
                    w_inc_dropped_events();
                    free(copy);
                    continue;
                }

                /* Increment number of events received */
                hourly_events++;
            } else if(msg[0] == SCA_MQ){
                os_strdup(buffer, copy);

                if(queue_full(decode_queue_sca_input)){
                    if(!reported_sca){
                        reported_sca = 1;
                        mwarn("Security Configuration Assessment decoder queue is full.");
                    }
                    w_inc_dropped_events();
                    free(copy);
                    continue;
                }

                result = queue_push_ex(decode_queue_sca_input,copy);

                if(result < 0){
                    if(!reported_sca){
                        reported_sca = 1;
                        mwarn("Security Configuration Assessment json decoder queue is full.");
                    }
                    w_inc_dropped_events();
                    free(copy);
                    continue;
                }

                /* Increment number of events received */
                hourly_events++;
            } else if(msg[0] == SYSCOLLECTOR_MQ){

                os_strdup(buffer, copy);

                if(queue_full(decode_queue_syscollector_input)){
                    if(!reported_syscollector){
                        reported_syscollector = 1;
                        mwarn("Syscollector decoder queue is full.");
                    }
                    w_inc_dropped_events();
                    free(copy);
                    continue;
                }

                result = queue_push_ex(decode_queue_syscollector_input,copy);

                if(result < 0){

                    if(!reported_syscollector){
                        reported_syscollector = 1;
                        mwarn("Syscollector decoder queue is full.");
                    }
                    w_inc_dropped_events();
                    free(copy);
                    continue;
                }
                /* Increment number of events received */
                hourly_events++;
            }
            else if(msg[0] == HOSTINFO_MQ){

                os_strdup(buffer, copy);

                if(queue_full(decode_queue_hostinfo_input)){
                    if(!reported_hostinfo){
                        reported_hostinfo = 1;
                        mwarn("Hostinfo decoder queue is full.");
                    }
                    w_inc_dropped_events();
                    free(copy);
                    continue;
                }

                result = queue_push_ex(decode_queue_hostinfo_input,copy);

                if(result < 0){
                    if(!reported_hostinfo){
                        reported_hostinfo = 1;
                        mwarn("Hostinfo decoder queue is full.");
                    }
                    w_inc_dropped_events();
                    free(copy);
                    continue;
                }
                /* Increment number of events received */
                hourly_events++;
            }
            else if(msg[0] == WIN_EVT_MQ){

                os_strdup(buffer, copy);

                if(queue_full(decode_queue_winevt_input)){
                    if(!reported_winevt){
                        reported_winevt = 1;
                        mwarn("Windows eventchannel decoder queue is full.");
                    }
                    w_inc_dropped_events();
                    free(copy);
                    continue;
                }

                result = queue_push_ex(decode_queue_winevt_input,copy);

                if(result < 0){
                    if(!reported_winevt){
                        reported_winevt = 1;
                        mwarn("Windows eventchannel decoder queue is full.");
                    }
                    w_inc_dropped_events();
                    free(copy);
                    continue;
                }
                /* Increment number of events received */
                hourly_events++;
            }
            else{

                os_strdup(buffer, copy);

                if(queue_full(decode_queue_event_input)){
                    if(!reported_event){
                        reported_event = 1;
                        mwarn("Input queue is full.");
                    }
                    w_inc_dropped_events();
                    free(copy);
                    continue;
                }

                result = queue_push_ex(decode_queue_event_input,copy);

                if(result < 0){

                    if(!reported_event){
                        reported_event = 1;
                        mwarn("Input queue is full.");
                    }
                    w_inc_dropped_events();
                    free(copy);
                    continue;
                }
                /* Increment number of events received */
                hourly_events++;
            }
        }
    }

    return NULL;
}

void w_free_event_info(Eventinfo *lf) {
    /** Cleaning the memory **/
    int force_remove = 1;
    /* Only clear the memory if the eventinfo was not
        * added to the stateful memory
        * -- message is free inside clean event --
    */
    if (lf->generated_rule == NULL) {
        Free_Eventinfo(lf);
        force_remove = 0;
    } else if (lf->last_events) {
        int i;
        if (lf->queue_added) {
            force_remove = 0;
        }
        if (lf->last_events) {
            for (i = 0; lf->last_events[i]; i++) {
                os_free(lf->last_events[i]);
            }
            os_free(lf->last_events);
        }
    } else if (lf->queue_added) {
        force_remove = 0;
    }

    if (force_remove) {
        Free_Eventinfo(lf);
    }
}

void * w_writer_thread(__attribute__((unused)) void * args ){
    Eventinfo *lf = NULL;

    while(1){
        /* Receive message from queue */
        if (lf = queue_pop_ex(writer_queue), lf) {

            w_mutex_lock(&writer_threads_mutex);

            /* If configured to log all, do it */
            if (Config.logall || Config.archives_log_plain){
                OS_Store(lf);
            }
            if (Config.logall_json || Config.archives_log_json){
                jsonout_output_archive(lf);
            }

            Free_Eventinfo(lf);
            w_mutex_unlock(&writer_threads_mutex);
        }
    }
}

void * w_writer_log_thread(__attribute__((unused)) void * args ){
    Eventinfo *lf;

    while(1){
            /* Receive message from queue */
            if (lf = queue_pop_ex(writer_queue_log), lf) {

                w_mutex_lock(&writer_threads_mutex);
                w_inc_alerts_written();

                if (Config.custom_alert_output) {
                    __crt_ftell = ftell(_aflog);
                    OS_CustomLog(lf, Config.custom_alert_output_format);
                } else if (Config.alerts_log || Config.alerts_log_plain) {
                    __crt_ftell = ftell(_aflog);
                    OS_Log(lf);
                } else if(Config.jsonout_output || Config.alerts_log_json){
                    __crt_ftell = ftell(_jflog);
                }
                /* Log to json file */
                if (Config.jsonout_output || Config.alerts_log_json) {
                    jsonout_output_event(lf);
                }

    #ifdef PRELUDE_OUTPUT_ENABLED
                /* Log to prelude */
                if (Config.prelude) {
                    if (Config.prelude_log_level <= currently_rule->level) {
                        OS_PreludeLog(lf);
                    }
                }
    #endif

    #ifdef ZEROMQ_OUTPUT_ENABLED
                /* Log to zeromq */
                if (Config.zeromq_output) {
                    zeromq_output_event(lf);
                }
    #endif
                w_mutex_unlock(&writer_threads_mutex);
                Free_Eventinfo(lf);
            }
    }
}


void * w_decode_syscheck_thread(__attribute__((unused)) void * args){
    Eventinfo *lf = NULL;
    char *msg = NULL;
    _sdb sdb;
    OSDecoderInfo *fim_decoder = NULL;

    os_calloc(1, sizeof(OSDecoderInfo), fim_decoder);

    /* Initialize the integrity database */
    sdb_init(&sdb, fim_decoder);

    while(1){

        /* Receive message from queue */
        if (msg = queue_pop_ex(decode_queue_syscheck_input), msg) {
            os_calloc(1, sizeof(Eventinfo), lf);
            os_calloc(Config.decoder_order_size, sizeof(DynamicField), lf->fields);

            /* Default values for the log info */
            Zero_Eventinfo(lf);

            if (OS_CleanMSG(msg, lf) < 0) {
                merror(IMSG_ERROR, msg);
                Free_Eventinfo(lf);
                free(msg);
                continue;
            }

            free(msg);

            /* Msg cleaned */
            DEBUG_MSG("%s: DEBUG: Msg cleanup: %s ", ARGV0, lf->log);

            w_inc_syscheck_decoded_events();
            lf->decoder_info = fim_decoder;

            if (DecodeSyscheck(lf, &sdb) != 1) {
                /* We don't process syscheck events further */
                w_free_event_info(lf);
                continue;
            }
            else{
                if (queue_push_ex_block(decode_queue_event_output,lf) < 0) {
                    w_free_event_info(lf);
                }
            }
        }
    }
}

void * w_decode_syscollector_thread(__attribute__((unused)) void * args){
    Eventinfo *lf = NULL;
    char *msg = NULL;
    int socket = -1;

    while(1){

        /* Receive message from queue */
        if (msg = queue_pop_ex(decode_queue_syscollector_input), msg) {
            os_calloc(1, sizeof(Eventinfo), lf);
            os_calloc(Config.decoder_order_size, sizeof(DynamicField), lf->fields);

            /* Default values for the log info */
            Zero_Eventinfo(lf);

            if (OS_CleanMSG(msg, lf) < 0) {
                merror(IMSG_ERROR, msg);
                Free_Eventinfo(lf);
                free(msg);
                continue;
            }

            free(msg);

            /* Msg cleaned */
            DEBUG_MSG("%s: DEBUG: Msg cleanup: %s ", ARGV0, lf->log);

            /** Check the date/hour changes **/

            if (!DecodeSyscollector(lf,&socket)) {
                /* We don't process syscollector events further */
                w_free_event_info(lf);
            }
            else{
                if (queue_push_ex_block(decode_queue_event_output,lf) < 0) {
                    w_free_event_info(lf);
                }
            }

            w_inc_syscollector_decoded_events();
        }
    }
}

void * w_decode_rootcheck_thread(__attribute__((unused)) void * args){
    Eventinfo *lf = NULL;
    char *msg = NULL;

    while(1){

        /* Receive message from queue */
        if (msg = queue_pop_ex(decode_queue_rootcheck_input), msg) {

            os_calloc(1, sizeof(Eventinfo), lf);
            os_calloc(Config.decoder_order_size, sizeof(DynamicField), lf->fields);

            /* Default values for the log info */
            Zero_Eventinfo(lf);

            if (OS_CleanMSG(msg, lf) < 0) {
                merror(IMSG_ERROR, msg);
                Free_Eventinfo(lf);
                free(msg);
                continue;
            }

            free(msg);

            /* Msg cleaned */
            DEBUG_MSG("%s: DEBUG: Msg cleanup: %s ", ARGV0, lf->log);

            if (!DecodeRootcheck(lf)) {
                /* We don't process rootcheck events further */
                w_free_event_info(lf);
            }
            else{
                if (queue_push_ex_block(decode_queue_event_output,lf) < 0) {
                    w_free_event_info(lf);
                }
            }

            w_inc_rootcheck_decoded_events();
        }
    }
}

void * w_decode_sca_thread(__attribute__((unused)) void * args){
    Eventinfo *lf = NULL;
    char *msg = NULL;
    int socket = -1;

    while(1){

        /* Receive message from queue */
        if (msg = queue_pop_ex(decode_queue_sca_input), msg) {

            os_calloc(1, sizeof(Eventinfo), lf);
            os_calloc(Config.decoder_order_size, sizeof(DynamicField), lf->fields);

            /* Default values for the log info */
            Zero_Eventinfo(lf);

            if (OS_CleanMSG(msg, lf) < 0) {
                merror(IMSG_ERROR, msg);
                Free_Eventinfo(lf);
                free(msg);
                continue;
            }

            free(msg);

            /* Msg cleaned */
            DEBUG_MSG("%s: DEBUG: Msg cleanup: %s ", ARGV0, lf->log);

            if (!DecodeSCA(lf,&socket)) {
                /* We don't process rootcheck events further */
                w_free_event_info(lf);
            }
            else{
                if (queue_push_ex_block(decode_queue_event_output,lf) < 0) {
                    w_free_event_info(lf);
                }
            }

            w_inc_sca_decoded_events();
        }
    }
}

void * w_decode_hostinfo_thread(__attribute__((unused)) void * args){
    Eventinfo *lf = NULL;
    char * msg = NULL;

    while(1){

        /* Receive message from queue */
        if (msg = queue_pop_ex(decode_queue_hostinfo_input), msg) {
            os_calloc(1, sizeof(Eventinfo), lf);
            os_calloc(Config.decoder_order_size, sizeof(DynamicField), lf->fields);

            /* Default values for the log info */
            Zero_Eventinfo(lf);

            if (OS_CleanMSG(msg, lf) < 0) {
                merror(IMSG_ERROR, msg);
                Free_Eventinfo(lf);
                free(msg);
                continue;
            }

            free(msg);
            /* Msg cleaned */
            DEBUG_MSG("%s: DEBUG: Msg cleanup: %s ", ARGV0, lf->log);

            if (!DecodeHostinfo(lf)) {
                /* We don't process syscheck events further */
                w_free_event_info(lf);
            }
            else{
                if (queue_push_ex_block(decode_queue_event_output,lf) < 0) {
                    w_free_event_info(lf);
                }
            }

            w_inc_hostinfo_decoded_events();
        }
    }
}


void * w_decode_event_thread(__attribute__((unused)) void * args){
    Eventinfo *lf = NULL;
    char * msg = NULL;
    regex_matching decoder_match;
    memset(&decoder_match, 0, sizeof(regex_matching));
    int sock = -1;

    while(1){

        /* Receive message from queue */
        if (msg = queue_pop_ex(decode_queue_event_input), msg) {
            os_calloc(1, sizeof(Eventinfo), lf);
            os_calloc(Config.decoder_order_size, sizeof(DynamicField), lf->fields);

            /* Default values for the log info */
            Zero_Eventinfo(lf);

            if (OS_CleanMSG(msg, lf) < 0) {
                merror(IMSG_ERROR, msg);
                Free_Eventinfo(lf);
                free(msg);
                continue;
            }

            if (msg[0] == CISCAT_MQ) {
                if (!DecodeCiscat(lf, &sock)) {
                    w_free_event_info(lf);
                    free(msg);
                    continue;
                }
            } else {
                DecodeEvent(lf, &decoder_match);
            }

            free(msg);

            /* Msg cleaned */
            DEBUG_MSG("%s: DEBUG: Msg cleanup: %s ", ARGV0, lf->log);



            if (queue_push_ex_block(decode_queue_event_output,lf) < 0) {
                Free_Eventinfo(lf);
            }

            w_inc_decoded_events();
        }
    }
}

void * w_decode_winevt_thread(__attribute__((unused)) void * args){
    Eventinfo *lf = NULL;
    char * msg = NULL;

    while(1){

        /* Receive message from queue */
        if (msg = queue_pop_ex(decode_queue_winevt_input), msg) {
            os_calloc(1, sizeof(Eventinfo), lf);
            os_calloc(Config.decoder_order_size, sizeof(DynamicField), lf->fields);

            /* Default values for the log info */
            Zero_Eventinfo(lf);

            if (OS_CleanMSG(msg, lf) < 0) {
                merror(IMSG_ERROR, msg);
                Free_Eventinfo(lf);
                free(msg);
                continue;
            }

            free(msg);
            /* Msg cleaned */
            DEBUG_MSG("%s: DEBUG: Msg cleanup: %s ", ARGV0, lf->log);
            if (DecodeWinevt(lf)) {
                /* We don't process windows events further */
                w_free_event_info(lf);
            }
            else{
                if (queue_push_ex_block(decode_queue_event_output,lf) < 0) {
                    w_free_event_info(lf);
                }
            }

            w_inc_winevt_decoded_events();
        }
    }
}

void * w_process_event_thread(__attribute__((unused)) void * id){

    Eventinfo *lf = NULL;
    RuleInfo *t_currently_rule = NULL;
    int result;
    int t_id = (intptr_t)id;
    regex_matching rule_match;
    memset(&rule_match, 0, sizeof(regex_matching));
    Eventinfo *lf_cpy = NULL;
    Eventinfo *lf_logall = NULL;

    /* Stats */
    RuleInfo *stats_rule = NULL;

    /* Start the hourly/weekly stats */
    if (Start_Hour(t_id, Config.rule_matching_threads) < 0) {
        Config.stats = 0;
    } else {
        /* Initialize stats rules */
        stats_rule = zerorulemember(
                         STATS_MODULE,
                         Config.stats,
                         0, 0, 0, 0, 0, 0);

        if (!stats_rule) {
            merror_exit(MEM_ERROR, errno, strerror(errno));
        }
        stats_rule->group = "stats,";
        stats_rule->comment = "Excessive number of events (above normal).";
    }

    while(1) {
        RuleNode *rulenode_pt;
        lf_logall = NULL;

        /* Extract decoded event from the queue */
        if (lf = queue_pop_ex(decode_queue_event_output), !lf) {
            continue;
        }

        lf->tid = t_id;
        t_currently_rule = NULL;

        lf->size = strlen(lf->log);

        /* Run accumulator */
        if ( lf->decoder_info->accumulate == 1 ) {
            lf = Accumulate(lf);
        }

        /* Firewall event */
        if (lf->decoder_info->type == FIREWALL) {
            /* If we could not get any information from
                * the log, just ignore it
                */
            w_mutex_lock(&hourly_firewall_mutex);
            hourly_firewall++;
            w_mutex_unlock(&hourly_firewall_mutex);
            if (Config.log_fw) {

                if (!lf->action || !lf->srcip || !lf->dstip || !lf->srcport ||
                        !lf->dstport || !lf->protocol) {
                    w_free_event_info(lf);
                    continue;
                }

                os_calloc(1, sizeof(Eventinfo), lf_cpy);
                w_copy_event_for_log(lf,lf_cpy);

                if (queue_push_ex_block(writer_queue_log_firewall, lf_cpy) < 0) {
                    Free_Eventinfo(lf_cpy);
                }
            }
        }

        /* Stats checking */
        if (Config.stats) {
            w_mutex_lock(&process_event_check_hour_mutex);
            if (Check_Hour() == 1) {
                RuleInfo *saved_rule = lf->generated_rule;
                char *saved_log;

                /* Save previous log */
                saved_log = lf->full_log;

                lf->generated_rule = stats_rule;
                lf->full_log = __stats_comment;

                /* Alert for statistical analysis */
                if (stats_rule && (stats_rule->alert_opts & DO_LOGALERT)) {
                    os_calloc(1, sizeof(Eventinfo), lf_cpy);
                    w_copy_event_for_log(lf,lf_cpy);

                    if (queue_push_ex_block(writer_queue_log_statistical, lf_cpy) < 0) {
                        Free_Eventinfo(lf_cpy);
                    }
                }

                /* Set lf to the old values */
                lf->generated_rule = saved_rule;
                lf->full_log = saved_log;
            }
            w_mutex_unlock(&process_event_check_hour_mutex);
        }

        // Insert labels
        w_mutex_lock(&lf_mutex);
        lf->labels = labels_find(lf);
        w_mutex_unlock(&lf_mutex);

        /* Check the rules */
        DEBUG_MSG("%s: DEBUG: Checking the rules - %d ",
                    ARGV0, lf->decoder_info->type);

        /* Loop over all the rules */
        rulenode_pt = OS_GetFirstRule();
        if (!rulenode_pt) {
            merror_exit("Rules in an inconsistent state. Exiting.");
        }
        do {
            if (lf->decoder_info->type == OSSEC_ALERT) {
                if (!lf->generated_rule) {
                    goto next_it;
                }

                /* Process the alert */
                t_currently_rule = lf->generated_rule;
            }
            /* Categories must match */
            else if (rulenode_pt->ruleinfo->category !=
                        lf->decoder_info->type) {
                continue;
            }

            /* Check each rule */
            else if ((t_currently_rule = OS_CheckIfRuleMatch(lf, rulenode_pt, &rule_match))
                        == NULL) {
                continue;
            }

            /* Ignore level 0 */
            if (t_currently_rule->level == 0) {
                break;
            }

            /* Check ignore time */
            if (t_currently_rule->ignore_time) {
                if (t_currently_rule->time_ignored == 0) {
                    t_currently_rule->time_ignored = lf->generate_time;
                }
                /* If the current time - the time the rule was ignored
                    * is less than the time it should be ignored,
                    * alert about the parent one instead
                    */
                else if ((lf->generate_time - t_currently_rule->time_ignored)
                            < t_currently_rule->ignore_time) {
                    if (t_currently_rule->prev_rule) {
                        t_currently_rule = (RuleInfo*)t_currently_rule->prev_rule;
                        w_FreeArray(lf->last_events);
                    } else {
                        break;
                    }
                } else {
                    t_currently_rule->time_ignored = lf->generate_time;
                }
            }

            /* Pointer to the rule that generated it */
            lf->generated_rule = t_currently_rule;

            /* Check if we should ignore it */
            if (t_currently_rule->ckignore && IGnore(lf, t_id)) {
                /* Ignore rule */
                lf->generated_rule = NULL;
                break;
            }

            /* Check if we need to add to ignore list */
            if (t_currently_rule->ignore) {
                AddtoIGnore(lf, t_id);
            }

            /* Log the alert if configured to */
            if (t_currently_rule->alert_opts & DO_LOGALERT) {
                lf->comment = ParseRuleComment(lf);

                os_calloc(1, sizeof(Eventinfo), lf_cpy);
                w_copy_event_for_log(lf,lf_cpy);
                if (queue_push_ex_block(writer_queue_log, lf_cpy) < 0) {
                    Free_Eventinfo(lf_cpy);
                }
            }

            /* Execute an active response */
            if (t_currently_rule->ar) {
                int do_ar;
                active_response **rule_ar;

                rule_ar = t_currently_rule->ar;

                while (*rule_ar) {
                    do_ar = 1;
                    if ((*rule_ar)->ar_cmd->expect & USERNAME) {
                        if (!lf->dstuser ||
                                !OS_PRegex(lf->dstuser, "^[a-zA-Z._0-9@?-]*$")) {
                            if (lf->dstuser) {
                                mwarn(CRAFTED_USER, lf->dstuser);
                            }
                            do_ar = 0;
                        }
                    }
                    if ((*rule_ar)->ar_cmd->expect & SRCIP) {
                        if (!lf->srcip ||
                                !OS_PRegex(lf->srcip, "^[a-zA-Z.:_0-9-]*$")) {
                            if (lf->srcip) {
                                mwarn(CRAFTED_IP, lf->srcip);
                            }
                            do_ar = 0;
                        }
                    }
                    if ((*rule_ar)->ar_cmd->expect & FILENAME) {
                        if (!lf->filename) {
                            do_ar = 0;
                        }
                    }

                    if (do_ar && execdq >= 0) {
                        OS_Exec(execdq, arq, lf, *rule_ar);
                    }
                    rule_ar++;
                }
            }


            /* Copy the structure to the state memory of if_matched_sid */
            if (t_currently_rule->sid_prev_matched) {
                OSListNode *node;
                w_mutex_lock(&t_currently_rule->mutex);
                if (node = OSList_AddData(t_currently_rule->sid_prev_matched, lf), !node) {
                    merror("Unable to add data to sig list.");
                } else {
                    lf->sid_node_to_delete = node;
                }
                w_mutex_unlock(&t_currently_rule->mutex);
            }
            /* Group list */
            else if (t_currently_rule->group_prev_matched) {
                unsigned int j = 0;
                OSListNode *node;

                w_mutex_lock(&t_currently_rule->mutex);
                os_calloc(t_currently_rule->group_prev_matched_sz, sizeof(OSListNode *), lf->group_node_to_delete);
                while (j < t_currently_rule->group_prev_matched_sz) {
                    if (node = OSList_AddData(t_currently_rule->group_prev_matched[j], lf), !node) {
                        merror("Unable to add data to grp list.");
                    } else {
                        lf->group_node_to_delete[j] = node;
                    }
                    j++;
                }
                w_mutex_unlock(&t_currently_rule->mutex);
            }

            lf->queue_added = 1;
            os_calloc(1, sizeof(Eventinfo), lf_logall);
            w_copy_event_for_log(lf, lf_logall);
            w_free_event_info(lf);
            OS_AddEvent(lf, last_events_list);
            break;

        } while ((rulenode_pt = rulenode_pt->next) != NULL);

        w_inc_processed_events();

        if (Config.logall || Config.logall_json || Config.archives_log_plain || Config.archives_log_json){
            if (!lf_logall) {
                os_calloc(1, sizeof(Eventinfo), lf_logall);
                w_copy_event_for_log(lf, lf_logall);
            }
            result = queue_push_ex(writer_queue, lf_logall);
            if (result < 0) {
                if(!reported_writer){
                    reported_writer = 1;
                    mwarn("Archive writer queue is full. %d", t_id);
                }
                Free_Eventinfo(lf_logall);
            }
        } else if (lf_logall) {
            Free_Eventinfo(lf_logall);
        }
next_it:
        if (!lf->queue_added) {
            w_free_event_info(lf);
        }
    }
}

void * w_log_rotate_thread(__attribute__((unused)) void * args) {

    int day = 0;
    int year = 0;
    struct tm p;
    struct tm rot;
    char mon[4] = {0};

    /* Get current time before starting */
    time(&current_time);

    /* Calculate when is the next rotation */
    alerts_time = Config.alerts_interval ? calc_next_rotation(current_time, &rot, Config.alerts_interval_units, Config.alerts_interval) : 0;
    alerts_time_json = alerts_time;
    archive_time = Config.archives_interval ? calc_next_rotation(current_time, &rot, Config.archives_interval_units, Config.archives_interval) : 0;
    archive_time_json = archive_time;

    while (1) {
        time(&current_time);
        localtime_r(&c_time, &p);
        day = p.tm_mday;
        year = p.tm_year + 1900;
        strncpy(mon, month[p.tm_mon], 3);

        /* Set the global hour/weekday */
        __crt_hour = p.tm_hour;
        __crt_wday = p.tm_wday;

        w_mutex_lock(&writer_threads_mutex);

        w_log_flush();
        if (thishour != __crt_hour || today != day) {
            /* Search all the rules and print the number
                * of alerts that each one fired
                */
            if(thishour != __crt_hour) {
                DumpLogstats();
                thishour = __crt_hour;
            }

            /* Check if the date has changed */
            if (today != day) {
                if (Config.stats) {
                    /* Update the hourly stats (done daily) */
                    Update_Hour();
                }

<<<<<<< HEAD
=======
                sign_firewall_logs();
>>>>>>> 115b4e4b
                today = day;
                strncpy(prev_month, mon, 3);
                prev_year = year;
            }
        }

        OS_RotateLogs(day, year, mon);
        w_mutex_unlock(&writer_threads_mutex);
        sleep(1);
    }
}

void * w_writer_log_statistical_thread(__attribute__((unused)) void * args ){

    Eventinfo *lf;

    while(1){
            /* Receive message from queue */
        if (lf = queue_pop_ex(writer_queue_log_statistical), lf) {

            w_mutex_lock(&writer_threads_mutex);

            if (Config.custom_alert_output) {
                __crt_ftell = ftell(_aflog);
                OS_CustomLog(lf, Config.custom_alert_output_format);
            } else if (Config.alerts_log) {
                __crt_ftell = ftell(_aflog);
                OS_Log(lf);
            } else if (Config.jsonout_output) {
                __crt_ftell = ftell(_jflog);
            }

            /* Log to json file */
            if (Config.jsonout_output) {
                jsonout_output_event(lf);
            }

            w_mutex_unlock(&writer_threads_mutex);

            Free_Eventinfo(lf);
        }
    }
}

void * w_writer_log_firewall_thread(__attribute__((unused)) void * args ){

    Eventinfo *lf;

    while(1){
            /* Receive message from queue */
        if (lf = queue_pop_ex(writer_queue_log_firewall), lf) {

            w_mutex_lock(&writer_threads_mutex);
            w_inc_firewall_written();
            FW_Log(lf);
            w_mutex_unlock(&writer_threads_mutex);

            Free_Eventinfo(lf);
        }
    }
}

void w_log_flush(){

    /* Flush archives.log and archives.json */
    if (Config.logall || Config.archives_log_plain){
        OS_Store_Flush();
    }

    if (Config.logall_json || Config.archives_log_json){
        jsonout_output_archive_flush();
    }

    /* Flush alerts.json */
    if (Config.jsonout_output || Config.alerts_log_json) {
        jsonout_output_event_flush();
    }

    if (Config.custom_alert_output){
        OS_CustomLog_Flush();
    }

    if(Config.alerts_log || Config.alerts_log_plain){
        OS_Log_Flush();
    }

    FTS_Flush();

}

void * w_writer_log_fts_thread(__attribute__((unused)) void * args ){

    char * line;

    while(1){
        /* Receive message from queue */
        if (line = queue_pop_ex(writer_queue_log_fts), line) {

            w_mutex_lock(&writer_threads_mutex);
            w_inc_fts_written();
            FTS_Fprintf(line);
            w_mutex_unlock(&writer_threads_mutex);

            free(line);
        }
    }
}

void w_get_queues_size(){

    s_syscheck_queue = ((decode_queue_syscheck_input->elements / (float)decode_queue_syscheck_input->size));
    s_syscollector_queue = ((decode_queue_syscollector_input->elements / (float)decode_queue_syscollector_input->size));
    s_rootcheck_queue = ((decode_queue_rootcheck_input->elements / (float)decode_queue_rootcheck_input->size));
    s_sca_queue = ((decode_queue_sca_input->elements / (float)decode_queue_sca_input->size));
    s_hostinfo_queue = ((decode_queue_hostinfo_input->elements / (float)decode_queue_hostinfo_input->size));
    s_winevt_queue = ((decode_queue_winevt_input->elements / (float)decode_queue_winevt_input->size));
    s_event_queue = ((decode_queue_event_input->elements / (float)decode_queue_event_input->size));
    s_process_event_queue = ((decode_queue_event_output->elements / (float)decode_queue_event_output->size));

    s_writer_archives_queue = ((writer_queue->elements / (float)writer_queue->size));
    s_writer_alerts_queue = ((writer_queue_log->elements / (float)writer_queue_log->size));
    s_writer_statistical_queue = ((writer_queue_log_statistical->elements / (float)writer_queue_log_statistical->size));
    s_writer_firewall_queue = ((writer_queue_log_firewall->elements / (float)writer_queue_log_firewall->size));
}

void w_get_initial_queues_size(){
    s_syscheck_queue_size = decode_queue_syscheck_input->size;
    s_syscollector_queue_size = decode_queue_syscollector_input->size;
    s_rootcheck_queue_size = decode_queue_rootcheck_input->size;
    s_sca_queue_size = decode_queue_sca_input->size;
    s_hostinfo_queue_size = decode_queue_hostinfo_input->size;
    s_winevt_queue_size = decode_queue_winevt_input->size;
    s_event_queue_size = decode_queue_event_input->size;
    s_process_event_queue_size = decode_queue_event_output->size;

    s_writer_alerts_queue_size = writer_queue_log->size;
    s_writer_archives_queue_size = writer_queue->size;
    s_writer_firewall_queue_size = writer_queue_log_firewall->size;
    s_writer_statistical_queue_size = writer_queue_log_statistical->size;
}

void w_init_queues(){
     /* Init the archives writer queue */
    writer_queue = queue_init(Config.archives_queue_size);

    /* Init the alerts log writer queue */
    writer_queue_log = queue_init(Config.alerts_queue_size);

    /* Init statistical the log writer queue */
    writer_queue_log_statistical = queue_init(Config.statistical_queue_size);

    /* Init the firewall log writer queue */
    writer_queue_log_firewall = queue_init(Config.firewall_queue_size);

    /* Init the FTS log writer queue */
    writer_queue_log_fts = queue_init(Config.fts_queue_size);

    /* Init the decode syscheck queue input */
    decode_queue_syscheck_input = queue_init(Config.decode_syscheck_queue_size);

    /* Init the decode syscollector queue input */
    decode_queue_syscollector_input = queue_init(Config.decode_syscollector_queue_size);

    /* Init the decode rootcheck queue input */
    decode_queue_rootcheck_input = queue_init(Config.decode_rootcheck_queue_size);

    /* Init the decode rootcheck json queue input */
    decode_queue_sca_input = queue_init(Config.decode_sca_queue_size);

    /* Init the decode hostinfo queue input */
    decode_queue_hostinfo_input = queue_init(Config.decode_hostinfo_queue_size);

    /* Init the decode winevt queue input */
    decode_queue_winevt_input = queue_init(Config.decode_winevt_queue_size);

    /* Init the decode event queue input */
    decode_queue_event_input = queue_init(Config.decode_event_queue_size);

    /* Init the decode event queue output */
    decode_queue_event_output = queue_init(Config.decode_output_queue_size);
}<|MERGE_RESOLUTION|>--- conflicted
+++ resolved
@@ -698,9 +698,6 @@
 
     // Start com request thread
     w_create_thread(asyscom_main, NULL, Config.thread_stack_size);
-
-    mwarn("The following options will be deprecated in the next version: max_output_size and rotate_interval. "
-          "Please, use the 'logging' configuration block instead.");
 
     mwarn("The following options will be deprecated in the next version: max_output_size and rotate_interval. "
           "Please, use the 'logging' configuration block instead.");
@@ -2583,10 +2580,7 @@
                     Update_Hour();
                 }
 
-<<<<<<< HEAD
-=======
                 sign_firewall_logs();
->>>>>>> 115b4e4b
                 today = day;
                 strncpy(prev_month, mon, 3);
                 prev_year = year;
