--- conflicted
+++ resolved
@@ -248,18 +248,6 @@
 
             logr->rids_closing_time = (int) rids_closing_time;
 
-<<<<<<< HEAD
-        } else if (strcasecmp(node[i]->element, xml_remote_agents) == 0) {
-            xml_node **children = OS_GetElementsbyNode(xml, node[i]);
-            if (children == NULL) {
-                continue;
-            }
-
-            w_remoted_parse_agents(children, logr);
-
-            OS_ClearNode(children);
-
-=======
         } else if (strcmp(node[i]->element, xml_connection_overtake_time) == 0) {
             if (!OS_StrIsNum(node[i]->content)) {
                 mwarn("Invalid value for element '%s':'%s'. Setting to default value: '%d'.", node[i]->element, node[i]->content, logr->connection_overtake_time);
@@ -271,7 +259,16 @@
                     logr->connection_overtake_time = connection_overtake_time;
                 }
             }
->>>>>>> e0f76940
+        } else if (strcasecmp(node[i]->element, xml_remote_agents) == 0) {
+            xml_node **children = OS_GetElementsbyNode(xml, node[i]);
+            if (children == NULL) {
+                continue;
+            }
+
+            w_remoted_parse_agents(children, logr);
+
+            OS_ClearNode(children);
+
         } else {
             merror(XML_INVELEM, node[i]->element);
             return (OS_INVALID);
