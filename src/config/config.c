--- conflicted
+++ resolved
@@ -147,7 +147,6 @@
             if ((modules & CWMODULE) && (Read_SCA(xml, node[i], d1) < 0)) {
                 goto fail;
             }
-<<<<<<< HEAD
         } else if (strcmp(node[i]->element, osvulndet) == 0) {
 #if !defined(WIN32) && !defined(CLIENT)
             if ((modules & CWMODULE) && (Read_Vuln(xml, chld_node, d1, 1) < 0)) {
@@ -156,8 +155,6 @@
 #else
             mwarn("%s configuration is only set in the manager.", node[i]->element);
 #endif
-=======
->>>>>>> 56ba70aa
         }
 #ifndef WIN32
         else if (strcmp(node[i]->element, osfluent_forward) == 0) {
