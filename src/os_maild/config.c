/* Copyright (C) 2009 Trend Micro Inc.
 * All rights reserved.
 *
 * This program is a free software; you can redistribute it
 * and/or modify it under the terms of the GNU General Public
 * License (version 2) as published by the FSF - Free Software
 * Foundation
 */

#include "shared.h"
#include "maild.h"
#include "config/config.h"
#include "config/global-config.h"

/* Read the Mail configuration */
int MailConf(int test_config, const char *cfgfile, MailConfig *Mail)
{
    int modules = 0;
     _Config global;

    modules |= CMAIL;

    Mail->to = NULL;
    Mail->reply_to = NULL;
    Mail->from = NULL;
    Mail->idsname = NULL;
    Mail->smtpserver = NULL;
    Mail->heloserver = NULL;
    Mail->mn = 0;
    Mail->priority = 0;
    Mail->maxperhour = 12;
    Mail->gran_to = NULL;
    Mail->gran_id = NULL;
    Mail->gran_level = NULL;
    Mail->gran_location = NULL;
    Mail->gran_group = NULL;
    Mail->gran_set = NULL;
    Mail->gran_format = NULL;
    Mail->grouping = 1;
    Mail->strict_checking = 0;
    Mail->source = -1;
#ifdef LIBGEOIP_ENABLED
    Mail->geoip = 0;
#endif

    memset(&global, 0, sizeof(_Config));
    global.alerts_log = 1;

    if (ReadConfig(modules, cfgfile, NULL, Mail) < 0) {
        return (OS_INVALID);
    }

    if (ReadConfig(CGLOBAL, cfgfile, &global, NULL) < 0) {
        return (OS_INVALID);
    }

    if (!Mail->mn) {
        if (!test_config) {
            minfo(MAIL_DIS);
        }
        exit(0);
    }

<<<<<<< HEAD
    if(Mail->source == -1){
        Mail->source = MAIL_SOURCE_JSON;
    }

=======
>>>>>>> ca10630c
    if(!global.alerts_log && !global.jsonout_output) {
        merror("All alert formats are disabled.");
        return OS_INVALID;
    }
    if(!global.alerts_log && (Mail->source == MAIL_SOURCE_LOGS)){
        merror("Alerts.log is disabled");
        return OS_INVALID;
    }
    if(!global.jsonout_output && (Mail->source == MAIL_SOURCE_JSON)){
        merror("Alerts.json is disabled");
        return OS_INVALID;
    }
    

    return (0);
}


cJSON *getMailConfig(void) {

    cJSON *root = cJSON_CreateObject();
    cJSON *email = cJSON_CreateObject();
    unsigned int i;

    if (mail.to) {
        cJSON *mail_list = cJSON_CreateArray();
        for (i=0;mail.to[i];i++) {
            cJSON_AddItemToArray(mail_list,cJSON_CreateString(mail.to[i]));
        }
        cJSON_AddItemToObject(email,"email_to",mail_list);
    }
    if (mail.from) cJSON_AddStringToObject(email,"email_from",mail.from);
    if (mail.reply_to) cJSON_AddStringToObject(email,"email_reply_to",mail.reply_to);
    if (mail.idsname) cJSON_AddStringToObject(email,"email_idsname",mail.idsname);
    if (mail.smtpserver) cJSON_AddStringToObject(email,"smtp_server",mail.smtpserver);
    if (mail.heloserver) cJSON_AddStringToObject(email,"helo_server",mail.heloserver);
    if (mail.source > 0) { cJSON_AddStringToObject(email,"email_log_source","alerts.json"); } else { cJSON_AddStringToObject(email,"email_log_source","alerts.log"); }
    cJSON_AddNumberToObject(email,"email_maxperhour",mail.maxperhour);

    cJSON_AddItemToObject(root,"global",email);

    return root;
}


cJSON *getMailAlertsConfig(void) {

    cJSON *root = cJSON_CreateObject();
    cJSON *mail_list = cJSON_CreateArray();
    unsigned int i;

    if (mail.gran_to) {
        for (i=0;mail.gran_to[i];i++) {
            cJSON *email = cJSON_CreateObject();
            cJSON_AddItemToObject(email,"email_to",cJSON_CreateString(mail.gran_to[i]));

            cJSON_AddItemToObject(email,"level",cJSON_CreateNumber(mail.gran_level[i]));

            if (mail.gran_group[i]) {
                cJSON *list = cJSON_CreateArray();
                OSMatch *wl;
                wl = mail.gran_group[i];
                char **tmp_pts = wl->patterns;
                while (*tmp_pts) {
                    cJSON_AddItemToArray(list,cJSON_CreateString(*tmp_pts));
                    tmp_pts++;
                }
                cJSON_AddItemToObject(email,"group",list);
            }

            if (mail.gran_location[i]) {
                cJSON *list = cJSON_CreateArray();
                OSMatch *wl;
                wl = mail.gran_location[i];
                char **tmp_pts = wl->patterns;
                while (*tmp_pts) {
                    cJSON_AddItemToArray(list,cJSON_CreateString(*tmp_pts));
                    tmp_pts++;
                }
                cJSON_AddItemToObject(email,"location",list);
            }

            if (mail.gran_id[i]) {
                cJSON *list = cJSON_CreateArray();
                unsigned int j = 0;
                while (mail.gran_id[i][j]) {
                    cJSON_AddItemToArray(list,cJSON_CreateNumber(mail.gran_id[i][j]));
                    j++;
                }
                cJSON_AddItemToObject(email,"rule_id",list);
            }

            switch (mail.gran_format[i]) {
                case FULL_FORMAT:
                    cJSON_AddStringToObject(email,"format","full");
                    break;

                case SMS_FORMAT:
                    cJSON_AddStringToObject(email,"format","sms");
                    break;

                case FORWARD_NOW:
                    cJSON_AddStringToObject(email,"format","do_not_delay");
                    break;

                case DONOTGROUP:
                    cJSON_AddStringToObject(email,"format","do_not_group");
                    break;
            }

            cJSON_AddItemToArray(mail_list,email);
        }
    }

    cJSON_AddItemToObject(root,"email_alerts",mail_list);

    return root;
}

cJSON *getMailInternalOptions(void) {

    cJSON *root = cJSON_CreateObject();
    cJSON *internals = cJSON_CreateObject();
    cJSON *maild = cJSON_CreateObject();

    cJSON_AddNumberToObject(maild,"strict_checking",mail.strict_checking);
    cJSON_AddNumberToObject(maild,"grouping",mail.grouping);
#ifdef LIBGEOIP_ENABLED
    cJSON_AddNumberToObject(maild,"geoip",mail.geoip);
#endif

    cJSON_AddItemToObject(internals,"mail",maild);
    cJSON_AddItemToObject(root,"internal",internals);

    return root;
}<|MERGE_RESOLUTION|>--- conflicted
+++ resolved
@@ -61,13 +61,10 @@
         exit(0);
     }
 
-<<<<<<< HEAD
     if(Mail->source == -1){
         Mail->source = MAIL_SOURCE_JSON;
     }
 
-=======
->>>>>>> ca10630c
     if(!global.alerts_log && !global.jsonout_output) {
         merror("All alert formats are disabled.");
         return OS_INVALID;
@@ -104,7 +101,7 @@
     if (mail.idsname) cJSON_AddStringToObject(email,"email_idsname",mail.idsname);
     if (mail.smtpserver) cJSON_AddStringToObject(email,"smtp_server",mail.smtpserver);
     if (mail.heloserver) cJSON_AddStringToObject(email,"helo_server",mail.heloserver);
-    if (mail.source > 0) { cJSON_AddStringToObject(email,"email_log_source","alerts.json"); } else { cJSON_AddStringToObject(email,"email_log_source","alerts.log"); }
+    if (mail.source < 0 || mail.source == MAIL_SOURCE_JSON) { cJSON_AddStringToObject(email,"email_log_source","alerts.json"); } else { cJSON_AddStringToObject(email,"email_log_source","alerts.log"); }
     cJSON_AddNumberToObject(email,"email_maxperhour",mail.maxperhour);
 
     cJSON_AddItemToObject(root,"global",email);
