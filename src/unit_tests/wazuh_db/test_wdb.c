/*
 * Copyright (C) 2015, Wazuh Inc.
 * March, 2021.
 *
 * This program is free software; you can redistribute it
 * and/or modify it under the terms of the GNU General Public
 * License (version 2) as published by the FSF - Free Software
 * Foundation.
 */

#include <stdarg.h>
#include <stddef.h>
#include <setjmp.h>
#include <cmocka.h>
#include <string.h>
#include <stdlib.h>

#include "../wazuh_db/wdb.h"
#include "wazuhdb_op.h"
#include "hash_op.h"

#include "../wrappers/common.h"
#include "../wrappers/externals/sqlite/sqlite3_wrappers.h"
#include "../wrappers/libc/string_wrappers.h"
#include "../wrappers/posix/pthread_wrappers.h"
#include "../wrappers/posix/time_wrappers.h"
#include "../wrappers/posix/stat_wrappers.h"
#include "../wrappers/wazuh/os_net/os_net_wrappers.h"
#include "../wrappers/wazuh/shared/debug_op_wrappers.h"
#include "../wrappers/wazuh/shared/hash_op_wrappers.h"
#include "../wrappers/wazuh/wazuh_db/wdb_wrappers.h"
#include "../wrappers/wazuh/shared/hash_op_wrappers.h"

int wdb_execute_non_select_query(wdb_t * wdb, const char *query);
int wdb_select_from_temp_table(wdb_t * wdb);
int wdb_get_last_vacuum_data(wdb_t * wdb, int *last_vacuum_time, int *last_vacuum_value);
int wdb_execute_single_int_select_query(wdb_t * wdb, const char *query, int *value);

typedef struct test_struct {
    wdb_t *wdb;
    char *output;
} test_struct_t;

int __wrap_getuid(void) {
    return mock();
}

/* setup/teardown */

int setup_wdb(void **state) {

    test_mode = 1;

    test_struct_t *init_data = NULL;
    os_calloc(1,sizeof(test_struct_t),init_data);
    os_calloc(1,sizeof(wdb_t),init_data->wdb);
    os_strdup("000",init_data->wdb->id);
    os_calloc(256,sizeof(char),init_data->output);
    os_calloc(1,sizeof(sqlite3 *),init_data->wdb->db);
    init_data->wdb->stmt[0] = (sqlite3_stmt*)1;
    *state = init_data;
    return 0;
}

int teardown_wdb(void **state) {
    test_mode = 0;
    test_struct_t *data  = (test_struct_t *)*state;
    os_free(data->output);
    os_free(data->wdb->id);
    os_free(data->wdb->db);
    os_free(data->wdb);
    os_free(data);
    return 0;
}

int wazuh_db_config_setup() {
    wdb_init_conf();

    return OS_SUCCESS;
}

int  wazuh_db_config_teardown() {
    wdb_free_conf();

    return OS_SUCCESS;
}

/* Tests wdb_open_global */

void test_wdb_open_tasks_pool_success_wdb_in_pool_db_open(void **state)
{
    wdb_t *ret = NULL;

    wdb_t *node = wdb_init(WDB_TASK_NAME);
    node->db = (sqlite3 *)1;

    expect_string(__wrap_wdb_pool_get_or_create, name, WDB_TASK_NAME);
    will_return(__wrap_wdb_pool_get_or_create, node);

    ret = wdb_open_tasks();

    assert_string_equal(ret->id, WDB_TASK_NAME);
    assert_non_null(ret->db);
    wdb_destroy(ret);
}

void test_wdb_open_tasks_pool_success_wdb_in_pool_db_null(void **state)
{
    wdb_t *ret = NULL;

    wdb_t *node = wdb_init(WDB_TASK_NAME);
    sqlite3 *db = (sqlite3 *)1;

    expect_string(__wrap_wdb_pool_get_or_create, name, WDB_TASK_NAME);
    will_return(__wrap_wdb_pool_get_or_create, node);

    expect_string(__wrap_sqlite3_open_v2, filename, "queue/tasks/tasks.db");
    will_return(__wrap_sqlite3_open_v2, db);
    expect_value(__wrap_sqlite3_open_v2, flags, SQLITE_OPEN_READWRITE);
    will_return(__wrap_sqlite3_open_v2, OS_SUCCESS);

    ret = wdb_open_tasks();

    assert_string_equal(ret->id, WDB_TASK_NAME);
    assert_non_null(ret->db);
    wdb_destroy(ret);
}

void test_wdb_open_tasks_create_error(void **state)
{
    wdb_t *ret = NULL;
    wdb_t *node = wdb_init(WDB_TASK_NAME);

    expect_string(__wrap_wdb_pool_get_or_create, name, WDB_TASK_NAME);
    will_return(__wrap_wdb_pool_get_or_create, node);

    expect_string(__wrap_sqlite3_open_v2, filename, "queue/tasks/tasks.db");
    will_return(__wrap_sqlite3_open_v2, NULL);
    expect_value(__wrap_sqlite3_open_v2, flags, SQLITE_OPEN_READWRITE);
    will_return(__wrap_sqlite3_open_v2, OS_INVALID);

    expect_string(__wrap__mdebug1, formatted_msg, "Tasks database not found, creating.");
    will_return(__wrap_sqlite3_close_v2, OS_SUCCESS);

    expect_function_call(__wrap_wdb_pool_leave);

    expect_string(__wrap_sqlite3_open_v2, filename, "queue/tasks/tasks.db");
    will_return(__wrap_sqlite3_open_v2, NULL);
    expect_value(__wrap_sqlite3_open_v2, flags, SQLITE_OPEN_READWRITE | SQLITE_OPEN_CREATE);
    will_return(__wrap_sqlite3_open_v2, OS_INVALID);

    will_return(__wrap_sqlite3_errmsg, "out of memory");
    expect_string(__wrap__mdebug1, formatted_msg, "Couldn't create SQLite database 'queue/tasks/tasks.db': out of memory");
    will_return(__wrap_sqlite3_close_v2, OS_SUCCESS);

    expect_string(__wrap__merror, formatted_msg, "Couldn't create SQLite database 'queue/tasks/tasks.db'");

    ret = wdb_open_tasks();

    assert_null(ret);
    wdb_destroy(node);
}

void test_wdb_open_tasks_retry_open_error(void **state)
{
    wdb_t *ret = NULL;
    wdb_t *node = wdb_init(WDB_TASK_NAME);
    sqlite3 *db = (sqlite3 *)1;

    expect_string(__wrap_wdb_pool_get_or_create, name, WDB_TASK_NAME);
    will_return(__wrap_wdb_pool_get_or_create, node);

    expect_string(__wrap_sqlite3_open_v2, filename, "queue/tasks/tasks.db");
    will_return(__wrap_sqlite3_open_v2, NULL);
    expect_value(__wrap_sqlite3_open_v2, flags, SQLITE_OPEN_READWRITE);
    will_return(__wrap_sqlite3_open_v2, OS_INVALID);

    expect_string(__wrap__mdebug1, formatted_msg, "Tasks database not found, creating.");
    will_return(__wrap_sqlite3_close_v2, OS_SUCCESS);

    // wdb_create_file ok
    expect_string(__wrap_sqlite3_open_v2, filename, "queue/tasks/tasks.db");
    will_return(__wrap_sqlite3_open_v2, db);
    expect_value(__wrap_sqlite3_open_v2, flags, SQLITE_OPEN_READWRITE | SQLITE_OPEN_CREATE);
    will_return(__wrap_sqlite3_open_v2, OS_SUCCESS);
    will_return(__wrap_sqlite3_prepare_v2, 1);
    will_return(__wrap_sqlite3_prepare_v2, SQLITE_OK);
    expect_sqlite3_step_call(SQLITE_DONE);
    will_return(__wrap_sqlite3_finalize, SQLITE_OK);
    will_return(__wrap_sqlite3_close_v2, OS_SUCCESS);
    will_return(__wrap_getuid, 1);
    expect_string(__wrap__mdebug1, formatted_msg, "Ignoring chown when creating file from SQL.");
    expect_string(__wrap_chmod, path, "queue/tasks/tasks.db");
    will_return(__wrap_chmod, 0);

    expect_string(__wrap_sqlite3_open_v2, filename, "queue/tasks/tasks.db");
    will_return(__wrap_sqlite3_open_v2, NULL);
    expect_value(__wrap_sqlite3_open_v2, flags, SQLITE_OPEN_READWRITE);
    will_return(__wrap_sqlite3_open_v2, OS_INVALID);


    will_return(__wrap_sqlite3_errmsg, "out of memory");
    expect_string(__wrap__merror, formatted_msg, "Can't open SQLite database 'queue/tasks/tasks.db': out of memory");
    will_return(__wrap_sqlite3_close_v2, OS_SUCCESS);
    expect_function_call(__wrap_wdb_pool_leave);

    ret = wdb_open_tasks();

    assert_null(ret);
    wdb_destroy(node);
}

void test_wdb_open_global_pool_success_wdb_in_pool_db_open(void **state)
{
    wdb_t *ret = NULL;

    wdb_t *node = wdb_init(WDB_GLOB_NAME);
    node->db = (sqlite3 *)1;

    expect_string(__wrap_wdb_pool_get_or_create, name, WDB_GLOB_NAME);
    will_return(__wrap_wdb_pool_get_or_create, node);

    ret = wdb_open_global();

    assert_string_equal(ret->id, WDB_GLOB_NAME);
    assert_non_null(ret->db);
    wdb_destroy(ret);
}

void test_wdb_open_global_create_error(void **state)
{
    wdb_t *ret = NULL;
    wdb_t *node = wdb_init(WDB_GLOB_NAME);

    expect_string(__wrap_wdb_pool_get_or_create, name, WDB_GLOB_NAME);
    will_return(__wrap_wdb_pool_get_or_create, node);

    expect_string(__wrap_sqlite3_open_v2, filename, "queue/db/global.db");
    will_return(__wrap_sqlite3_open_v2, NULL);
    expect_value(__wrap_sqlite3_open_v2, flags, SQLITE_OPEN_READWRITE);
    will_return(__wrap_sqlite3_open_v2, OS_INVALID);

    expect_string(__wrap__mdebug1, formatted_msg, "Global database not found, creating.");
    will_return(__wrap_sqlite3_close_v2, OS_SUCCESS);

    expect_function_call(__wrap_wdb_pool_leave);

    expect_string(__wrap_sqlite3_open_v2, filename, "queue/db/global.db");
    will_return(__wrap_sqlite3_open_v2, NULL);
    expect_value(__wrap_sqlite3_open_v2, flags, SQLITE_OPEN_READWRITE | SQLITE_OPEN_CREATE);
    will_return(__wrap_sqlite3_open_v2, OS_INVALID);

    will_return(__wrap_sqlite3_errmsg, "out of memory");
    expect_string(__wrap__mdebug1, formatted_msg, "Couldn't create SQLite database 'queue/db/global.db': out of memory");
    will_return(__wrap_sqlite3_close_v2, OS_SUCCESS);

    expect_string(__wrap__merror, formatted_msg, "Couldn't create SQLite database 'queue/db/global.db'");

    ret = wdb_open_global();

    assert_null(ret);
    wdb_destroy(node);
}

/* Tests wdb_exec_row_stmt_multi_column */

void test_wdb_exec_row_stmt_multi_column_one_int(void **state) {
    test_struct_t *data  = (test_struct_t *)*state;
    const char* json_str = "COLUMN";
    double json_value = 10;

    expect_sqlite3_step_call(SQLITE_ROW);
    will_return(__wrap_sqlite3_column_count, 1);
    expect_value(__wrap_sqlite3_column_type, i, 0);
    will_return(__wrap_sqlite3_column_type, SQLITE_INTEGER);
    expect_value(__wrap_sqlite3_column_name, N, 0);
    will_return(__wrap_sqlite3_column_name, json_str);
    expect_value(__wrap_sqlite3_column_double, iCol, 0);
    will_return(__wrap_sqlite3_column_double, json_value);

    int status = 0;
    cJSON* result = wdb_exec_row_stmt_multi_column(*data->wdb->stmt, &status);

    assert_int_equal(status, SQLITE_ROW);
    assert_non_null(result);
    assert_string_equal(result->child->string, json_str);
    assert_int_equal(result->child->valuedouble, json_value);

    cJSON_Delete(result);
}

void test_wdb_exec_row_stmt_multi_column_multiple_int(void **state) {
    test_struct_t *data  = (test_struct_t *)*state;
    const int columns = 10;
    char json_strs[columns][OS_SIZE_256];
    for (int column=0; column < columns; column++){
        snprintf(json_strs[column], OS_SIZE_256, "COLUMN%d",column);
    }

    expect_sqlite3_step_call(SQLITE_ROW);
    will_return(__wrap_sqlite3_column_count, columns);
    for (int column=0; column < columns; column++){
        expect_value(__wrap_sqlite3_column_type, i, column);
        will_return(__wrap_sqlite3_column_type, SQLITE_INTEGER);
        expect_value(__wrap_sqlite3_column_name, N, column);
        will_return(__wrap_sqlite3_column_name, json_strs[column]);
        expect_value(__wrap_sqlite3_column_double, iCol, column);
        will_return(__wrap_sqlite3_column_double, column);
    }

    int status = 0;
    cJSON* result = wdb_exec_row_stmt_multi_column(*data->wdb->stmt, &status);

    assert_int_equal(status, SQLITE_ROW);
    assert_non_null(result);
    cJSON* json_column = NULL;
    int column = 0;
    cJSON_ArrayForEach(json_column, result) {
        assert_string_equal(json_column->string, json_strs[column]);
        assert_int_equal(json_column->valuedouble, column);
        column++;
    }

    cJSON_Delete(result);
}

void test_wdb_exec_row_stmt_multi_column_one_text(void **state) {
    test_struct_t *data  = (test_struct_t *)*state;
    const char* json_str = "COLUMN";
    const char*  json_value = "VALUE";

    expect_sqlite3_step_call(SQLITE_ROW);
    will_return(__wrap_sqlite3_column_count, 1);
    expect_value(__wrap_sqlite3_column_type, i, 0);
    will_return(__wrap_sqlite3_column_type, SQLITE_TEXT);
    expect_value(__wrap_sqlite3_column_name, N, 0);
    will_return(__wrap_sqlite3_column_name, json_str);
    expect_value(__wrap_sqlite3_column_text, iCol, 0);
    will_return(__wrap_sqlite3_column_text, json_value);

    int status = 0;
    cJSON* result = wdb_exec_row_stmt_multi_column(*data->wdb->stmt, &status);
    assert_int_equal(status, SQLITE_ROW);
    assert_non_null(result);
    assert_string_equal(result->child->string, json_str);
    assert_string_equal(result->child->valuestring, json_value);

    cJSON_Delete(result);
}

void test_wdb_exec_row_stmt_multi_column_done(void **state) {
    test_struct_t *data  = (test_struct_t *)*state;

    expect_sqlite3_step_call(SQLITE_DONE);

    int status = 0;
    cJSON* result = wdb_exec_row_stmt_multi_column(*data->wdb->stmt, &status);

    assert_null(result);
    assert_int_equal(status, SQLITE_DONE);
    assert_null(result);
}

void test_wdb_exec_row_stmt_multi_column_error(void **state) {
    test_struct_t *data  = (test_struct_t *)*state;

    expect_sqlite3_step_call(SQLITE_ERROR);
    expect_string(__wrap__mdebug1, formatted_msg, "SQL statement execution failed");

    int status = 0;
    cJSON* result = wdb_exec_row_stmt_multi_column(*data->wdb->stmt, &status);
    assert_int_equal(status, SQLITE_ERROR);
    assert_null(result);
}

/* Tests wdb_exec_stmt_sized */

void test_wdb_exec_stmt_sized_success_single_column_string(void **state){
    test_struct_t *data  = (test_struct_t *)*state;
    char col_text[4][16] = { 0 };
    int status = SQLITE_ERROR;

    for (int i = 0; i < 4; ++i) {
        expect_sqlite3_step_call(SQLITE_ROW);
        will_return(__wrap_sqlite3_column_count, 1);
        expect_value(__wrap_sqlite3_column_type, i, 0);
        will_return(__wrap_sqlite3_column_type, SQLITE_TEXT);
        snprintf(col_text[i], 16, "COL_TEXT_%d", i);
        expect_value(__wrap_sqlite3_column_text, iCol, 0);
        will_return(__wrap_sqlite3_column_text, col_text[i]);
    }

    expect_sqlite3_step_call(SQLITE_DONE);

    cJSON* result = wdb_exec_stmt_sized(*data->wdb->stmt, WDB_MAX_RESPONSE_SIZE, &status, STMT_SINGLE_COLUMN);
    char* ret_str = cJSON_PrintUnformatted(result);

    assert_string_equal("[\"COL_TEXT_0\",\"COL_TEXT_1\",\"COL_TEXT_2\",\"COL_TEXT_3\"]", ret_str);
    assert_int_equal(status, SQLITE_DONE);
    cJSON_Delete(result);
    free(ret_str);
}

void test_wdb_exec_stmt_sized_success_single_column_value(void **state){
    test_struct_t *data  = (test_struct_t *)*state;
    int status = SQLITE_ERROR;

    for (int i = 0; i < 4; ++i) {
        expect_sqlite3_step_call(SQLITE_ROW);
        will_return(__wrap_sqlite3_column_count, 1);
        expect_value(__wrap_sqlite3_column_type, i, 0);
        will_return(__wrap_sqlite3_column_type, SQLITE_INTEGER);
        expect_value(__wrap_sqlite3_column_double, iCol, 0);
        will_return(__wrap_sqlite3_column_double, i + 1);
    }

    expect_sqlite3_step_call(SQLITE_DONE);

    cJSON* result = wdb_exec_stmt_sized(*data->wdb->stmt, WDB_MAX_RESPONSE_SIZE, &status, STMT_SINGLE_COLUMN);
    char* ret_str = cJSON_PrintUnformatted(result);

    assert_string_equal("[1,2,3,4]", ret_str);
    assert_int_equal(status, SQLITE_DONE);
    cJSON_Delete(result);
    free(ret_str);
}

void test_wdb_exec_stmt_sized_success_multi_column(void **state) {
    test_struct_t *data  = (test_struct_t *)*state;
    const char* json_str = "COLUMN";
    double json_value = 10;

    //Calling wdb_exec_row_stmt
    expect_sqlite3_step_call(SQLITE_ROW);
    expect_sqlite3_step_call(SQLITE_DONE);
    will_return_count(__wrap_sqlite3_column_count, 1, -1);
    expect_any(__wrap_sqlite3_column_type, i);
    will_return_count(__wrap_sqlite3_column_type, SQLITE_INTEGER,-1);
    expect_any(__wrap_sqlite3_column_name, N);
    will_return_count(__wrap_sqlite3_column_name, json_str, -1);
    expect_any(__wrap_sqlite3_column_double, iCol);
    will_return_count(__wrap_sqlite3_column_double, json_value, -1);

    int status = 0;
    cJSON* result = wdb_exec_stmt_sized(*data->wdb->stmt, WDB_MAX_RESPONSE_SIZE, &status, STMT_MULTI_COLUMN);

    assert_int_equal(status, SQLITE_DONE);
    assert_non_null(result);
    assert_string_equal(result->child->child->string, json_str);
    assert_int_equal(result->child->child->valuedouble, json_value);

    cJSON_Delete(result);
}

void test_wdb_exec_stmt_sized_success_limited(void **state) {
    test_struct_t *data  = (test_struct_t *)*state;
    const char* json_str = "COLUMN";
    double json_value = 10;
    const int rows = 20;
    const int max_size = 282;

    //Calling wdb_exec_row_stmt
    expect_sqlite3_step_count(SQLITE_ROW, rows);
    will_return_count(__wrap_sqlite3_column_count, 1, -1);
    expect_any_count(__wrap_sqlite3_column_type, i, -1);
    will_return_count(__wrap_sqlite3_column_type, SQLITE_INTEGER, -1);
    expect_any_count(__wrap_sqlite3_column_name, N, -1);
    will_return_count(__wrap_sqlite3_column_name, json_str, -1);
    expect_any_count(__wrap_sqlite3_column_double, iCol, -1);
    will_return_count(__wrap_sqlite3_column_double, json_value, -1);

    int status = 0;
    cJSON* result = wdb_exec_stmt_sized(*data->wdb->stmt, max_size, &status, STMT_MULTI_COLUMN);

    assert_int_equal(status, SQLITE_ROW);
    assert_non_null(result);
    assert_int_equal(cJSON_GetArraySize(result), rows-1);

    cJSON_Delete(result);
}

void test_wdb_exec_stmt_sized_invalid_statement(void **state) {
    expect_string(__wrap__mdebug1, formatted_msg, "Invalid SQL statement.");

    int status = 0;
    cJSON* result = wdb_exec_stmt_sized(NULL, WDB_MAX_RESPONSE_SIZE, &status, STMT_MULTI_COLUMN);

    assert_int_equal(status, SQLITE_ERROR);
    assert_null(result);
}

void test_wdb_exec_stmt_sized_error(void **state) {
    test_struct_t *data  = (test_struct_t *)*state;

    //Calling wdb_exec_row_stmt
    expect_sqlite3_step_call(SQLITE_ERROR);
    expect_string(__wrap__mdebug1, formatted_msg, "SQL statement execution failed");

    int status = 0;
    cJSON* result = wdb_exec_stmt_sized(*data->wdb->stmt, WDB_MAX_RESPONSE_SIZE, &status, STMT_MULTI_COLUMN);

    assert_int_equal(status, SQLITE_ERROR);
    assert_null(result);

    cJSON_Delete(result);
}

/* Tests wdb_exec_stmt */

void test_wdb_exec_stmt_success(void **state) {
    test_struct_t *data  = (test_struct_t *)*state;
    const char* json_str = "COLUMN";
    double json_value = 10;

    //Calling wdb_exec_row_stmt
    expect_sqlite3_step_call(SQLITE_ROW);
    expect_sqlite3_step_call(SQLITE_DONE);
    will_return_count(__wrap_sqlite3_column_count, 1, -1);
    expect_any(__wrap_sqlite3_column_type, i);
    will_return_count(__wrap_sqlite3_column_type, SQLITE_INTEGER,-1);
    expect_any(__wrap_sqlite3_column_name, N);
    will_return_count(__wrap_sqlite3_column_name, json_str, -1);
    expect_any(__wrap_sqlite3_column_double, iCol);
    will_return_count(__wrap_sqlite3_column_double, json_value, -1);

    cJSON* result = wdb_exec_stmt(*data->wdb->stmt);

    assert_non_null(result);
    assert_string_equal(result->child->child->string, json_str);
    assert_int_equal(result->child->child->valuedouble, json_value);

    cJSON_Delete(result);
}

void test_wdb_exec_stmt_invalid_statement(void **state) {
    expect_string(__wrap__mdebug1, formatted_msg, "Invalid SQL statement.");

    cJSON* result = wdb_exec_stmt(NULL);

    assert_null(result);
}

void test_wdb_exec_stmt_error(void **state) {
    test_struct_t *data  = (test_struct_t *)*state;

    //Calling wdb_exec_row_stmt
    expect_sqlite3_step_call(SQLITE_ERROR);
    expect_string(__wrap__mdebug1, formatted_msg, "SQL statement execution failed");

    cJSON* result = wdb_exec_stmt(*data->wdb->stmt);
    assert_null(result);

    cJSON_Delete(result);
}

/* Tests wdb_exec_stmt_silent */

void test_wdb_exec_stmt_silent_success_sqlite_done(void **state) {
    test_struct_t *data  = (test_struct_t *)*state;

    expect_sqlite3_step_call(SQLITE_DONE);

    int result = wdb_exec_stmt_silent(*data->wdb->stmt);

    assert_int_equal(result, OS_SUCCESS);
}

void test_wdb_exec_stmt_silent_success_sqlite_row(void **state) {
    test_struct_t *data  = (test_struct_t *)*state;

    expect_sqlite3_step_call(SQLITE_ROW);

    int result = wdb_exec_stmt_silent(*data->wdb->stmt);

    assert_int_equal(result, OS_SUCCESS);
}

void test_wdb_exec_stmt_silent_invalid(void **state) {
    test_struct_t *data  = (test_struct_t *)*state;

    expect_sqlite3_step_call(SQLITE_ERROR);
    expect_string(__wrap__mdebug1, formatted_msg, "SQL statement execution failed");

    int result = wdb_exec_stmt_silent(*data->wdb->stmt);

    assert_int_equal(result, OS_INVALID);
}

/* Tests wdb_exec_stmt_send */

void test_wdb_exec_stmt_send_single_row_success(void **state) {
    test_struct_t *data  = (test_struct_t *)*state;
    int peer = 1234;
    const char* json_str = "COLUMN";
    double json_value = 10;
    cJSON* j_query_result = cJSON_CreateObject();
    cJSON_AddNumberToObject(j_query_result, json_str, json_value);
    char* str_query_result = cJSON_PrintUnformatted(j_query_result);
    char* command_result = NULL;
    os_calloc(OS_MAXSTR, sizeof(char), command_result);

    will_return(__wrap_OS_SetSendTimeout, 0);

    //Calling wdb_exec_row_stmt
    expect_sqlite3_step_call(SQLITE_ROW);
    will_return(__wrap_sqlite3_column_count, 1);
    expect_any(__wrap_sqlite3_column_type, i);
    will_return(__wrap_sqlite3_column_type, SQLITE_INTEGER);
    expect_any(__wrap_sqlite3_column_name, N);
    will_return(__wrap_sqlite3_column_name, json_str);
    expect_any(__wrap_sqlite3_column_double, iCol);
    will_return(__wrap_sqlite3_column_double, json_value);
    expect_sqlite3_step_call(SQLITE_DONE);

    os_snprintf(command_result, OS_MAXSTR, "due %s", str_query_result);
    expect_value(__wrap_OS_SendSecureTCP, sock, peer);
    expect_value(__wrap_OS_SendSecureTCP, size, strlen(command_result));
    expect_string(__wrap_OS_SendSecureTCP, msg, command_result);
    will_return(__wrap_OS_SendSecureTCP, 0);

    int result = wdb_exec_stmt_send(*data->wdb->stmt, peer);

    assert_int_equal(result, OS_SUCCESS);

    cJSON_Delete(j_query_result);
    os_free(str_query_result);
    os_free(command_result);
}

void test_wdb_exec_stmt_send_multiple_rows_success(void **state) {
    int ROWS_RESPONSE = 100;
    test_struct_t *data  = (test_struct_t *)*state;
    int peer = 1234;
    const char* json_str = "COLUMN";
    double json_value = 10;
    cJSON* j_query_result = cJSON_CreateObject();
    cJSON_AddNumberToObject(j_query_result, json_str, json_value);
    char* str_query_result = cJSON_PrintUnformatted(j_query_result);
    char* command_result = NULL;
    os_calloc(OS_MAXSTR, sizeof(char), command_result);

    will_return(__wrap_OS_SetSendTimeout, 0);

    //Calling wdb_exec_row_stmt
    expect_sqlite3_step_count(SQLITE_ROW, ROWS_RESPONSE);
    will_return_count(__wrap_sqlite3_column_count, 1, ROWS_RESPONSE);
    expect_any_count(__wrap_sqlite3_column_type, i, ROWS_RESPONSE);
    will_return_count(__wrap_sqlite3_column_type, SQLITE_INTEGER, ROWS_RESPONSE);
    expect_any_count(__wrap_sqlite3_column_name, N, ROWS_RESPONSE);
    will_return_count(__wrap_sqlite3_column_name, json_str, ROWS_RESPONSE);
    expect_any_count(__wrap_sqlite3_column_double, iCol, ROWS_RESPONSE);
    will_return_count(__wrap_sqlite3_column_double, json_value, ROWS_RESPONSE);
    expect_sqlite3_step_call(SQLITE_DONE);

    os_snprintf(command_result, OS_MAXSTR, "due %s", str_query_result);
    expect_value_count(__wrap_OS_SendSecureTCP, sock, peer, ROWS_RESPONSE);
    expect_value_count(__wrap_OS_SendSecureTCP, size, strlen(command_result), ROWS_RESPONSE);
    expect_string_count(__wrap_OS_SendSecureTCP, msg, command_result, ROWS_RESPONSE);
    will_return_count(__wrap_OS_SendSecureTCP, 0, ROWS_RESPONSE);

    int result = wdb_exec_stmt_send(*data->wdb->stmt, peer);

    assert_int_equal(result, OS_SUCCESS);

    cJSON_Delete(j_query_result);
    os_free(str_query_result);
    os_free(command_result);
}

void test_wdb_exec_stmt_send_no_rows_success(void **state) {
    test_struct_t *data  = (test_struct_t *)*state;
    int peer = 1234;

    will_return(__wrap_OS_SetSendTimeout, 0);

    //Calling wdb_exec_row_stmt
    expect_sqlite3_step_call(SQLITE_DONE);

    int result = wdb_exec_stmt_send(*data->wdb->stmt, peer);

    assert_int_equal(result, OS_SUCCESS);
}

void test_wdb_exec_stmt_send_row_size_limit_err(void **state) {
    test_struct_t *data  = (test_struct_t *)*state;
    int peer = 1234;
    const char* json_str = "COLUMN";
    char* json_value = NULL;
    os_calloc(OS_MAXSTR, sizeof(char), json_value);
    memset(json_value,'A',OS_MAXSTR-1);
    cJSON* j_query_result = cJSON_CreateObject();
    cJSON_AddStringToObject(j_query_result, json_str, json_value);
    char* str_query_result = cJSON_PrintUnformatted(j_query_result);

    will_return(__wrap_OS_SetSendTimeout, 0);

    //Calling wdb_exec_row_stmt
    expect_sqlite3_step_call(SQLITE_ROW);
    will_return(__wrap_sqlite3_column_count, 1);
    expect_any(__wrap_sqlite3_column_type, i);
    will_return(__wrap_sqlite3_column_type, SQLITE_TEXT);
    expect_any(__wrap_sqlite3_column_name, N);
    will_return(__wrap_sqlite3_column_name, json_str);
    expect_any(__wrap_sqlite3_column_text, iCol);
    will_return(__wrap_sqlite3_column_text, json_value);

    will_return(__wrap_sqlite3_sql, "STATEMENT");
    expect_string(__wrap__merror, formatted_msg, "SQL row response for statement STATEMENT is too big to be sent");

    int result = wdb_exec_stmt_send(*data->wdb->stmt, peer);

    assert_int_equal(result, OS_SIZELIM);

    cJSON_Delete(j_query_result);
    os_free(str_query_result);
    os_free(json_value);
}

void test_wdb_exec_stmt_send_socket_err(void **state) {
    test_struct_t *data  = (test_struct_t *)*state;
    int peer = 1234;
    const char* json_str = "COLUMN";
    double json_value = 10;
    cJSON* j_query_result = cJSON_CreateObject();
    cJSON_AddNumberToObject(j_query_result, json_str, json_value);
    char* str_query_result = cJSON_PrintUnformatted(j_query_result);
    char* command_result = NULL;
    os_calloc(OS_MAXSTR, sizeof(char), command_result);

    will_return(__wrap_OS_SetSendTimeout, 0);

    //Calling wdb_exec_row_stmt
    expect_sqlite3_step_call(SQLITE_ROW);
    will_return(__wrap_sqlite3_column_count, 1);
    expect_any(__wrap_sqlite3_column_type, i);
    will_return(__wrap_sqlite3_column_type, SQLITE_INTEGER);
    expect_any(__wrap_sqlite3_column_name, N);
    will_return(__wrap_sqlite3_column_name, json_str);
    expect_any(__wrap_sqlite3_column_double, iCol);
    will_return(__wrap_sqlite3_column_double, json_value);

    os_snprintf(command_result, OS_MAXSTR, "due %s", str_query_result);
    expect_value(__wrap_OS_SendSecureTCP, sock, peer);
    expect_value(__wrap_OS_SendSecureTCP, size, strlen(command_result));
    expect_string(__wrap_OS_SendSecureTCP, msg, command_result);
    will_return(__wrap_OS_SendSecureTCP, -1);

    will_return(__wrap_strerror, "error");
    expect_string(__wrap__merror, formatted_msg, "Socket 1234 error: error (0)");

    int result = wdb_exec_stmt_send(*data->wdb->stmt, peer);

    assert_int_equal(result, OS_SOCKTERR);

    cJSON_Delete(j_query_result);
    os_free(str_query_result);
    os_free(command_result);
}

void test_wdb_exec_stmt_send_timeout_set_err(void **state) {
    test_struct_t *data  = (test_struct_t *)*state;
    int peer = 1234;

    will_return(__wrap_OS_SetSendTimeout, -1);

    will_return(__wrap_strerror, "error");
    expect_string(__wrap__merror, formatted_msg, "Socket 1234 error setting timeout: error (0)");

    int result = wdb_exec_stmt_send(*data->wdb->stmt, peer);

    assert_int_equal(result, OS_SOCKTERR);
}

void test_wdb_exec_stmt_send_statement_invalid(void **state) {
    int peer = 1234;

    expect_string(__wrap__mdebug1, formatted_msg, "Invalid SQL statement.");

    int result = wdb_exec_stmt_send(NULL, peer);

    assert_int_equal(result, OS_INVALID);
}

/* Tests wdb_init_stmt_in_cache */

void test_wdb_init_stmt_in_cache_success(void **state) {
    test_struct_t *data  = (test_struct_t *)*state;

    will_return_always(__wrap_time, 0);

    // wdb_begin2
    will_return(__wrap_sqlite3_prepare_v2, 1);
    will_return(__wrap_sqlite3_prepare_v2, SQLITE_OK);
    expect_sqlite3_step_call(SQLITE_DONE);
    will_return(__wrap_sqlite3_finalize, SQLITE_OK);

    // wdb_stmt_cache
    will_return(__wrap_sqlite3_reset, SQLITE_OK);
    will_return(__wrap_sqlite3_clear_bindings, SQLITE_OK);

    sqlite3_stmt* result = wdb_init_stmt_in_cache(data->wdb, WDB_STMT_FIM_LOAD);

    assert_non_null(result);
}

void test_wdb_init_stmt_in_cache_invalid_transaction(void **state) {
    test_struct_t *data  = (test_struct_t *)*state;

    // wdb_begin2
    will_return(__wrap_sqlite3_prepare_v2, NULL);
    will_return(__wrap_sqlite3_prepare_v2, SQLITE_ERROR);
    will_return(__wrap_sqlite3_errmsg, "ERROR MESSAGE");
    expect_string(__wrap__mdebug1, formatted_msg, "sqlite3_prepare_v2(): ERROR MESSAGE");
    expect_string(__wrap__mdebug1, formatted_msg, "Cannot begin transaction");

    sqlite3_stmt* result = wdb_init_stmt_in_cache(data->wdb, 0);

    assert_null(result);
}

void test_wdb_init_stmt_in_cache_invalid_statement(void **state) {
    test_struct_t *data  = (test_struct_t *)*state;
    int STR_SIZE = 48;
    char error_message[STR_SIZE];
    snprintf(error_message, STR_SIZE, "DB(000) SQL statement index (%d) out of bounds", WDB_STMT_SIZE);

    will_return_always(__wrap_time, 0);

    // wdb_begin2
    will_return(__wrap_sqlite3_prepare_v2, 1);
    will_return(__wrap_sqlite3_prepare_v2, SQLITE_OK);
    expect_sqlite3_step_call(SQLITE_DONE);
    will_return(__wrap_sqlite3_finalize, SQLITE_OK);

    // wdb_stmt_cache
    expect_string(__wrap__merror, formatted_msg, error_message);
    expect_string(__wrap__mdebug1, formatted_msg, "Cannot cache statement");

    sqlite3_stmt* result = wdb_init_stmt_in_cache(data->wdb,WDB_STMT_SIZE);

    assert_null(result);
}

void test_wdb_get_internal_config() {
    cJSON *ret = wdb_get_internal_config();
    assert_true(cJSON_IsObject(ret));

    cJSON* root = cJSON_GetObjectItem(ret, "wazuh_db");
    assert_true(cJSON_IsObject(root));

    cJSON *c1 = cJSON_GetObjectItem(root, "commit_time_max");
    assert_true(cJSON_IsNumber(c1));
    cJSON *c2 = cJSON_GetObjectItem(root, "commit_time_min");
    assert_true(cJSON_IsNumber(c2));
    cJSON *c3 = cJSON_GetObjectItem(root, "open_db_limit");
    assert_true(cJSON_IsNumber(c3));
    cJSON *c4 = cJSON_GetObjectItem(root, "worker_pool_size");
    assert_true(cJSON_IsNumber(c4));

    cJSON_Delete(ret);
}

/* Tests wdb_get_config */

void test_wdb_get_config(){
    cJSON *ret = wdb_get_config();

    cJSON *root = cJSON_GetObjectItem(ret, "wdb");
    assert_true(cJSON_IsObject(root));

    cJSON *cfg_array = cJSON_GetObjectItem(root, "backup");
    assert_true(cJSON_IsArray(cfg_array));

    cJSON *cfg = 0;
    cJSON_ArrayForEach(cfg, cfg_array){
        assert_true(cJSON_IsObject(cfg));

        cJSON *c0 = cJSON_GetObjectItem(cfg, "database");
        assert_true(cJSON_IsString(c0));
        cJSON *c1 = cJSON_GetObjectItem(cfg, "enabled");
        assert_true(cJSON_IsBool(c1));
        cJSON *c2 = cJSON_GetObjectItem(cfg, "interval");
        assert_true(cJSON_IsNumber(c2));
        cJSON *c3 = cJSON_GetObjectItem(cfg, "max_files");
        assert_true(cJSON_IsNumber(c3));
    }

    cJSON_Delete(ret);
}

/* Tests wdb_check_backup_enabled */

void test_wdb_check_backup_enabled_enabled(void **state)
{
    bool ret = false;
    wconfig.wdb_backup_settings[WDB_GLOBAL_BACKUP]->enabled = true;

    ret = wdb_check_backup_enabled();
    assert_true(ret);
}

void test_wdb_check_backup_enabled_disabled(void **state)
{
    bool ret = false;
    wconfig.wdb_backup_settings[WDB_GLOBAL_BACKUP]->enabled = false;

    ret = wdb_check_backup_enabled();
    assert_false(ret);
}

/* Tests wdb_exec_row_stmt_single_column */

void test_wdb_exec_row_stmt_single_column_success_string(){
    int status = SQLITE_ERROR;

    expect_sqlite3_step_call(SQLITE_ROW);
    will_return(__wrap_sqlite3_column_count, 1);
    expect_value(__wrap_sqlite3_column_type, i, 0);
    will_return(__wrap_sqlite3_column_type, SQLITE_TEXT);
    expect_value(__wrap_sqlite3_column_text, iCol, 0);
    will_return(__wrap_sqlite3_column_text, "COL_TEXT_0");

    sqlite3_stmt *stmt = (sqlite3_stmt *)1;
    cJSON *ret = wdb_exec_row_stmt_single_column(stmt, &status);

    char *ret_str = cJSON_PrintUnformatted(ret);
    assert_string_equal("\"COL_TEXT_0\"", ret_str);
    assert_int_equal(status, SQLITE_ROW);
    cJSON_Delete(ret);
    free(ret_str);
}

void test_wdb_exec_row_stmt_single_column_success_number(){
    int status = SQLITE_ERROR;

    expect_sqlite3_step_call(SQLITE_ROW);
    will_return(__wrap_sqlite3_column_count, 1);
    expect_value(__wrap_sqlite3_column_type, i, 0);
    will_return(__wrap_sqlite3_column_type, SQLITE_INTEGER);
    expect_value(__wrap_sqlite3_column_double, iCol, 0);
    will_return(__wrap_sqlite3_column_double, 100);

    sqlite3_stmt *stmt = (sqlite3_stmt *)1;
    cJSON *ret = wdb_exec_row_stmt_single_column(stmt, &status);

    char *ret_str = cJSON_PrintUnformatted(ret);
    assert_string_equal("100", ret_str);
    assert_int_equal(status, SQLITE_ROW);
    cJSON_Delete(ret);
    free(ret_str);
}

void test_wdb_exec_row_stmt_single_column_invalid_stmt(){
    int *status = NULL;
    expect_string(__wrap__mdebug1, formatted_msg, "Invalid SQL statement.");

    cJSON *ret = wdb_exec_row_stmt_single_column(NULL, status);

    assert_ptr_equal(status, NULL);
    assert_null(ret);
}

void test_wdb_exec_row_stmt_single_column_sql_error(void **state){
    int status = SQLITE_ERROR;
    test_struct_t *data  = (test_struct_t *)*state;

    expect_sqlite3_step_call(SQLITE_ERROR);
    expect_string(__wrap__mdebug1, formatted_msg, "SQL statement execution failed");

    cJSON *ret = wdb_exec_row_stmt_single_column(*data->wdb->stmt, &status);

    assert_int_equal(status, SQLITE_ERROR);
    assert_null(ret);
}

void test_wdb_finalize_all_statements(){
    const int kMaxStmt = 10;
    wdb_t wdb = {0};

    for (int i = 0; i < kMaxStmt; ++i) { wdb.stmt[i] = (sqlite3_stmt *)0xDEADBEEF; }

    struct stmt_cache_list** c = &(wdb.cache_list);
    for(int i = 0; i < kMaxStmt; ++i){
        *c = calloc(1, sizeof(struct stmt_cache_list));
        (*c)->value.stmt = (sqlite3_stmt*) 0xDEADBEEF;
        c = &((*c)->next);
    }

    *c = 0;

    // free the prepared statements
    will_return_count(__wrap_sqlite3_finalize, 1, kMaxStmt);
    // free the statement cache
    will_return_count(__wrap_sqlite3_finalize, 1, kMaxStmt);

    wdb_finalize_all_statements(&wdb);

    for (int i = 0; i < kMaxStmt; ++i) { assert_null(wdb.stmt[i]); }
    assert_null(wdb.cache_list);
}

/* Tests wdb_close*/

void test_wdb_close_no_commit_sqlerror(){
    wdb_t wdb = {0};
    wdb.id = "agent";

    will_return(__wrap_sqlite3_close_v2, SQLITE_ERROR);
    will_return(__wrap_sqlite3_errmsg, "mock_error");

    expect_string(__wrap__merror, formatted_msg, "DB(agent) wdb_close(): mock_error");

    assert_int_equal(-1, wdb_close(&wdb, 0));
}

void test_wdb_close_success(){
    wdb_t *wdb = calloc(1, sizeof(wdb_t));
    wdb->id = strdup("agent");

    test_mode = 1;

    will_return(__wrap_sqlite3_close_v2, SQLITE_OK);

    assert_int_equal(0, wdb_close(wdb, 0));
    wdb_destroy(wdb);
}

void test_wdb_get_db_free_pages_percentage_page_count_error(void **state) {
    wdb_t *wdb = calloc(1, sizeof(wdb_t));
    wdb->db = calloc(1, sizeof(sqlite3 *));
    os_strdup("000",wdb->id);

    // wdb_execute_single_int_select_query -> page_count
    will_return(__wrap_sqlite3_prepare_v2, NULL);
    will_return(__wrap_sqlite3_prepare_v2, SQLITE_ERROR);
    will_return(__wrap_sqlite3_errmsg, "ERROR MESSAGE");
    expect_string(__wrap__mdebug1, formatted_msg, "sqlite3_prepare_v2(): ERROR MESSAGE");

    expect_string(__wrap__mdebug1, formatted_msg, "Error getting total_pages for '000' database.");

    assert_int_equal(OS_INVALID, wdb_get_db_free_pages_percentage(wdb));

    os_free(wdb->db);
    os_free(wdb->id);
    os_free(wdb);
}

void test_wdb_get_db_free_pages_percentage_page_free_error(void **state) {
    wdb_t *wdb = calloc(1, sizeof(wdb_t));
    wdb->db = calloc(1, sizeof(sqlite3 *));
    os_strdup("000",wdb->id);

    // wdb_execute_single_int_select_query -> page_count
    will_return(__wrap_sqlite3_prepare_v2, 1);
    will_return(__wrap_sqlite3_prepare_v2, SQLITE_OK);
    will_return(__wrap_sqlite3_step, 0);
    will_return(__wrap_sqlite3_step, SQLITE_ROW);
    expect_value(__wrap_sqlite3_column_int, iCol, 0);
    will_return(__wrap_sqlite3_column_int, 1);
    will_return(__wrap_sqlite3_finalize, SQLITE_OK);

    // wdb_execute_single_int_select_query -> page_free
    will_return(__wrap_sqlite3_prepare_v2, NULL);
    will_return(__wrap_sqlite3_prepare_v2, SQLITE_ERROR);
    will_return(__wrap_sqlite3_errmsg, "ERROR MESSAGE");
    expect_string(__wrap__mdebug1, formatted_msg, "sqlite3_prepare_v2(): ERROR MESSAGE");

    expect_string(__wrap__mdebug1, formatted_msg, "Error getting free_pages for '000' database.");

    assert_int_equal(OS_INVALID, wdb_get_db_free_pages_percentage(wdb));

    os_free(wdb->db);
    os_free(wdb->id);
    os_free(wdb);
}

void test_wdb_get_db_free_pages_percentage_success_10(void **state) {
    wdb_t *wdb = calloc(1, sizeof(wdb_t));
    wdb->db = calloc(1, sizeof(sqlite3 *));
    os_strdup("000",wdb->id);

    // wdb_execute_single_int_select_query -> page_count
    will_return(__wrap_sqlite3_prepare_v2, 1);
    will_return(__wrap_sqlite3_prepare_v2, SQLITE_OK);
    will_return(__wrap_sqlite3_step, 0);
    will_return(__wrap_sqlite3_step, SQLITE_ROW);
    expect_value(__wrap_sqlite3_column_int, iCol, 0);
    will_return(__wrap_sqlite3_column_int, 100);
    will_return(__wrap_sqlite3_finalize, SQLITE_OK);

    // wdb_execute_single_int_select_query -> page_free
    will_return(__wrap_sqlite3_prepare_v2, 1);
    will_return(__wrap_sqlite3_prepare_v2, SQLITE_OK);
    will_return(__wrap_sqlite3_step, 0);
    will_return(__wrap_sqlite3_step, SQLITE_ROW);
    expect_value(__wrap_sqlite3_column_int, iCol, 0);
    will_return(__wrap_sqlite3_column_int, 10);
    will_return(__wrap_sqlite3_finalize, SQLITE_OK);

    assert_int_equal(10, wdb_get_db_free_pages_percentage(wdb));

    os_free(wdb->db);
    os_free(wdb->id);
    os_free(wdb);
}

void test_wdb_execute_single_int_select_query_query_null(void **state) {
    wdb_t *wdb = calloc(1, sizeof(wdb_t));
    wdb->db = calloc(1, sizeof(sqlite3 *));
    int value;
    expect_string(__wrap__mdebug1, formatted_msg, "wdb_execute_single_int_select_query(): null query.");

    assert_int_equal(OS_INVALID, wdb_execute_single_int_select_query(wdb, NULL, &value));

    os_free(wdb->db);
    os_free(wdb);
}

void test_wdb_execute_single_int_select_query_prepare_error(void **state) {
    wdb_t *wdb = calloc(1, sizeof(wdb_t));
    wdb->db = calloc(1, sizeof(sqlite3 *));
    int value;

    will_return(__wrap_sqlite3_prepare_v2, NULL);
    will_return(__wrap_sqlite3_prepare_v2, SQLITE_ERROR);
    will_return(__wrap_sqlite3_errmsg, "ERROR MESSAGE");
    expect_string(__wrap__mdebug1, formatted_msg, "sqlite3_prepare_v2(): ERROR MESSAGE");

    assert_int_equal(OS_INVALID, wdb_execute_single_int_select_query(wdb, "query", &value));

    os_free(wdb->db);
    os_free(wdb);
}

void test_wdb_execute_single_int_select_query_step_error(void **state) {
    wdb_t *wdb = calloc(1, sizeof(wdb_t));
    wdb->db = calloc(1, sizeof(sqlite3 *));
    int value;

    will_return(__wrap_sqlite3_prepare_v2, 1);
    will_return(__wrap_sqlite3_prepare_v2, SQLITE_OK);

    will_return(__wrap_sqlite3_step, 0);
    will_return(__wrap_sqlite3_step, SQLITE_ERROR);
    will_return(__wrap_sqlite3_errmsg, "ERROR MESSAGE");
    expect_string(__wrap__mdebug1, formatted_msg, "SQLite: ERROR MESSAGE");

    will_return(__wrap_sqlite3_finalize, SQLITE_OK);

    assert_int_equal(OS_INVALID, wdb_execute_single_int_select_query(wdb, "query", &value));

    os_free(wdb->db);
    os_free(wdb);
}

void test_wdb_execute_single_int_select_query_success_1(void **state) {
    wdb_t *wdb = calloc(1, sizeof(wdb_t));
    wdb->db = calloc(1, sizeof(sqlite3 *));
    int value;

    will_return(__wrap_sqlite3_prepare_v2, 1);
    will_return(__wrap_sqlite3_prepare_v2, SQLITE_OK);

    will_return(__wrap_sqlite3_step, 0);
    will_return(__wrap_sqlite3_step, SQLITE_ROW);

    expect_value(__wrap_sqlite3_column_int, iCol, 0);
    will_return(__wrap_sqlite3_column_int, 1);

    will_return(__wrap_sqlite3_finalize, SQLITE_OK);

    assert_int_equal(0, wdb_execute_single_int_select_query(wdb, "query", &value));
    assert_int_equal(1, value);

    os_free(wdb->db);
    os_free(wdb);
}

void test_wdb_execute_non_select_query_query_null(void **state) {
    wdb_t *wdb = calloc(1, sizeof(wdb_t));
    wdb->db = calloc(1, sizeof(sqlite3 *));
    expect_string(__wrap__mdebug1, formatted_msg, "wdb_execute_non_select_query(): null query.");

    assert_int_equal(OS_INVALID, wdb_execute_non_select_query(wdb, 0));

    os_free(wdb->db);
    os_free(wdb);
}

void test_wdb_execute_non_select_query_prepare_error(void **state) {
    wdb_t *wdb = calloc(1, sizeof(wdb_t));
    wdb->db = calloc(1, sizeof(sqlite3 *));

    will_return(__wrap_sqlite3_prepare_v2, NULL);
    will_return(__wrap_sqlite3_prepare_v2, SQLITE_ERROR);
    will_return(__wrap_sqlite3_errmsg, "ERROR MESSAGE");
    expect_string(__wrap__mdebug1, formatted_msg, "sqlite3_prepare_v2(): ERROR MESSAGE");

    assert_int_equal(OS_INVALID, wdb_execute_non_select_query(wdb, "query"));

    os_free(wdb->db);
    os_free(wdb);
}

void test_wdb_execute_non_select_query_step_error(void **state) {
    wdb_t *wdb = calloc(1, sizeof(wdb_t));

    will_return(__wrap_sqlite3_prepare_v2, 1);
    will_return(__wrap_sqlite3_prepare_v2, SQLITE_OK);

    expect_sqlite3_step_call(SQLITE_ERROR);
    will_return(__wrap_sqlite3_errmsg, "ERROR MESSAGE");
    expect_string(__wrap__mdebug1, formatted_msg, "SQLite: ERROR MESSAGE");

    will_return(__wrap_sqlite3_finalize, SQLITE_OK);

    assert_int_equal(OS_INVALID, wdb_execute_non_select_query(wdb, "query"));

    os_free(wdb);
}

void test_wdb_execute_non_select_query_success(void **state) {
    wdb_t *wdb = calloc(1, sizeof(wdb_t));
    wdb->db = calloc(1, sizeof(sqlite3 *));

    will_return(__wrap_sqlite3_prepare_v2, 1);
    will_return(__wrap_sqlite3_prepare_v2, SQLITE_OK);

    will_return(__wrap_sqlite3_step, 0);
    will_return(__wrap_sqlite3_step, SQLITE_DONE);

    will_return(__wrap_sqlite3_finalize, SQLITE_OK);

    assert_int_equal(OS_SUCCESS, wdb_execute_non_select_query(wdb, "query"));

    os_free(wdb->db);
    os_free(wdb);
}

void test_wdb_select_from_temp_table_prepare_error(void **state) {
    wdb_t *wdb = calloc(1, sizeof(wdb_t));
    wdb->db = calloc(1, sizeof(sqlite3 *));

    will_return(__wrap_sqlite3_prepare_v2, NULL);
    will_return(__wrap_sqlite3_prepare_v2, SQLITE_ERROR);
    will_return(__wrap_sqlite3_errmsg, "ERROR MESSAGE");
    expect_string(__wrap__mdebug1, formatted_msg, "sqlite3_prepare_v2(): ERROR MESSAGE");

    assert_int_equal(OS_INVALID, wdb_select_from_temp_table(wdb));

    os_free(wdb->db);
    os_free(wdb);
}

void test_wdb_select_from_temp_table_step_error(void **state) {
    wdb_t *wdb = calloc(1, sizeof(wdb_t));
    wdb->db = calloc(1, sizeof(sqlite3 *));

    will_return(__wrap_sqlite3_prepare_v2, 1);
    will_return(__wrap_sqlite3_prepare_v2, SQLITE_OK);

    will_return(__wrap_sqlite3_step, 0);
    will_return(__wrap_sqlite3_step, SQLITE_ERROR);
    will_return(__wrap_sqlite3_errmsg, "ERROR MESSAGE");
    expect_string(__wrap__mdebug1, formatted_msg, "SQLite: ERROR MESSAGE");

    will_return(__wrap_sqlite3_finalize, SQLITE_OK);

    assert_int_equal(OS_INVALID, wdb_select_from_temp_table(wdb));

    os_free(wdb->db);
    os_free(wdb);
}

void test_wdb_select_from_temp_table_success_0(void **state) {
    wdb_t *wdb = calloc(1, sizeof(wdb_t));
    wdb->db = calloc(1, sizeof(sqlite3 *));

    will_return(__wrap_sqlite3_prepare_v2, 1);
    will_return(__wrap_sqlite3_prepare_v2, SQLITE_OK);

    will_return(__wrap_sqlite3_step, 0);
    will_return(__wrap_sqlite3_step, SQLITE_ROW);

    expect_value(__wrap_sqlite3_column_double, iCol, 0);
    will_return(__wrap_sqlite3_column_double, 1);

    will_return(__wrap_sqlite3_finalize, SQLITE_OK);

    assert_int_equal(0, wdb_select_from_temp_table(wdb));

    os_free(wdb->db);
    os_free(wdb);
}

void test_wdb_select_from_temp_table_success_100(void **state) {
    wdb_t *wdb = calloc(1, sizeof(wdb_t));
    wdb->db = calloc(1, sizeof(sqlite3 *));

    will_return(__wrap_sqlite3_prepare_v2, 1);
    will_return(__wrap_sqlite3_prepare_v2, SQLITE_OK);

    will_return(__wrap_sqlite3_step, 0);
    will_return(__wrap_sqlite3_step, SQLITE_ROW);

    expect_value(__wrap_sqlite3_column_double, iCol, 0);
    will_return(__wrap_sqlite3_column_double, 0);

    will_return(__wrap_sqlite3_finalize, SQLITE_OK);

    assert_int_equal(100, wdb_select_from_temp_table(wdb));

    os_free(wdb->db);
    os_free(wdb);
}

void test_wdb_get_db_state_create_error(void **state) {
    wdb_t *wdb = calloc(1, sizeof(wdb_t));
    wdb->db = calloc(1, sizeof(sqlite3 *));

    // create temp table fail
    will_return(__wrap_sqlite3_prepare_v2, 1);
    will_return(__wrap_sqlite3_prepare_v2, SQLITE_OK);
    expect_sqlite3_step_call(SQLITE_ERROR);
    will_return(__wrap_sqlite3_errmsg, "ERROR MESSAGE");
    expect_string(__wrap__mdebug1, formatted_msg, "SQLite: ERROR MESSAGE");

    will_return(__wrap_sqlite3_finalize, SQLITE_OK);

    expect_string(__wrap__mdebug1, formatted_msg, "Error creating temporary table.");

    assert_int_equal(OS_INVALID, wdb_get_db_state(wdb));

    os_free(wdb->db);
    os_free(wdb);
}

void test_wdb_get_db_state_truncate_error(void **state) {
    wdb_t *wdb = calloc(1, sizeof(wdb_t));
    wdb->db = calloc(1, sizeof(sqlite3 *));

    // create temp table success
    will_return(__wrap_sqlite3_prepare_v2, 1);
    will_return(__wrap_sqlite3_prepare_v2, SQLITE_OK);
    expect_sqlite3_step_call(SQLITE_DONE);
    will_return(__wrap_sqlite3_finalize, SQLITE_OK);

    // truncate table fail
    will_return(__wrap_sqlite3_prepare_v2, 1);
    will_return(__wrap_sqlite3_prepare_v2, SQLITE_OK);
    expect_sqlite3_step_call(SQLITE_ERROR);
    will_return(__wrap_sqlite3_errmsg, "ERROR MESSAGE");
    expect_string(__wrap__mdebug1, formatted_msg, "SQLite: ERROR MESSAGE");

    will_return(__wrap_sqlite3_finalize, SQLITE_OK);

    expect_string(__wrap__mdebug1, formatted_msg, "Error truncate temporary table.");

    assert_int_equal(OS_INVALID, wdb_get_db_state(wdb));

    os_free(wdb->db);
    os_free(wdb);
}

void test_wdb_get_db_state_insert_error(void **state) {
    wdb_t *wdb = calloc(1, sizeof(wdb_t));
    wdb->db = calloc(1, sizeof(sqlite3 *));

    // create table success
    will_return(__wrap_sqlite3_prepare_v2, 1);
    will_return(__wrap_sqlite3_prepare_v2, SQLITE_OK);
    will_return(__wrap_sqlite3_step, 0);
    will_return(__wrap_sqlite3_step, SQLITE_DONE);
    will_return(__wrap_sqlite3_finalize, SQLITE_OK);

    // truncate temp table success
    will_return(__wrap_sqlite3_prepare_v2, 1);
    will_return(__wrap_sqlite3_prepare_v2, SQLITE_OK);
    will_return(__wrap_sqlite3_step, 0);
    will_return(__wrap_sqlite3_step, SQLITE_DONE);
    will_return(__wrap_sqlite3_finalize, SQLITE_OK);

    // insert temp table fail
    will_return(__wrap_sqlite3_prepare_v2, 1);
    will_return(__wrap_sqlite3_prepare_v2, SQLITE_OK);
    will_return(__wrap_sqlite3_step, 0);
    will_return(__wrap_sqlite3_step, SQLITE_ERROR);
    will_return(__wrap_sqlite3_errmsg, "ERROR MESSAGE");
    expect_string(__wrap__mdebug1, formatted_msg, "SQLite: ERROR MESSAGE");
    will_return(__wrap_sqlite3_finalize, SQLITE_OK);

    expect_string(__wrap__mdebug1, formatted_msg, "Error inserting into temporary table.");

    assert_int_equal(OS_INVALID, wdb_get_db_state(wdb));

    os_free(wdb->db);
    os_free(wdb);
}

void test_wdb_get_db_state_select_error(void **state) {
    wdb_t *wdb = calloc(1, sizeof(wdb_t));
    wdb->db = calloc(1, sizeof(sqlite3 *));

    // create table success
    will_return(__wrap_sqlite3_prepare_v2, 1);
    will_return(__wrap_sqlite3_prepare_v2, SQLITE_OK);
    will_return(__wrap_sqlite3_step, 0);
    will_return(__wrap_sqlite3_step, SQLITE_DONE);
    will_return(__wrap_sqlite3_finalize, SQLITE_OK);

    // truncate temp table success
    will_return(__wrap_sqlite3_prepare_v2, 1);
    will_return(__wrap_sqlite3_prepare_v2, SQLITE_OK);
    will_return(__wrap_sqlite3_step, 0);
    will_return(__wrap_sqlite3_step, SQLITE_DONE);
    will_return(__wrap_sqlite3_finalize, SQLITE_OK);

    // insert temp table success
    will_return(__wrap_sqlite3_prepare_v2, 1);
    will_return(__wrap_sqlite3_prepare_v2, SQLITE_OK);
    will_return(__wrap_sqlite3_step, 0);
    will_return(__wrap_sqlite3_step, SQLITE_DONE);
    will_return(__wrap_sqlite3_finalize, SQLITE_OK);

    // select from temp table fail
    will_return(__wrap_sqlite3_prepare_v2, 1);
    will_return(__wrap_sqlite3_prepare_v2, SQLITE_OK);
    will_return(__wrap_sqlite3_step, 0);
    will_return(__wrap_sqlite3_step, SQLITE_ERROR);
    will_return(__wrap_sqlite3_errmsg, "ERROR MESSAGE");
    expect_string(__wrap__mdebug1, formatted_msg, "SQLite: ERROR MESSAGE");
    will_return(__wrap_sqlite3_finalize, SQLITE_OK);

    expect_string(__wrap__mdebug1, formatted_msg, "Error in select from temporary table.");

    assert_int_equal(OS_INVALID, wdb_get_db_state(wdb));

    os_free(wdb->db);
    os_free(wdb);
}

void test_wdb_get_db_state_success_0(void **state) {
    wdb_t *wdb = calloc(1, sizeof(wdb_t));
    wdb->db = calloc(1, sizeof(sqlite3 *));

    // create table success
    will_return(__wrap_sqlite3_prepare_v2, 1);
    will_return(__wrap_sqlite3_prepare_v2, SQLITE_OK);
    will_return(__wrap_sqlite3_step, 0);
    will_return(__wrap_sqlite3_step, SQLITE_DONE);
    will_return(__wrap_sqlite3_finalize, SQLITE_OK);

    // truncate temp table success
    will_return(__wrap_sqlite3_prepare_v2, 1);
    will_return(__wrap_sqlite3_prepare_v2, SQLITE_OK);
    will_return(__wrap_sqlite3_step, 0);
    will_return(__wrap_sqlite3_step, SQLITE_DONE);
    will_return(__wrap_sqlite3_finalize, SQLITE_OK);

    // insert temp table success
    will_return(__wrap_sqlite3_prepare_v2, 1);
    will_return(__wrap_sqlite3_prepare_v2, SQLITE_OK);
    will_return(__wrap_sqlite3_step, 0);
    will_return(__wrap_sqlite3_step, SQLITE_DONE);
    will_return(__wrap_sqlite3_finalize, SQLITE_OK);

    // select from temp table success
    will_return(__wrap_sqlite3_prepare_v2, 1);
    will_return(__wrap_sqlite3_prepare_v2, SQLITE_OK);
    will_return(__wrap_sqlite3_step, 0);
    will_return(__wrap_sqlite3_step, SQLITE_ROW);
    expect_value(__wrap_sqlite3_column_double, iCol, 0);
    will_return(__wrap_sqlite3_column_double, 1);
    will_return(__wrap_sqlite3_finalize, SQLITE_OK);

    assert_int_equal(0, wdb_get_db_state(wdb));

    os_free(wdb->db);
    os_free(wdb);
}

void test_wdb_get_db_state_success_100(void **state) {
    wdb_t *wdb = calloc(1, sizeof(wdb_t));
    wdb->db = calloc(1, sizeof(sqlite3 *));

    // create table success
    will_return(__wrap_sqlite3_prepare_v2, 1);
    will_return(__wrap_sqlite3_prepare_v2, SQLITE_OK);
    will_return(__wrap_sqlite3_step, 0);
    will_return(__wrap_sqlite3_step, SQLITE_DONE);
    will_return(__wrap_sqlite3_finalize, SQLITE_OK);

    // truncate temp table success
    will_return(__wrap_sqlite3_prepare_v2, 1);
    will_return(__wrap_sqlite3_prepare_v2, SQLITE_OK);
    will_return(__wrap_sqlite3_step, 0);
    will_return(__wrap_sqlite3_step, SQLITE_DONE);
    will_return(__wrap_sqlite3_finalize, SQLITE_OK);

    // insert temp table success
    will_return(__wrap_sqlite3_prepare_v2, 1);
    will_return(__wrap_sqlite3_prepare_v2, SQLITE_OK);
    will_return(__wrap_sqlite3_step, 0);
    will_return(__wrap_sqlite3_step, SQLITE_DONE);
    will_return(__wrap_sqlite3_finalize, SQLITE_OK);

    // select from temp table success
    will_return(__wrap_sqlite3_prepare_v2, 1);
    will_return(__wrap_sqlite3_prepare_v2, SQLITE_OK);
    will_return(__wrap_sqlite3_step, 0);
    will_return(__wrap_sqlite3_step, SQLITE_ROW);
    expect_value(__wrap_sqlite3_column_double, iCol, 0);
    will_return(__wrap_sqlite3_column_double, 0);
    will_return(__wrap_sqlite3_finalize, SQLITE_OK);

    assert_int_equal(100, wdb_get_db_state(wdb));

    os_free(wdb->db);
    os_free(wdb);
}

void test_wdb_get_last_vacuum_data_exec_error(void **state) {
    wdb_t *wdb = calloc(1, sizeof(wdb_t));
    wdb->db = calloc(1, sizeof(sqlite3 *));
    int last_vacuum_time;
    int last_vacuum_value;

    will_return(__wrap_sqlite3_prepare_v2, NULL);
    will_return(__wrap_sqlite3_prepare_v2, SQLITE_ERROR);
    will_return(__wrap_sqlite3_errmsg, "ERROR MESSAGE");
    expect_string(__wrap__mdebug1, formatted_msg, "sqlite3_prepare_v2(): ERROR MESSAGE");
    expect_string(__wrap__mdebug2, formatted_msg, "SQL: SELECT key, value FROM metadata WHERE key in ('last_vacuum_time', 'last_vacuum_value');");

    assert_int_equal(-1, wdb_get_last_vacuum_data(wdb, &last_vacuum_time, &last_vacuum_value));

    os_free(wdb->db);
    os_free(wdb);
}

void test_wdb_get_last_vacuum_data_ok(void **state) {
    wdb_t *wdb = calloc(1, sizeof(wdb_t));
    wdb->db = calloc(1, sizeof(sqlite3 *));
    int last_vacuum_time;
    int last_vacuum_value;

    will_return(__wrap_sqlite3_prepare_v2, 1);
    will_return(__wrap_sqlite3_prepare_v2, SQLITE_OK);

    expect_sqlite3_step_call(SQLITE_ROW);
    will_return(__wrap_sqlite3_column_count, 2);
    expect_value(__wrap_sqlite3_column_type, i, 0);
    will_return(__wrap_sqlite3_column_type, SQLITE_TEXT);
    expect_value(__wrap_sqlite3_column_name, N, 0);
    will_return(__wrap_sqlite3_column_name, "key");
    expect_value(__wrap_sqlite3_column_text, iCol, 0);
    will_return(__wrap_sqlite3_column_text, "last_vacuum_time");
    expect_value(__wrap_sqlite3_column_type, i, 1);
    will_return(__wrap_sqlite3_column_type, SQLITE_TEXT);
    expect_value(__wrap_sqlite3_column_name, N, 1);
    will_return(__wrap_sqlite3_column_name, "value");
    expect_value(__wrap_sqlite3_column_text, iCol, 1);
    will_return(__wrap_sqlite3_column_text, "1655555");
    expect_sqlite3_step_call(SQLITE_ROW);
    will_return(__wrap_sqlite3_column_count, 2);
    expect_value(__wrap_sqlite3_column_type, i, 0);
    will_return(__wrap_sqlite3_column_type, SQLITE_TEXT);
    expect_value(__wrap_sqlite3_column_name, N, 0);
    will_return(__wrap_sqlite3_column_name, "key");
    expect_value(__wrap_sqlite3_column_text, iCol, 0);
    will_return(__wrap_sqlite3_column_text, "last_vacuum_value");
    expect_value(__wrap_sqlite3_column_type, i, 1);
    will_return(__wrap_sqlite3_column_type, SQLITE_TEXT);
    expect_value(__wrap_sqlite3_column_name, N, 1);
    will_return(__wrap_sqlite3_column_name, "value");
    expect_value(__wrap_sqlite3_column_text, iCol, 1);
    will_return(__wrap_sqlite3_column_text, "85");
    expect_sqlite3_step_call(SQLITE_DONE);

    will_return(__wrap_sqlite3_finalize, SQLITE_OK);

    assert_int_equal(0, wdb_get_last_vacuum_data(wdb, &last_vacuum_time, &last_vacuum_value));
    assert_int_equal(last_vacuum_time, 1655555);
    assert_int_equal(last_vacuum_value, 85);

    os_free(wdb->db);
    os_free(wdb);
}

void test_wdb_update_last_vacuum_data_prepare_error(void **state) {
    wdb_t *wdb = calloc(1, sizeof(wdb_t));
    wdb->db = calloc(1, sizeof(sqlite3 *));
    const char *last_vacuum_time = "1655555";
    const char *last_vacuum_value = "85";

    will_return(__wrap_sqlite3_prepare_v2, NULL);
    will_return(__wrap_sqlite3_prepare_v2, SQLITE_ERROR);
    will_return(__wrap_sqlite3_errmsg, "ERROR MESSAGE");
    expect_string(__wrap__mdebug1, formatted_msg, "sqlite3_prepare_v2(): ERROR MESSAGE");

    assert_int_equal(-1, wdb_update_last_vacuum_data(wdb, last_vacuum_time, last_vacuum_value));

    os_free(wdb->db);
    os_free(wdb);
}

void test_wdb_update_last_vacuum_data_step_error(void **state) {
    wdb_t *wdb = calloc(1, sizeof(wdb_t));
    wdb->db = calloc(1, sizeof(sqlite3 *));
    const char *last_vacuum_time = "1655555";
    const char *last_vacuum_value = "85";

    will_return(__wrap_sqlite3_prepare_v2, 1);
    will_return(__wrap_sqlite3_prepare_v2, SQLITE_OK);

    expect_value(__wrap_sqlite3_bind_text, pos, 1);
    expect_string(__wrap_sqlite3_bind_text, buffer, last_vacuum_time);
    expect_value(__wrap_sqlite3_bind_text, pos, 2);
    expect_string(__wrap_sqlite3_bind_text, buffer, last_vacuum_value);
    will_return_always(__wrap_sqlite3_bind_text, SQLITE_OK);

    will_return(__wrap_sqlite3_step, 0);
    will_return(__wrap_sqlite3_step, SQLITE_ERROR);
    will_return(__wrap_sqlite3_errmsg, "ERROR MESSAGE");
    expect_string(__wrap__merror, formatted_msg, "(5211): SQL error: 'ERROR MESSAGE'");

    will_return(__wrap_sqlite3_finalize, SQLITE_OK);

    assert_int_equal(-1, wdb_update_last_vacuum_data(wdb, last_vacuum_time, last_vacuum_value));

    os_free(wdb->db);
    os_free(wdb);
}

void test_wdb_update_last_vacuum_data_ok_done(void **state) {
    wdb_t *wdb = calloc(1, sizeof(wdb_t));
    wdb->db = calloc(1, sizeof(sqlite3 *));
    const char *last_vacuum_time = "1655555";
    const char *last_vacuum_value = "85";

    will_return(__wrap_sqlite3_prepare_v2, 1);
    will_return(__wrap_sqlite3_prepare_v2, SQLITE_OK);

    expect_value(__wrap_sqlite3_bind_text, pos, 1);
    expect_string(__wrap_sqlite3_bind_text, buffer, last_vacuum_time);
    expect_value(__wrap_sqlite3_bind_text, pos, 2);
    expect_string(__wrap_sqlite3_bind_text, buffer, last_vacuum_value);
    will_return_always(__wrap_sqlite3_bind_text, SQLITE_OK);

    will_return(__wrap_sqlite3_step, 0);
    will_return(__wrap_sqlite3_step, SQLITE_DONE);

    will_return(__wrap_sqlite3_finalize, SQLITE_OK);

    assert_int_equal(0, wdb_update_last_vacuum_data(wdb, last_vacuum_time, last_vacuum_value));

    os_free(wdb->db);
    os_free(wdb);
}

void test_wdb_update_last_vacuum_data_ok_constraint(void **state) {
    wdb_t *wdb = calloc(1, sizeof(wdb_t));
    wdb->db = calloc(1, sizeof(sqlite3 *));
    const char *last_vacuum_time = "1655555";
    const char *last_vacuum_value = "85";

    will_return(__wrap_sqlite3_prepare_v2, 1);
    will_return(__wrap_sqlite3_prepare_v2, SQLITE_OK);

    expect_value(__wrap_sqlite3_bind_text, pos, 1);
    expect_string(__wrap_sqlite3_bind_text, buffer, last_vacuum_time);
    expect_value(__wrap_sqlite3_bind_text, pos, 2);
    expect_string(__wrap_sqlite3_bind_text, buffer, last_vacuum_value);
    will_return_always(__wrap_sqlite3_bind_text, SQLITE_OK);

    will_return(__wrap_sqlite3_step, 0);
    will_return(__wrap_sqlite3_step, SQLITE_CONSTRAINT);
    will_return(__wrap_sqlite3_finalize, SQLITE_OK);

    assert_int_equal(0, wdb_update_last_vacuum_data(wdb, last_vacuum_time, last_vacuum_value));

    os_free(wdb->db);
    os_free(wdb);
}

void test_wdb_check_fragmentation_node_null(void **state)
{

    // wdb_pool_keys
    rb_tree * tree = rbtree_init();
    char *value = strdup("testing");
    rbtree_insert(tree, "000", value);
    char** keys = rbtree_keys(tree);

    will_return(__wrap_wdb_pool_keys, keys);

    expect_string(__wrap_wdb_pool_get, name, "000");
    will_return(__wrap_wdb_pool_get, NULL);

    wdb_check_fragmentation();

    rbtree_destroy(tree);
    os_free(value);
}

void test_wdb_check_fragmentation_get_state_error(void **state)
{
    // wdb_pool_keys
    rb_tree * tree = rbtree_init();
    char *value = strdup("testing");
    rbtree_insert(tree, "000", value);
    char** keys = rbtree_keys(tree);

    will_return(__wrap_wdb_pool_keys, keys);

    wdb_t *node = wdb_init("000");
    node->db = (sqlite3 *)1;
    expect_string(__wrap_wdb_pool_get, name, "000");
    will_return(__wrap_wdb_pool_get, node);

    // wdb_get_db_state
    will_return(__wrap_sqlite3_prepare_v2, 1);
    will_return(__wrap_sqlite3_prepare_v2, SQLITE_OK);
    will_return(__wrap_sqlite3_step, 0);
    will_return(__wrap_sqlite3_step, SQLITE_ERROR);
    will_return(__wrap_sqlite3_errmsg, "ERROR MESSAGE");
    expect_string(__wrap__mdebug1, formatted_msg, "SQLite: ERROR MESSAGE");
    will_return(__wrap_sqlite3_finalize, SQLITE_OK);
    expect_string(__wrap__mdebug1, formatted_msg, "Error creating temporary table.");

    // wdb_get_db_free_pages_percentage
    will_return(__wrap_sqlite3_prepare_v2, NULL);
    will_return(__wrap_sqlite3_prepare_v2, SQLITE_ERROR);
    will_return(__wrap_sqlite3_errmsg, "ERROR MESSAGE");
    expect_string(__wrap__mdebug1, formatted_msg, "sqlite3_prepare_v2(): ERROR MESSAGE");
    expect_string(__wrap__mdebug1, formatted_msg, "Error getting total_pages for '000' database.");

    expect_string(__wrap__merror, formatted_msg, "Couldn't get current state for the database '000'");

    expect_function_call(__wrap_wdb_pool_leave);

    wdb_check_fragmentation();

    rbtree_destroy(tree);
    os_free(value);
    wdb_destroy(node);
}

void test_wdb_check_fragmentation_get_last_vacuum_data_error(void **state)
{
    // wdb_pool_keys
    rb_tree * tree = rbtree_init();
    char *value = strdup("testing");
    rbtree_insert(tree, "000", value);
    char** keys = rbtree_keys(tree);

    will_return(__wrap_wdb_pool_keys, keys);

    wdb_t *node = wdb_init("000");
    node->db = (sqlite3 *)1;
    expect_string(__wrap_wdb_pool_get, name, "000");
    will_return(__wrap_wdb_pool_get, node);

    // wdb_get_db_state
    will_return(__wrap_sqlite3_prepare_v2, 1);
    will_return(__wrap_sqlite3_prepare_v2, SQLITE_OK);
    will_return(__wrap_sqlite3_step, 0);
    will_return(__wrap_sqlite3_step, SQLITE_DONE);
    will_return(__wrap_sqlite3_finalize, SQLITE_OK);
    will_return(__wrap_sqlite3_prepare_v2, 1);
    will_return(__wrap_sqlite3_prepare_v2, SQLITE_OK);
    will_return(__wrap_sqlite3_step, 0);
    will_return(__wrap_sqlite3_step, SQLITE_DONE);
    will_return(__wrap_sqlite3_finalize, SQLITE_OK);
    will_return(__wrap_sqlite3_prepare_v2, 1);
    will_return(__wrap_sqlite3_prepare_v2, SQLITE_OK);
    will_return(__wrap_sqlite3_step, 0);
    will_return(__wrap_sqlite3_step, SQLITE_DONE);
    will_return(__wrap_sqlite3_finalize, SQLITE_OK);
    will_return(__wrap_sqlite3_prepare_v2, 1);
    will_return(__wrap_sqlite3_prepare_v2, SQLITE_OK);
    will_return(__wrap_sqlite3_step, 0);
    will_return(__wrap_sqlite3_step, SQLITE_ROW);
    expect_value(__wrap_sqlite3_column_double, iCol, 0);
    will_return(__wrap_sqlite3_column_double, 1);
    will_return(__wrap_sqlite3_finalize, SQLITE_OK);

    // wdb_get_db_free_pages_percentage
    will_return(__wrap_sqlite3_prepare_v2, 1);
    will_return(__wrap_sqlite3_prepare_v2, SQLITE_OK);
    will_return(__wrap_sqlite3_step, 0);
    will_return(__wrap_sqlite3_step, SQLITE_ROW);
    expect_value(__wrap_sqlite3_column_int, iCol, 0);
    will_return(__wrap_sqlite3_column_int, 100);
    will_return(__wrap_sqlite3_finalize, SQLITE_OK);
    will_return(__wrap_sqlite3_prepare_v2, 1);
    will_return(__wrap_sqlite3_prepare_v2, SQLITE_OK);
    will_return(__wrap_sqlite3_step, 0);
    will_return(__wrap_sqlite3_step, SQLITE_ROW);
    expect_value(__wrap_sqlite3_column_int, iCol, 0);
    will_return(__wrap_sqlite3_column_int, 10);
    will_return(__wrap_sqlite3_finalize, SQLITE_OK);

    // wdb_get_last_vacuum_data
    will_return(__wrap_sqlite3_prepare_v2, NULL);
    will_return(__wrap_sqlite3_prepare_v2, SQLITE_ERROR);
    will_return(__wrap_sqlite3_errmsg, "ERROR MESSAGE");
    expect_string(__wrap__mdebug1, formatted_msg, "sqlite3_prepare_v2(): ERROR MESSAGE");
    expect_string(__wrap__mdebug2, formatted_msg, "SQL: SELECT key, value FROM metadata WHERE key in ('last_vacuum_time', 'last_vacuum_value');");

    expect_string(__wrap__merror, formatted_msg, "Couldn't get last vacuum info for the database '000'");

    expect_function_call(__wrap_wdb_pool_leave);

    wdb_check_fragmentation();

    rbtree_destroy(tree);
    os_free(value);
    wdb_destroy(node);
}

void test_wdb_check_fragmentation_commit_error(void **state)
{
    wconfig.max_fragmentation = 80;
    wconfig.free_pages_percentage = 5;
    // wdb_pool_keys
    rb_tree * tree = rbtree_init();
    char *value = strdup("testing");
    rbtree_insert(tree, "000", value);
    char** keys = rbtree_keys(tree);

    will_return(__wrap_wdb_pool_keys, keys);

    wdb_t *node = wdb_init("000");
    node->db = (sqlite3 *)1;
    node->transaction = 1;
    expect_string(__wrap_wdb_pool_get, name, "000");
    will_return(__wrap_wdb_pool_get, node);

    // wdb_get_db_state
    will_return(__wrap_sqlite3_prepare_v2, 1);
    will_return(__wrap_sqlite3_prepare_v2, SQLITE_OK);
    will_return(__wrap_sqlite3_step, 0);
    will_return(__wrap_sqlite3_step, SQLITE_DONE);
    will_return(__wrap_sqlite3_finalize, SQLITE_OK);
    will_return(__wrap_sqlite3_prepare_v2, 1);
    will_return(__wrap_sqlite3_prepare_v2, SQLITE_OK);
    will_return(__wrap_sqlite3_step, 0);
    will_return(__wrap_sqlite3_step, SQLITE_DONE);
    will_return(__wrap_sqlite3_finalize, SQLITE_OK);
    will_return(__wrap_sqlite3_prepare_v2, 1);
    will_return(__wrap_sqlite3_prepare_v2, SQLITE_OK);
    will_return(__wrap_sqlite3_step, 0);
    will_return(__wrap_sqlite3_step, SQLITE_DONE);
    will_return(__wrap_sqlite3_finalize, SQLITE_OK);
    will_return(__wrap_sqlite3_prepare_v2, 1);
    will_return(__wrap_sqlite3_prepare_v2, SQLITE_OK);
    will_return(__wrap_sqlite3_step, 0);
    will_return(__wrap_sqlite3_step, SQLITE_ROW);
    expect_value(__wrap_sqlite3_column_double, iCol, 0);
    will_return(__wrap_sqlite3_column_double, 0);
    will_return(__wrap_sqlite3_finalize, SQLITE_OK);

    // wdb_get_db_free_pages_percentage
    will_return(__wrap_sqlite3_prepare_v2, 1);
    will_return(__wrap_sqlite3_prepare_v2, SQLITE_OK);
    will_return(__wrap_sqlite3_step, 0);
    will_return(__wrap_sqlite3_step, SQLITE_ROW);
    expect_value(__wrap_sqlite3_column_int, iCol, 0);
    will_return(__wrap_sqlite3_column_int, 100);
    will_return(__wrap_sqlite3_finalize, SQLITE_OK);
    will_return(__wrap_sqlite3_prepare_v2, 1);
    will_return(__wrap_sqlite3_prepare_v2, SQLITE_OK);
    will_return(__wrap_sqlite3_step, 0);
    will_return(__wrap_sqlite3_step, SQLITE_ROW);
    expect_value(__wrap_sqlite3_column_int, iCol, 0);
    will_return(__wrap_sqlite3_column_int, 10);
    will_return(__wrap_sqlite3_finalize, SQLITE_OK);

    // wdb_get_last_vacuum_data
    will_return(__wrap_sqlite3_prepare_v2, 1);
    will_return(__wrap_sqlite3_prepare_v2, SQLITE_OK);
    expect_sqlite3_step_call(SQLITE_ROW);
    will_return(__wrap_sqlite3_column_count, 2);
    expect_value(__wrap_sqlite3_column_type, i, 0);
    will_return(__wrap_sqlite3_column_type, SQLITE_TEXT);
    expect_value(__wrap_sqlite3_column_name, N, 0);
    will_return(__wrap_sqlite3_column_name, "key");
    expect_value(__wrap_sqlite3_column_text, iCol, 0);
    will_return(__wrap_sqlite3_column_text, "last_vacuum_time");
    expect_value(__wrap_sqlite3_column_type, i, 1);
    will_return(__wrap_sqlite3_column_type, SQLITE_TEXT);
    expect_value(__wrap_sqlite3_column_name, N, 1);
    will_return(__wrap_sqlite3_column_name, "value");
    expect_value(__wrap_sqlite3_column_text, iCol, 1);
    will_return(__wrap_sqlite3_column_text, "1655555");
    expect_sqlite3_step_call(SQLITE_ROW);
    will_return(__wrap_sqlite3_column_count, 2);
    expect_value(__wrap_sqlite3_column_type, i, 0);
    will_return(__wrap_sqlite3_column_type, SQLITE_TEXT);
    expect_value(__wrap_sqlite3_column_name, N, 0);
    will_return(__wrap_sqlite3_column_name, "key");
    expect_value(__wrap_sqlite3_column_text, iCol, 0);
    will_return(__wrap_sqlite3_column_text, "last_vacuum_value");
    expect_value(__wrap_sqlite3_column_type, i, 1);
    will_return(__wrap_sqlite3_column_type, SQLITE_TEXT);
    expect_value(__wrap_sqlite3_column_name, N, 1);
    will_return(__wrap_sqlite3_column_name, "value");
    expect_value(__wrap_sqlite3_column_text, iCol, 1);
    will_return(__wrap_sqlite3_column_text, "85");
    expect_sqlite3_step_call(SQLITE_DONE);
    will_return(__wrap_sqlite3_finalize, SQLITE_OK);

    // wdb_commit2
    will_return(__wrap_sqlite3_prepare_v2, NULL);
    will_return(__wrap_sqlite3_prepare_v2, SQLITE_ERROR);
    will_return(__wrap_sqlite3_errmsg, "ERROR MESSAGE");
    expect_string(__wrap__mdebug1, formatted_msg, "sqlite3_prepare_v2(): ERROR MESSAGE");

    expect_string(__wrap__merror, formatted_msg, "Couldn't execute commit statement, before vacuum, for the database '000'");

    expect_function_call(__wrap_wdb_pool_leave);

    wdb_check_fragmentation();

    rbtree_destroy(tree);
    os_free(value);
    wdb_destroy(node);
}

void test_wdb_check_fragmentation_vacuum_error(void **state)
{
    wconfig.max_fragmentation = 80;
    wconfig.free_pages_percentage = 5;
    // wdb_pool_keys
    rb_tree * tree = rbtree_init();
    char *value = strdup("testing");
    rbtree_insert(tree, "000", value);
    char** keys = rbtree_keys(tree);

    will_return(__wrap_wdb_pool_keys, keys);

    wdb_t *node = wdb_init("000");
    node->db = (sqlite3 *)1;
    node->transaction = 0;
    expect_string(__wrap_wdb_pool_get, name, "000");
    will_return(__wrap_wdb_pool_get, node);

    // wdb_get_db_state
    will_return(__wrap_sqlite3_prepare_v2, 1);
    will_return(__wrap_sqlite3_prepare_v2, SQLITE_OK);
    will_return(__wrap_sqlite3_step, 0);
    will_return(__wrap_sqlite3_step, SQLITE_DONE);
    will_return(__wrap_sqlite3_finalize, SQLITE_OK);
    will_return(__wrap_sqlite3_prepare_v2, 1);
    will_return(__wrap_sqlite3_prepare_v2, SQLITE_OK);
    will_return(__wrap_sqlite3_step, 0);
    will_return(__wrap_sqlite3_step, SQLITE_DONE);
    will_return(__wrap_sqlite3_finalize, SQLITE_OK);
    will_return(__wrap_sqlite3_prepare_v2, 1);
    will_return(__wrap_sqlite3_prepare_v2, SQLITE_OK);
    will_return(__wrap_sqlite3_step, 0);
    will_return(__wrap_sqlite3_step, SQLITE_DONE);
    will_return(__wrap_sqlite3_finalize, SQLITE_OK);
    will_return(__wrap_sqlite3_prepare_v2, 1);
    will_return(__wrap_sqlite3_prepare_v2, SQLITE_OK);
    will_return(__wrap_sqlite3_step, 0);
    will_return(__wrap_sqlite3_step, SQLITE_ROW);
    expect_value(__wrap_sqlite3_column_double, iCol, 0);
    will_return(__wrap_sqlite3_column_double, 0);
    will_return(__wrap_sqlite3_finalize, SQLITE_OK);

    // wdb_get_db_free_pages_percentage
    will_return(__wrap_sqlite3_prepare_v2, 1);
    will_return(__wrap_sqlite3_prepare_v2, SQLITE_OK);
    will_return(__wrap_sqlite3_step, 0);
    will_return(__wrap_sqlite3_step, SQLITE_ROW);
    expect_value(__wrap_sqlite3_column_int, iCol, 0);
    will_return(__wrap_sqlite3_column_int, 100);
    will_return(__wrap_sqlite3_finalize, SQLITE_OK);
    will_return(__wrap_sqlite3_prepare_v2, 1);
    will_return(__wrap_sqlite3_prepare_v2, SQLITE_OK);
    will_return(__wrap_sqlite3_step, 0);
    will_return(__wrap_sqlite3_step, SQLITE_ROW);
    expect_value(__wrap_sqlite3_column_int, iCol, 0);
    will_return(__wrap_sqlite3_column_int, 10);
    will_return(__wrap_sqlite3_finalize, SQLITE_OK);

    // wdb_get_last_vacuum_data
    will_return(__wrap_sqlite3_prepare_v2, 1);
    will_return(__wrap_sqlite3_prepare_v2, SQLITE_OK);
    expect_sqlite3_step_call(SQLITE_ROW);
    will_return(__wrap_sqlite3_column_count, 2);
    expect_value(__wrap_sqlite3_column_type, i, 0);
    will_return(__wrap_sqlite3_column_type, SQLITE_TEXT);
    expect_value(__wrap_sqlite3_column_name, N, 0);
    will_return(__wrap_sqlite3_column_name, "key");
    expect_value(__wrap_sqlite3_column_text, iCol, 0);
    will_return(__wrap_sqlite3_column_text, "last_vacuum_time");
    expect_value(__wrap_sqlite3_column_type, i, 1);
    will_return(__wrap_sqlite3_column_type, SQLITE_TEXT);
    expect_value(__wrap_sqlite3_column_name, N, 1);
    will_return(__wrap_sqlite3_column_name, "value");
    expect_value(__wrap_sqlite3_column_text, iCol, 1);
    will_return(__wrap_sqlite3_column_text, "1655555");
    expect_sqlite3_step_call(SQLITE_ROW);
    will_return(__wrap_sqlite3_column_count, 2);
    expect_value(__wrap_sqlite3_column_type, i, 0);
    will_return(__wrap_sqlite3_column_type, SQLITE_TEXT);
    expect_value(__wrap_sqlite3_column_name, N, 0);
    will_return(__wrap_sqlite3_column_name, "key");
    expect_value(__wrap_sqlite3_column_text, iCol, 0);
    will_return(__wrap_sqlite3_column_text, "last_vacuum_value");
    expect_value(__wrap_sqlite3_column_type, i, 1);
    will_return(__wrap_sqlite3_column_type, SQLITE_TEXT);
    expect_value(__wrap_sqlite3_column_name, N, 1);
    will_return(__wrap_sqlite3_column_name, "value");
    expect_value(__wrap_sqlite3_column_text, iCol, 1);
    will_return(__wrap_sqlite3_column_text, "85");
    expect_sqlite3_step_call(SQLITE_DONE);
    will_return(__wrap_sqlite3_finalize, SQLITE_OK);

    // wdb_vacuum
    will_return(__wrap_sqlite3_prepare_v2, NULL);
    will_return(__wrap_sqlite3_prepare_v2, SQLITE_ERROR);
    will_return(__wrap_sqlite3_errmsg, "ERROR MESSAGE");
    expect_string(__wrap__mdebug1, formatted_msg, "SQLite: ERROR MESSAGE");

    expect_string(__wrap__merror, formatted_msg, "Couldn't execute vacuum for the database '000'");

    expect_function_call(__wrap_wdb_pool_leave);

    wdb_check_fragmentation();

    rbtree_destroy(tree);
    os_free(value);
    wdb_destroy(node);
}

void test_wdb_check_fragmentation_get_fragmentation_after_vacuum_error(void **state)
{
    wconfig.max_fragmentation = 80;
    wconfig.free_pages_percentage = 5;
    // wdb_pool_keys
    rb_tree * tree = rbtree_init();
    char *value = strdup("testing");
    rbtree_insert(tree, "000", value);
    char** keys = rbtree_keys(tree);

    will_return(__wrap_wdb_pool_keys, keys);

    wdb_t *node = wdb_init("000");
    node->db = (sqlite3 *)1;
    node->transaction = 0;
    expect_string(__wrap_wdb_pool_get, name, "000");
    will_return(__wrap_wdb_pool_get, node);

    // wdb_get_db_state
    will_return(__wrap_sqlite3_prepare_v2, 1);
    will_return(__wrap_sqlite3_prepare_v2, SQLITE_OK);
    will_return(__wrap_sqlite3_step, 0);
    will_return(__wrap_sqlite3_step, SQLITE_DONE);
    will_return(__wrap_sqlite3_finalize, SQLITE_OK);
    will_return(__wrap_sqlite3_prepare_v2, 1);
    will_return(__wrap_sqlite3_prepare_v2, SQLITE_OK);
    will_return(__wrap_sqlite3_step, 0);
    will_return(__wrap_sqlite3_step, SQLITE_DONE);
    will_return(__wrap_sqlite3_finalize, SQLITE_OK);
    will_return(__wrap_sqlite3_prepare_v2, 1);
    will_return(__wrap_sqlite3_prepare_v2, SQLITE_OK);
    will_return(__wrap_sqlite3_step, 0);
    will_return(__wrap_sqlite3_step, SQLITE_DONE);
    will_return(__wrap_sqlite3_finalize, SQLITE_OK);
    will_return(__wrap_sqlite3_prepare_v2, 1);
    will_return(__wrap_sqlite3_prepare_v2, SQLITE_OK);
    will_return(__wrap_sqlite3_step, 0);
    will_return(__wrap_sqlite3_step, SQLITE_ROW);
    expect_value(__wrap_sqlite3_column_double, iCol, 0);
    will_return(__wrap_sqlite3_column_double, 0);
    will_return(__wrap_sqlite3_finalize, SQLITE_OK);

    // wdb_get_db_free_pages_percentage
    will_return(__wrap_sqlite3_prepare_v2, 1);
    will_return(__wrap_sqlite3_prepare_v2, SQLITE_OK);
    will_return(__wrap_sqlite3_step, 0);
    will_return(__wrap_sqlite3_step, SQLITE_ROW);
    expect_value(__wrap_sqlite3_column_int, iCol, 0);
    will_return(__wrap_sqlite3_column_int, 100);
    will_return(__wrap_sqlite3_finalize, SQLITE_OK);
    will_return(__wrap_sqlite3_prepare_v2, 1);
    will_return(__wrap_sqlite3_prepare_v2, SQLITE_OK);
    will_return(__wrap_sqlite3_step, 0);
    will_return(__wrap_sqlite3_step, SQLITE_ROW);
    expect_value(__wrap_sqlite3_column_int, iCol, 0);
    will_return(__wrap_sqlite3_column_int, 10);
    will_return(__wrap_sqlite3_finalize, SQLITE_OK);

    // wdb_get_last_vacuum_data
    will_return(__wrap_sqlite3_prepare_v2, 1);
    will_return(__wrap_sqlite3_prepare_v2, SQLITE_OK);
    expect_sqlite3_step_call(SQLITE_ROW);
    will_return(__wrap_sqlite3_column_count, 2);
    expect_value(__wrap_sqlite3_column_type, i, 0);
    will_return(__wrap_sqlite3_column_type, SQLITE_TEXT);
    expect_value(__wrap_sqlite3_column_name, N, 0);
    will_return(__wrap_sqlite3_column_name, "key");
    expect_value(__wrap_sqlite3_column_text, iCol, 0);
    will_return(__wrap_sqlite3_column_text, "last_vacuum_time");
    expect_value(__wrap_sqlite3_column_type, i, 1);
    will_return(__wrap_sqlite3_column_type, SQLITE_TEXT);
    expect_value(__wrap_sqlite3_column_name, N, 1);
    will_return(__wrap_sqlite3_column_name, "value");
    expect_value(__wrap_sqlite3_column_text, iCol, 1);
    will_return(__wrap_sqlite3_column_text, "1655555");
    expect_sqlite3_step_call(SQLITE_ROW);
    will_return(__wrap_sqlite3_column_count, 2);
    expect_value(__wrap_sqlite3_column_type, i, 0);
    will_return(__wrap_sqlite3_column_type, SQLITE_TEXT);
    expect_value(__wrap_sqlite3_column_name, N, 0);
    will_return(__wrap_sqlite3_column_name, "key");
    expect_value(__wrap_sqlite3_column_text, iCol, 0);
    will_return(__wrap_sqlite3_column_text, "last_vacuum_value");
    expect_value(__wrap_sqlite3_column_type, i, 1);
    will_return(__wrap_sqlite3_column_type, SQLITE_TEXT);
    expect_value(__wrap_sqlite3_column_name, N, 1);
    will_return(__wrap_sqlite3_column_name, "value");
    expect_value(__wrap_sqlite3_column_text, iCol, 1);
    will_return(__wrap_sqlite3_column_text, "85");
    expect_sqlite3_step_call(SQLITE_DONE);
    will_return(__wrap_sqlite3_finalize, SQLITE_OK);

    // wdb_vacuum
    will_return(__wrap_sqlite3_prepare_v2, 1);
    will_return(__wrap_sqlite3_prepare_v2, SQLITE_OK);
    will_return(__wrap_sqlite3_step, 0);
    will_return(__wrap_sqlite3_step, SQLITE_DONE);
    will_return(__wrap_sqlite3_finalize, SQLITE_OK);

    will_return(__wrap_time_diff, 2);

    expect_string(__wrap__mdebug1, formatted_msg, "Vacuum executed on the '000' database. Time: 2000.000 ms.");

    // wdb_get_db_state
    will_return(__wrap_sqlite3_prepare_v2, 1);
    will_return(__wrap_sqlite3_prepare_v2, SQLITE_OK);
    will_return(__wrap_sqlite3_step, 0);
    will_return(__wrap_sqlite3_step, SQLITE_ERROR);
    will_return(__wrap_sqlite3_errmsg, "ERROR MESSAGE");
    expect_string(__wrap__mdebug1, formatted_msg, "SQLite: ERROR MESSAGE");
    will_return(__wrap_sqlite3_finalize, SQLITE_OK);
    expect_string(__wrap__mdebug1, formatted_msg, "Error creating temporary table.");

    expect_string(__wrap__merror, formatted_msg, "Couldn't get fragmentation after vacuum for the database '000'");

    expect_function_call(__wrap_wdb_pool_leave);

    wdb_check_fragmentation();

    rbtree_destroy(tree);
    os_free(value);
    wdb_destroy(node);
}

void test_wdb_check_fragmentation_update_last_vacuum_data_error(void **state)
{
    wconfig.max_fragmentation = 80;
    wconfig.free_pages_percentage = 5;
    // wdb_pool_keys
    rb_tree * tree = rbtree_init();
    char *value = strdup("testing");
    rbtree_insert(tree, "000", value);
    char** keys = rbtree_keys(tree);

    will_return(__wrap_wdb_pool_keys, keys);

    wdb_t *node = wdb_init("000");
    node->db = (sqlite3 *)1;
    node->transaction = 0;
    expect_string(__wrap_wdb_pool_get, name, "000");
    will_return(__wrap_wdb_pool_get, node);

    // wdb_get_db_state
    will_return(__wrap_sqlite3_prepare_v2, 1);
    will_return(__wrap_sqlite3_prepare_v2, SQLITE_OK);
    will_return(__wrap_sqlite3_step, 0);
    will_return(__wrap_sqlite3_step, SQLITE_DONE);
    will_return(__wrap_sqlite3_finalize, SQLITE_OK);
    will_return(__wrap_sqlite3_prepare_v2, 1);
    will_return(__wrap_sqlite3_prepare_v2, SQLITE_OK);
    will_return(__wrap_sqlite3_step, 0);
    will_return(__wrap_sqlite3_step, SQLITE_DONE);
    will_return(__wrap_sqlite3_finalize, SQLITE_OK);
    will_return(__wrap_sqlite3_prepare_v2, 1);
    will_return(__wrap_sqlite3_prepare_v2, SQLITE_OK);
    will_return(__wrap_sqlite3_step, 0);
    will_return(__wrap_sqlite3_step, SQLITE_DONE);
    will_return(__wrap_sqlite3_finalize, SQLITE_OK);
    will_return(__wrap_sqlite3_prepare_v2, 1);
    will_return(__wrap_sqlite3_prepare_v2, SQLITE_OK);
    will_return(__wrap_sqlite3_step, 0);
    will_return(__wrap_sqlite3_step, SQLITE_ROW);
    expect_value(__wrap_sqlite3_column_double, iCol, 0);
    will_return(__wrap_sqlite3_column_double, 0);
    will_return(__wrap_sqlite3_finalize, SQLITE_OK);

    // wdb_get_db_free_pages_percentage
    will_return(__wrap_sqlite3_prepare_v2, 1);
    will_return(__wrap_sqlite3_prepare_v2, SQLITE_OK);
    will_return(__wrap_sqlite3_step, 0);
    will_return(__wrap_sqlite3_step, SQLITE_ROW);
    expect_value(__wrap_sqlite3_column_int, iCol, 0);
    will_return(__wrap_sqlite3_column_int, 100);
    will_return(__wrap_sqlite3_finalize, SQLITE_OK);
    will_return(__wrap_sqlite3_prepare_v2, 1);
    will_return(__wrap_sqlite3_prepare_v2, SQLITE_OK);
    will_return(__wrap_sqlite3_step, 0);
    will_return(__wrap_sqlite3_step, SQLITE_ROW);
    expect_value(__wrap_sqlite3_column_int, iCol, 0);
    will_return(__wrap_sqlite3_column_int, 10);
    will_return(__wrap_sqlite3_finalize, SQLITE_OK);

    // wdb_get_last_vacuum_data
    will_return(__wrap_sqlite3_prepare_v2, 1);
    will_return(__wrap_sqlite3_prepare_v2, SQLITE_OK);
    expect_sqlite3_step_call(SQLITE_ROW);
    will_return(__wrap_sqlite3_column_count, 2);
    expect_value(__wrap_sqlite3_column_type, i, 0);
    will_return(__wrap_sqlite3_column_type, SQLITE_TEXT);
    expect_value(__wrap_sqlite3_column_name, N, 0);
    will_return(__wrap_sqlite3_column_name, "key");
    expect_value(__wrap_sqlite3_column_text, iCol, 0);
    will_return(__wrap_sqlite3_column_text, "last_vacuum_time");
    expect_value(__wrap_sqlite3_column_type, i, 1);
    will_return(__wrap_sqlite3_column_type, SQLITE_TEXT);
    expect_value(__wrap_sqlite3_column_name, N, 1);
    will_return(__wrap_sqlite3_column_name, "value");
    expect_value(__wrap_sqlite3_column_text, iCol, 1);
    will_return(__wrap_sqlite3_column_text, "1655555");
    expect_sqlite3_step_call(SQLITE_ROW);
    will_return(__wrap_sqlite3_column_count, 2);
    expect_value(__wrap_sqlite3_column_type, i, 0);
    will_return(__wrap_sqlite3_column_type, SQLITE_TEXT);
    expect_value(__wrap_sqlite3_column_name, N, 0);
    will_return(__wrap_sqlite3_column_name, "key");
    expect_value(__wrap_sqlite3_column_text, iCol, 0);
    will_return(__wrap_sqlite3_column_text, "last_vacuum_value");
    expect_value(__wrap_sqlite3_column_type, i, 1);
    will_return(__wrap_sqlite3_column_type, SQLITE_TEXT);
    expect_value(__wrap_sqlite3_column_name, N, 1);
    will_return(__wrap_sqlite3_column_name, "value");
    expect_value(__wrap_sqlite3_column_text, iCol, 1);
    will_return(__wrap_sqlite3_column_text, "85");
    expect_sqlite3_step_call(SQLITE_DONE);
    will_return(__wrap_sqlite3_finalize, SQLITE_OK);

    // wdb_vacuum
    will_return(__wrap_sqlite3_prepare_v2, 1);
    will_return(__wrap_sqlite3_prepare_v2, SQLITE_OK);
    will_return(__wrap_sqlite3_step, 0);
    will_return(__wrap_sqlite3_step, SQLITE_DONE);
    will_return(__wrap_sqlite3_finalize, SQLITE_OK);

    will_return(__wrap_time_diff, 2);

    expect_string(__wrap__mdebug1, formatted_msg, "Vacuum executed on the '000' database. Time: 2000.000 ms.");

    // wdb_get_db_state
    will_return(__wrap_sqlite3_prepare_v2, 1);
    will_return(__wrap_sqlite3_prepare_v2, SQLITE_OK);
    will_return(__wrap_sqlite3_step, 0);
    will_return(__wrap_sqlite3_step, SQLITE_DONE);
    will_return(__wrap_sqlite3_finalize, SQLITE_OK);
    will_return(__wrap_sqlite3_prepare_v2, 1);
    will_return(__wrap_sqlite3_prepare_v2, SQLITE_OK);
    will_return(__wrap_sqlite3_step, 0);
    will_return(__wrap_sqlite3_step, SQLITE_DONE);
    will_return(__wrap_sqlite3_finalize, SQLITE_OK);
    will_return(__wrap_sqlite3_prepare_v2, 1);
    will_return(__wrap_sqlite3_prepare_v2, SQLITE_OK);
    will_return(__wrap_sqlite3_step, 0);
    will_return(__wrap_sqlite3_step, SQLITE_DONE);
    will_return(__wrap_sqlite3_finalize, SQLITE_OK);
    will_return(__wrap_sqlite3_prepare_v2, 1);
    will_return(__wrap_sqlite3_prepare_v2, SQLITE_OK);
    will_return(__wrap_sqlite3_step, 0);
    will_return(__wrap_sqlite3_step, SQLITE_ROW);
    expect_value(__wrap_sqlite3_column_double, iCol, 0);
    will_return(__wrap_sqlite3_column_double, 1);
    will_return(__wrap_sqlite3_finalize, SQLITE_OK);

    will_return(__wrap_time, 0);

    // wdb_update_last_vacuum_data
    will_return(__wrap_sqlite3_prepare_v2, NULL);
    will_return(__wrap_sqlite3_prepare_v2, SQLITE_ERROR);
    will_return(__wrap_sqlite3_errmsg, "ERROR MESSAGE");
    expect_string(__wrap__mdebug1, formatted_msg, "sqlite3_prepare_v2(): ERROR MESSAGE");

    expect_string(__wrap__merror, formatted_msg, "Couldn't update last vacuum info for the database '000'");

    expect_function_call(__wrap_wdb_pool_leave);

    wdb_check_fragmentation();

    rbtree_destroy(tree);
    os_free(value);
    wdb_destroy(node);
}

void test_wdb_check_fragmentation_success_with_warning(void **state)
{
    wconfig.max_fragmentation = 80;
    wconfig.free_pages_percentage = 5;
    // wdb_pool_keys
    rb_tree * tree = rbtree_init();
    char *value = strdup("testing");
    rbtree_insert(tree, "000", value);
    char** keys = rbtree_keys(tree);

    will_return(__wrap_wdb_pool_keys, keys);

    wdb_t *node = wdb_init("000");
    node->db = (sqlite3 *)1;
    node->transaction = 0;
    expect_string(__wrap_wdb_pool_get, name, "000");
    will_return(__wrap_wdb_pool_get, node);

    // wdb_get_db_state
    will_return(__wrap_sqlite3_prepare_v2, 1);
    will_return(__wrap_sqlite3_prepare_v2, SQLITE_OK);
    will_return(__wrap_sqlite3_step, 0);
    will_return(__wrap_sqlite3_step, SQLITE_DONE);
    will_return(__wrap_sqlite3_finalize, SQLITE_OK);
    will_return(__wrap_sqlite3_prepare_v2, 1);
    will_return(__wrap_sqlite3_prepare_v2, SQLITE_OK);
    will_return(__wrap_sqlite3_step, 0);
    will_return(__wrap_sqlite3_step, SQLITE_DONE);
    will_return(__wrap_sqlite3_finalize, SQLITE_OK);
    will_return(__wrap_sqlite3_prepare_v2, 1);
    will_return(__wrap_sqlite3_prepare_v2, SQLITE_OK);
    will_return(__wrap_sqlite3_step, 0);
    will_return(__wrap_sqlite3_step, SQLITE_DONE);
    will_return(__wrap_sqlite3_finalize, SQLITE_OK);
    will_return(__wrap_sqlite3_prepare_v2, 1);
    will_return(__wrap_sqlite3_prepare_v2, SQLITE_OK);
    will_return(__wrap_sqlite3_step, 0);
    will_return(__wrap_sqlite3_step, SQLITE_ROW);
    expect_value(__wrap_sqlite3_column_double, iCol, 0);
    will_return(__wrap_sqlite3_column_double, 0);
    will_return(__wrap_sqlite3_finalize, SQLITE_OK);

    // wdb_get_db_free_pages_percentage
    will_return(__wrap_sqlite3_prepare_v2, 1);
    will_return(__wrap_sqlite3_prepare_v2, SQLITE_OK);
    will_return(__wrap_sqlite3_step, 0);
    will_return(__wrap_sqlite3_step, SQLITE_ROW);
    expect_value(__wrap_sqlite3_column_int, iCol, 0);
    will_return(__wrap_sqlite3_column_int, 100);
    will_return(__wrap_sqlite3_finalize, SQLITE_OK);
    will_return(__wrap_sqlite3_prepare_v2, 1);
    will_return(__wrap_sqlite3_prepare_v2, SQLITE_OK);
    will_return(__wrap_sqlite3_step, 0);
    will_return(__wrap_sqlite3_step, SQLITE_ROW);
    expect_value(__wrap_sqlite3_column_int, iCol, 0);
    will_return(__wrap_sqlite3_column_int, 10);
    will_return(__wrap_sqlite3_finalize, SQLITE_OK);

    // wdb_get_last_vacuum_data
    will_return(__wrap_sqlite3_prepare_v2, 1);
    will_return(__wrap_sqlite3_prepare_v2, SQLITE_OK);
    will_return(__wrap_sqlite3_step, 0);
    will_return(__wrap_sqlite3_step, SQLITE_DONE);
    will_return(__wrap_sqlite3_finalize, SQLITE_OK);
    expect_string(__wrap__mdebug2, formatted_msg, "No vacuum data in metadata table.");

    // wdb_vacuum
    will_return(__wrap_sqlite3_prepare_v2, 1);
    will_return(__wrap_sqlite3_prepare_v2, SQLITE_OK);
    will_return(__wrap_sqlite3_step, 0);
    will_return(__wrap_sqlite3_step, SQLITE_DONE);
    will_return(__wrap_sqlite3_finalize, SQLITE_OK);

    will_return(__wrap_time_diff, 2);

    expect_string(__wrap__mdebug1, formatted_msg, "Vacuum executed on the '000' database. Time: 2000.000 ms.");

    // wdb_get_db_state
    will_return(__wrap_sqlite3_prepare_v2, 1);
    will_return(__wrap_sqlite3_prepare_v2, SQLITE_OK);
    will_return(__wrap_sqlite3_step, 0);
    will_return(__wrap_sqlite3_step, SQLITE_DONE);
    will_return(__wrap_sqlite3_finalize, SQLITE_OK);
    will_return(__wrap_sqlite3_prepare_v2, 1);
    will_return(__wrap_sqlite3_prepare_v2, SQLITE_OK);
    will_return(__wrap_sqlite3_step, 0);
    will_return(__wrap_sqlite3_step, SQLITE_DONE);
    will_return(__wrap_sqlite3_finalize, SQLITE_OK);
    will_return(__wrap_sqlite3_prepare_v2, 1);
    will_return(__wrap_sqlite3_prepare_v2, SQLITE_OK);
    will_return(__wrap_sqlite3_step, 0);
    will_return(__wrap_sqlite3_step, SQLITE_DONE);
    will_return(__wrap_sqlite3_finalize, SQLITE_OK);
    will_return(__wrap_sqlite3_prepare_v2, 1);
    will_return(__wrap_sqlite3_prepare_v2, SQLITE_OK);
    will_return(__wrap_sqlite3_step, 0);
    will_return(__wrap_sqlite3_step, SQLITE_ROW);
    expect_value(__wrap_sqlite3_column_double, iCol, 0);
    will_return(__wrap_sqlite3_column_double, 0);
    will_return(__wrap_sqlite3_finalize, SQLITE_OK);

    will_return(__wrap_time, 12);

    // wdb_update_last_vacuum_data
    will_return(__wrap_sqlite3_prepare_v2, 1);
    will_return(__wrap_sqlite3_prepare_v2, SQLITE_OK);
    expect_value(__wrap_sqlite3_bind_text, pos, 1);
    expect_string(__wrap_sqlite3_bind_text, buffer, "12");
    expect_value(__wrap_sqlite3_bind_text, pos, 2);
    expect_string(__wrap_sqlite3_bind_text, buffer, "100");
    will_return_always(__wrap_sqlite3_bind_text, SQLITE_OK);
    will_return(__wrap_sqlite3_step, 0);
    will_return(__wrap_sqlite3_step, SQLITE_DONE);
    will_return(__wrap_sqlite3_finalize, SQLITE_OK);

    expect_string(__wrap__mwarn, formatted_msg, "After vacuum, the database '000' has become just as fragmented or worse");

    expect_function_call(__wrap_wdb_pool_leave);

    wdb_check_fragmentation();

    rbtree_destroy(tree);
    os_free(value);
    wdb_destroy(node);
}

void test_wdb_check_fragmentation_success(void **state)
{
    wconfig.max_fragmentation = 80;
    wconfig.free_pages_percentage = 5;
    // wdb_pool_keys
    rb_tree * tree = rbtree_init();
    char *value = strdup("testing");
    rbtree_insert(tree, "000", value);
    char** keys = rbtree_keys(tree);

    will_return(__wrap_wdb_pool_keys, keys);

    wdb_t *node = wdb_init("000");
    node->db = (sqlite3 *)1;
    node->transaction = 0;
    expect_string(__wrap_wdb_pool_get, name, "000");
    will_return(__wrap_wdb_pool_get, node);

    // wdb_get_db_state
    will_return(__wrap_sqlite3_prepare_v2, 1);
    will_return(__wrap_sqlite3_prepare_v2, SQLITE_OK);
    will_return(__wrap_sqlite3_step, 0);
    will_return(__wrap_sqlite3_step, SQLITE_DONE);
    will_return(__wrap_sqlite3_finalize, SQLITE_OK);
    will_return(__wrap_sqlite3_prepare_v2, 1);
    will_return(__wrap_sqlite3_prepare_v2, SQLITE_OK);
    will_return(__wrap_sqlite3_step, 0);
    will_return(__wrap_sqlite3_step, SQLITE_DONE);
    will_return(__wrap_sqlite3_finalize, SQLITE_OK);
    will_return(__wrap_sqlite3_prepare_v2, 1);
    will_return(__wrap_sqlite3_prepare_v2, SQLITE_OK);
    will_return(__wrap_sqlite3_step, 0);
    will_return(__wrap_sqlite3_step, SQLITE_DONE);
    will_return(__wrap_sqlite3_finalize, SQLITE_OK);
    will_return(__wrap_sqlite3_prepare_v2, 1);
    will_return(__wrap_sqlite3_prepare_v2, SQLITE_OK);
    will_return(__wrap_sqlite3_step, 0);
    will_return(__wrap_sqlite3_step, SQLITE_ROW);
    expect_value(__wrap_sqlite3_column_double, iCol, 0);
    will_return(__wrap_sqlite3_column_double, 0);
    will_return(__wrap_sqlite3_finalize, SQLITE_OK);

    // wdb_get_db_free_pages_percentage
    will_return(__wrap_sqlite3_prepare_v2, 1);
    will_return(__wrap_sqlite3_prepare_v2, SQLITE_OK);
    will_return(__wrap_sqlite3_step, 0);
    will_return(__wrap_sqlite3_step, SQLITE_ROW);
    expect_value(__wrap_sqlite3_column_int, iCol, 0);
    will_return(__wrap_sqlite3_column_int, 100);
    will_return(__wrap_sqlite3_finalize, SQLITE_OK);
    will_return(__wrap_sqlite3_prepare_v2, 1);
    will_return(__wrap_sqlite3_prepare_v2, SQLITE_OK);
    will_return(__wrap_sqlite3_step, 0);
    will_return(__wrap_sqlite3_step, SQLITE_ROW);
    expect_value(__wrap_sqlite3_column_int, iCol, 0);
    will_return(__wrap_sqlite3_column_int, 10);
    will_return(__wrap_sqlite3_finalize, SQLITE_OK);

    // wdb_get_last_vacuum_data
    will_return(__wrap_sqlite3_prepare_v2, 1);
    will_return(__wrap_sqlite3_prepare_v2, SQLITE_OK);
    will_return(__wrap_sqlite3_step, 0);
    will_return(__wrap_sqlite3_step, SQLITE_DONE);
    will_return(__wrap_sqlite3_finalize, SQLITE_OK);
    expect_string(__wrap__mdebug2, formatted_msg, "No vacuum data in metadata table.");

    // wdb_vacuum
    will_return(__wrap_sqlite3_prepare_v2, 1);
    will_return(__wrap_sqlite3_prepare_v2, SQLITE_OK);
    will_return(__wrap_sqlite3_step, 0);
    will_return(__wrap_sqlite3_step, SQLITE_DONE);
    will_return(__wrap_sqlite3_finalize, SQLITE_OK);

    will_return(__wrap_time_diff, 2);

    expect_string(__wrap__mdebug1, formatted_msg, "Vacuum executed on the '000' database. Time: 2000.000 ms.");

    // wdb_get_db_state
    will_return(__wrap_sqlite3_prepare_v2, 1);
    will_return(__wrap_sqlite3_prepare_v2, SQLITE_OK);
    will_return(__wrap_sqlite3_step, 0);
    will_return(__wrap_sqlite3_step, SQLITE_DONE);
    will_return(__wrap_sqlite3_finalize, SQLITE_OK);
    will_return(__wrap_sqlite3_prepare_v2, 1);
    will_return(__wrap_sqlite3_prepare_v2, SQLITE_OK);
    will_return(__wrap_sqlite3_step, 0);
    will_return(__wrap_sqlite3_step, SQLITE_DONE);
    will_return(__wrap_sqlite3_finalize, SQLITE_OK);
    will_return(__wrap_sqlite3_prepare_v2, 1);
    will_return(__wrap_sqlite3_prepare_v2, SQLITE_OK);
    will_return(__wrap_sqlite3_step, 0);
    will_return(__wrap_sqlite3_step, SQLITE_DONE);
    will_return(__wrap_sqlite3_finalize, SQLITE_OK);
    will_return(__wrap_sqlite3_prepare_v2, 1);
    will_return(__wrap_sqlite3_prepare_v2, SQLITE_OK);
    will_return(__wrap_sqlite3_step, 0);
    will_return(__wrap_sqlite3_step, SQLITE_ROW);
    expect_value(__wrap_sqlite3_column_double, iCol, 0);
    will_return(__wrap_sqlite3_column_double, 1);
    will_return(__wrap_sqlite3_finalize, SQLITE_OK);

    will_return(__wrap_time, 12);

    // wdb_update_last_vacuum_data
    will_return(__wrap_sqlite3_prepare_v2, 1);
    will_return(__wrap_sqlite3_prepare_v2, SQLITE_OK);
    expect_value(__wrap_sqlite3_bind_text, pos, 1);
    expect_string(__wrap_sqlite3_bind_text, buffer, "12");
    expect_value(__wrap_sqlite3_bind_text, pos, 2);
    expect_string(__wrap_sqlite3_bind_text, buffer, "0");
    will_return_always(__wrap_sqlite3_bind_text, SQLITE_OK);
    will_return(__wrap_sqlite3_step, 0);
    will_return(__wrap_sqlite3_step, SQLITE_DONE);
    will_return(__wrap_sqlite3_finalize, SQLITE_OK);

    expect_function_call(__wrap_wdb_pool_leave);

    wdb_check_fragmentation();

    rbtree_destroy(tree);
    os_free(value);
    wdb_destroy(node);
}

void test_wdb_check_fragmentation_no_vacuum_free_pages(void **state)
{
    wconfig.max_fragmentation = 80;
    wconfig.free_pages_percentage = 5;
    // wdb_pool_keys
    rb_tree * tree = rbtree_init();
    char *value = strdup("testing");
    rbtree_insert(tree, "000", value);
    char** keys = rbtree_keys(tree);

    will_return(__wrap_wdb_pool_keys, keys);

    wdb_t *node = wdb_init("000");
    node->db = (sqlite3 *)1;
    node->transaction = 0;
    expect_string(__wrap_wdb_pool_get, name, "000");
    will_return(__wrap_wdb_pool_get, node);

    // wdb_get_db_state
    will_return(__wrap_sqlite3_prepare_v2, 1);
    will_return(__wrap_sqlite3_prepare_v2, SQLITE_OK);
    will_return(__wrap_sqlite3_step, 0);
    will_return(__wrap_sqlite3_step, SQLITE_DONE);
    will_return(__wrap_sqlite3_finalize, SQLITE_OK);
    will_return(__wrap_sqlite3_prepare_v2, 1);
    will_return(__wrap_sqlite3_prepare_v2, SQLITE_OK);
    will_return(__wrap_sqlite3_step, 0);
    will_return(__wrap_sqlite3_step, SQLITE_DONE);
    will_return(__wrap_sqlite3_finalize, SQLITE_OK);
    will_return(__wrap_sqlite3_prepare_v2, 1);
    will_return(__wrap_sqlite3_prepare_v2, SQLITE_OK);
    will_return(__wrap_sqlite3_step, 0);
    will_return(__wrap_sqlite3_step, SQLITE_DONE);
    will_return(__wrap_sqlite3_finalize, SQLITE_OK);
    will_return(__wrap_sqlite3_prepare_v2, 1);
    will_return(__wrap_sqlite3_prepare_v2, SQLITE_OK);
    will_return(__wrap_sqlite3_step, 0);
    will_return(__wrap_sqlite3_step, SQLITE_ROW);
    expect_value(__wrap_sqlite3_column_double, iCol, 0);
    will_return(__wrap_sqlite3_column_double, 0);
    will_return(__wrap_sqlite3_finalize, SQLITE_OK);

    // wdb_get_db_free_pages_percentage
    will_return(__wrap_sqlite3_prepare_v2, 1);
    will_return(__wrap_sqlite3_prepare_v2, SQLITE_OK);
    will_return(__wrap_sqlite3_step, 0);
    will_return(__wrap_sqlite3_step, SQLITE_ROW);
    expect_value(__wrap_sqlite3_column_int, iCol, 0);
    will_return(__wrap_sqlite3_column_int, 100);
    will_return(__wrap_sqlite3_finalize, SQLITE_OK);
    will_return(__wrap_sqlite3_prepare_v2, 1);
    will_return(__wrap_sqlite3_prepare_v2, SQLITE_OK);
    will_return(__wrap_sqlite3_step, 0);
    will_return(__wrap_sqlite3_step, SQLITE_ROW);
    expect_value(__wrap_sqlite3_column_int, iCol, 0);
    will_return(__wrap_sqlite3_column_int, 4);
    will_return(__wrap_sqlite3_finalize, SQLITE_OK);

    // wdb_get_last_vacuum_data
    will_return(__wrap_sqlite3_prepare_v2, 1);
    will_return(__wrap_sqlite3_prepare_v2, SQLITE_OK);
    will_return(__wrap_sqlite3_step, 0);
    will_return(__wrap_sqlite3_step, SQLITE_DONE);
    will_return(__wrap_sqlite3_finalize, SQLITE_OK);
    expect_string(__wrap__mdebug2, formatted_msg, "No vacuum data in metadata table.");

    expect_function_call(__wrap_wdb_pool_leave);

    wdb_check_fragmentation();

    rbtree_destroy(tree);
    os_free(value);
    wdb_destroy(node);
}

void test_wdb_check_fragmentation_no_vacuum_current_fragmentation(void **state)
{
    wconfig.max_fragmentation = 80;
    wconfig.free_pages_percentage = 5;
    wconfig.fragmentation_threshold = 75;
    // wdb_pool_keys
    rb_tree * tree = rbtree_init();
    char *value = strdup("testing");
    rbtree_insert(tree, "000", value);
    char** keys = rbtree_keys(tree);

    will_return(__wrap_wdb_pool_keys, keys);

    wdb_t *node = wdb_init("000");
    node->db = (sqlite3 *)1;
    node->transaction = 0;
    expect_string(__wrap_wdb_pool_get, name, "000");
    will_return(__wrap_wdb_pool_get, node);

    // wdb_get_db_state
    will_return(__wrap_sqlite3_prepare_v2, 1);
    will_return(__wrap_sqlite3_prepare_v2, SQLITE_OK);
    will_return(__wrap_sqlite3_step, 0);
    will_return(__wrap_sqlite3_step, SQLITE_DONE);
    will_return(__wrap_sqlite3_finalize, SQLITE_OK);
    will_return(__wrap_sqlite3_prepare_v2, 1);
    will_return(__wrap_sqlite3_prepare_v2, SQLITE_OK);
    will_return(__wrap_sqlite3_step, 0);
    will_return(__wrap_sqlite3_step, SQLITE_DONE);
    will_return(__wrap_sqlite3_finalize, SQLITE_OK);
    will_return(__wrap_sqlite3_prepare_v2, 1);
    will_return(__wrap_sqlite3_prepare_v2, SQLITE_OK);
    will_return(__wrap_sqlite3_step, 0);
    will_return(__wrap_sqlite3_step, SQLITE_DONE);
    will_return(__wrap_sqlite3_finalize, SQLITE_OK);
    will_return(__wrap_sqlite3_prepare_v2, 1);
    will_return(__wrap_sqlite3_prepare_v2, SQLITE_OK);
    will_return(__wrap_sqlite3_step, 0);
    will_return(__wrap_sqlite3_step, SQLITE_ROW);
    expect_value(__wrap_sqlite3_column_double, iCol, 0);
    will_return(__wrap_sqlite3_column_double, 1);
    will_return(__wrap_sqlite3_finalize, SQLITE_OK);

    // wdb_get_db_free_pages_percentage
    will_return(__wrap_sqlite3_prepare_v2, 1);
    will_return(__wrap_sqlite3_prepare_v2, SQLITE_OK);
    will_return(__wrap_sqlite3_step, 0);
    will_return(__wrap_sqlite3_step, SQLITE_ROW);
    expect_value(__wrap_sqlite3_column_int, iCol, 0);
    will_return(__wrap_sqlite3_column_int, 100);
    will_return(__wrap_sqlite3_finalize, SQLITE_OK);
    will_return(__wrap_sqlite3_prepare_v2, 1);
    will_return(__wrap_sqlite3_prepare_v2, SQLITE_OK);
    will_return(__wrap_sqlite3_step, 0);
    will_return(__wrap_sqlite3_step, SQLITE_ROW);
    expect_value(__wrap_sqlite3_column_int, iCol, 0);
    will_return(__wrap_sqlite3_column_int, 15);
    will_return(__wrap_sqlite3_finalize, SQLITE_OK);

    // wdb_get_last_vacuum_data
    will_return(__wrap_sqlite3_prepare_v2, 1);
    will_return(__wrap_sqlite3_prepare_v2, SQLITE_OK);
    will_return(__wrap_sqlite3_step, 0);
    will_return(__wrap_sqlite3_step, SQLITE_DONE);
    will_return(__wrap_sqlite3_finalize, SQLITE_OK);
    expect_string(__wrap__mdebug2, formatted_msg, "No vacuum data in metadata table.");

    expect_function_call(__wrap_wdb_pool_leave);

    wdb_check_fragmentation();

    rbtree_destroy(tree);
    os_free(value);
    wdb_destroy(node);
}

void test_wdb_check_fragmentation_no_vacuum_current_fragmentation_delta(void **state)
{
    wconfig.max_fragmentation = 100;
    wconfig.free_pages_percentage = 5;
    wconfig.fragmentation_threshold = 60;
    wconfig.fragmentation_delta = 40;
    // wdb_pool_keys
    rb_tree * tree = rbtree_init();
    char *value = strdup("testing");
    rbtree_insert(tree, "000", value);
    char** keys = rbtree_keys(tree);

    will_return(__wrap_wdb_pool_keys, keys);

    wdb_t *node = wdb_init("000");
    node->db = (sqlite3 *)1;
    node->transaction = 0;
    expect_string(__wrap_wdb_pool_get, name, "000");
    will_return(__wrap_wdb_pool_get, node);

    // wdb_get_db_state
    will_return(__wrap_sqlite3_prepare_v2, 1);
    will_return(__wrap_sqlite3_prepare_v2, SQLITE_OK);
    will_return(__wrap_sqlite3_step, 0);
    will_return(__wrap_sqlite3_step, SQLITE_DONE);
    will_return(__wrap_sqlite3_finalize, SQLITE_OK);
    will_return(__wrap_sqlite3_prepare_v2, 1);
    will_return(__wrap_sqlite3_prepare_v2, SQLITE_OK);
    will_return(__wrap_sqlite3_step, 0);
    will_return(__wrap_sqlite3_step, SQLITE_DONE);
    will_return(__wrap_sqlite3_finalize, SQLITE_OK);
    will_return(__wrap_sqlite3_prepare_v2, 1);
    will_return(__wrap_sqlite3_prepare_v2, SQLITE_OK);
    will_return(__wrap_sqlite3_step, 0);
    will_return(__wrap_sqlite3_step, SQLITE_DONE);
    will_return(__wrap_sqlite3_finalize, SQLITE_OK);
    will_return(__wrap_sqlite3_prepare_v2, 1);
    will_return(__wrap_sqlite3_prepare_v2, SQLITE_OK);
    will_return(__wrap_sqlite3_step, 0);
    will_return(__wrap_sqlite3_step, SQLITE_ROW);
    expect_value(__wrap_sqlite3_column_double, iCol, 0);
    will_return(__wrap_sqlite3_column_double, 0);
    will_return(__wrap_sqlite3_finalize, SQLITE_OK);

    // wdb_get_db_free_pages_percentage
    will_return(__wrap_sqlite3_prepare_v2, 1);
    will_return(__wrap_sqlite3_prepare_v2, SQLITE_OK);
    will_return(__wrap_sqlite3_step, 0);
    will_return(__wrap_sqlite3_step, SQLITE_ROW);
    expect_value(__wrap_sqlite3_column_int, iCol, 0);
    will_return(__wrap_sqlite3_column_int, 100);
    will_return(__wrap_sqlite3_finalize, SQLITE_OK);
    will_return(__wrap_sqlite3_prepare_v2, 1);
    will_return(__wrap_sqlite3_prepare_v2, SQLITE_OK);
    will_return(__wrap_sqlite3_step, 0);
    will_return(__wrap_sqlite3_step, SQLITE_ROW);
    expect_value(__wrap_sqlite3_column_int, iCol, 0);
    will_return(__wrap_sqlite3_column_int, 15);
    will_return(__wrap_sqlite3_finalize, SQLITE_OK);

    // wdb_get_last_vacuum_data
    will_return(__wrap_sqlite3_prepare_v2, 1);
    will_return(__wrap_sqlite3_prepare_v2, SQLITE_OK);
    expect_sqlite3_step_call(SQLITE_ROW);
    will_return(__wrap_sqlite3_column_count, 2);
    expect_value(__wrap_sqlite3_column_type, i, 0);
    will_return(__wrap_sqlite3_column_type, SQLITE_TEXT);
    expect_value(__wrap_sqlite3_column_name, N, 0);
    will_return(__wrap_sqlite3_column_name, "key");
    expect_value(__wrap_sqlite3_column_text, iCol, 0);
    will_return(__wrap_sqlite3_column_text, "last_vacuum_time");
    expect_value(__wrap_sqlite3_column_type, i, 1);
    will_return(__wrap_sqlite3_column_type, SQLITE_TEXT);
    expect_value(__wrap_sqlite3_column_name, N, 1);
    will_return(__wrap_sqlite3_column_name, "value");
    expect_value(__wrap_sqlite3_column_text, iCol, 1);
    will_return(__wrap_sqlite3_column_text, "1655555");
    expect_sqlite3_step_call(SQLITE_ROW);
    will_return(__wrap_sqlite3_column_count, 2);
    expect_value(__wrap_sqlite3_column_type, i, 0);
    will_return(__wrap_sqlite3_column_type, SQLITE_TEXT);
    expect_value(__wrap_sqlite3_column_name, N, 0);
    will_return(__wrap_sqlite3_column_name, "key");
    expect_value(__wrap_sqlite3_column_text, iCol, 0);
    will_return(__wrap_sqlite3_column_text, "last_vacuum_value");
    expect_value(__wrap_sqlite3_column_type, i, 1);
    will_return(__wrap_sqlite3_column_type, SQLITE_TEXT);
    expect_value(__wrap_sqlite3_column_name, N, 1);
    will_return(__wrap_sqlite3_column_name, "value");
    expect_value(__wrap_sqlite3_column_text, iCol, 1);
    will_return(__wrap_sqlite3_column_text, "85");
    expect_sqlite3_step_call(SQLITE_DONE);
    will_return(__wrap_sqlite3_finalize, SQLITE_OK);

    expect_function_call(__wrap_wdb_pool_leave);

    wdb_check_fragmentation();

    rbtree_destroy(tree);
    os_free(value);
    wdb_destroy(node);
}

void test_wdb_check_fragmentation_vacuum_first(void **state)
{
    wconfig.max_fragmentation = 100;
    wconfig.free_pages_percentage = 5;
    wconfig.fragmentation_threshold = 60;
    wconfig.fragmentation_delta = 50;
    // wdb_pool_keys
    rb_tree * tree = rbtree_init();
    char *value = strdup("testing");
    rbtree_insert(tree, "000", value);
    char** keys = rbtree_keys(tree);

    will_return(__wrap_wdb_pool_keys, keys);

    wdb_t *node = wdb_init("000");
    node->db = (sqlite3 *)1;
    node->transaction = 0;
    expect_string(__wrap_wdb_pool_get, name, "000");
    will_return(__wrap_wdb_pool_get, node);

    // wdb_get_db_state
    will_return(__wrap_sqlite3_prepare_v2, 1);
    will_return(__wrap_sqlite3_prepare_v2, SQLITE_OK);
    will_return(__wrap_sqlite3_step, 0);
    will_return(__wrap_sqlite3_step, SQLITE_DONE);
    will_return(__wrap_sqlite3_finalize, SQLITE_OK);
    will_return(__wrap_sqlite3_prepare_v2, 1);
    will_return(__wrap_sqlite3_prepare_v2, SQLITE_OK);
    will_return(__wrap_sqlite3_step, 0);
    will_return(__wrap_sqlite3_step, SQLITE_DONE);
    will_return(__wrap_sqlite3_finalize, SQLITE_OK);
    will_return(__wrap_sqlite3_prepare_v2, 1);
    will_return(__wrap_sqlite3_prepare_v2, SQLITE_OK);
    will_return(__wrap_sqlite3_step, 0);
    will_return(__wrap_sqlite3_step, SQLITE_DONE);
    will_return(__wrap_sqlite3_finalize, SQLITE_OK);
    will_return(__wrap_sqlite3_prepare_v2, 1);
    will_return(__wrap_sqlite3_prepare_v2, SQLITE_OK);
    will_return(__wrap_sqlite3_step, 0);
    will_return(__wrap_sqlite3_step, SQLITE_ROW);
    expect_value(__wrap_sqlite3_column_double, iCol, 0);
    will_return(__wrap_sqlite3_column_double, 0);
    will_return(__wrap_sqlite3_finalize, SQLITE_OK);

    // wdb_get_db_free_pages_percentage
    will_return(__wrap_sqlite3_prepare_v2, 1);
    will_return(__wrap_sqlite3_prepare_v2, SQLITE_OK);
    will_return(__wrap_sqlite3_step, 0);
    will_return(__wrap_sqlite3_step, SQLITE_ROW);
    expect_value(__wrap_sqlite3_column_int, iCol, 0);
    will_return(__wrap_sqlite3_column_int, 100);
    will_return(__wrap_sqlite3_finalize, SQLITE_OK);
    will_return(__wrap_sqlite3_prepare_v2, 1);
    will_return(__wrap_sqlite3_prepare_v2, SQLITE_OK);
    will_return(__wrap_sqlite3_step, 0);
    will_return(__wrap_sqlite3_step, SQLITE_ROW);
    expect_value(__wrap_sqlite3_column_int, iCol, 0);
    will_return(__wrap_sqlite3_column_int, 10);
    will_return(__wrap_sqlite3_finalize, SQLITE_OK);

    // wdb_get_last_vacuum_data
    will_return(__wrap_sqlite3_prepare_v2, 1);
    will_return(__wrap_sqlite3_prepare_v2, SQLITE_OK);
    will_return(__wrap_sqlite3_step, 0);
    will_return(__wrap_sqlite3_step, SQLITE_DONE);
    will_return(__wrap_sqlite3_finalize, SQLITE_OK);
    expect_string(__wrap__mdebug2, formatted_msg, "No vacuum data in metadata table.");

    // wdb_vacuum
    will_return(__wrap_sqlite3_prepare_v2, 1);
    will_return(__wrap_sqlite3_prepare_v2, SQLITE_OK);
    will_return(__wrap_sqlite3_step, 0);
    will_return(__wrap_sqlite3_step, SQLITE_DONE);
    will_return(__wrap_sqlite3_finalize, SQLITE_OK);

    will_return(__wrap_time_diff, 2);

    expect_string(__wrap__mdebug1, formatted_msg, "Vacuum executed on the '000' database. Time: 2000.000 ms.");

    // wdb_get_db_state
    will_return(__wrap_sqlite3_prepare_v2, 1);
    will_return(__wrap_sqlite3_prepare_v2, SQLITE_OK);
    will_return(__wrap_sqlite3_step, 0);
    will_return(__wrap_sqlite3_step, SQLITE_DONE);
    will_return(__wrap_sqlite3_finalize, SQLITE_OK);
    will_return(__wrap_sqlite3_prepare_v2, 1);
    will_return(__wrap_sqlite3_prepare_v2, SQLITE_OK);
    will_return(__wrap_sqlite3_step, 0);
    will_return(__wrap_sqlite3_step, SQLITE_DONE);
    will_return(__wrap_sqlite3_finalize, SQLITE_OK);
    will_return(__wrap_sqlite3_prepare_v2, 1);
    will_return(__wrap_sqlite3_prepare_v2, SQLITE_OK);
    will_return(__wrap_sqlite3_step, 0);
    will_return(__wrap_sqlite3_step, SQLITE_DONE);
    will_return(__wrap_sqlite3_finalize, SQLITE_OK);
    will_return(__wrap_sqlite3_prepare_v2, 1);
    will_return(__wrap_sqlite3_prepare_v2, SQLITE_OK);
    will_return(__wrap_sqlite3_step, 0);
    will_return(__wrap_sqlite3_step, SQLITE_ROW);
    expect_value(__wrap_sqlite3_column_double, iCol, 0);
    will_return(__wrap_sqlite3_column_double, 1);
    will_return(__wrap_sqlite3_finalize, SQLITE_OK);

    will_return(__wrap_time, 12);

    // wdb_update_last_vacuum_data
    will_return(__wrap_sqlite3_prepare_v2, 1);
    will_return(__wrap_sqlite3_prepare_v2, SQLITE_OK);
    expect_value(__wrap_sqlite3_bind_text, pos, 1);
    expect_string(__wrap_sqlite3_bind_text, buffer, "12");
    expect_value(__wrap_sqlite3_bind_text, pos, 2);
    expect_string(__wrap_sqlite3_bind_text, buffer, "0");
    will_return_always(__wrap_sqlite3_bind_text, SQLITE_OK);
    will_return(__wrap_sqlite3_step, 0);
    will_return(__wrap_sqlite3_step, SQLITE_DONE);
    will_return(__wrap_sqlite3_finalize, SQLITE_OK);

    expect_function_call(__wrap_wdb_pool_leave);

    wdb_check_fragmentation();

    rbtree_destroy(tree);
    os_free(value);
    wdb_destroy(node);
}

void test_wdb_check_fragmentation_vacuum_current_fragmentation_delta(void **state)
{
    wconfig.max_fragmentation = 100;
    wconfig.free_pages_percentage = 5;
    wconfig.fragmentation_threshold = 90;
    wconfig.fragmentation_delta = 20;
    // wdb_pool_keys
    rb_tree * tree = rbtree_init();
    char *value = strdup("testing");
    rbtree_insert(tree, "000", value);
    char** keys = rbtree_keys(tree);

    will_return(__wrap_wdb_pool_keys, keys);

    wdb_t *node = wdb_init("000");
    node->db = (sqlite3 *)1;
    node->transaction = 0;
    expect_string(__wrap_wdb_pool_get, name, "000");
    will_return(__wrap_wdb_pool_get, node);

    // wdb_get_db_state
    will_return(__wrap_sqlite3_prepare_v2, 1);
    will_return(__wrap_sqlite3_prepare_v2, SQLITE_OK);
    will_return(__wrap_sqlite3_step, 0);
    will_return(__wrap_sqlite3_step, SQLITE_DONE);
    will_return(__wrap_sqlite3_finalize, SQLITE_OK);
    will_return(__wrap_sqlite3_prepare_v2, 1);
    will_return(__wrap_sqlite3_prepare_v2, SQLITE_OK);
    will_return(__wrap_sqlite3_step, 0);
    will_return(__wrap_sqlite3_step, SQLITE_DONE);
    will_return(__wrap_sqlite3_finalize, SQLITE_OK);
    will_return(__wrap_sqlite3_prepare_v2, 1);
    will_return(__wrap_sqlite3_prepare_v2, SQLITE_OK);
    will_return(__wrap_sqlite3_step, 0);
    will_return(__wrap_sqlite3_step, SQLITE_DONE);
    will_return(__wrap_sqlite3_finalize, SQLITE_OK);
    will_return(__wrap_sqlite3_prepare_v2, 1);
    will_return(__wrap_sqlite3_prepare_v2, SQLITE_OK);
    will_return(__wrap_sqlite3_step, 0);
    will_return(__wrap_sqlite3_step, SQLITE_ROW);
    expect_value(__wrap_sqlite3_column_double, iCol, 0);
    will_return(__wrap_sqlite3_column_double, 0);
    will_return(__wrap_sqlite3_finalize, SQLITE_OK);

    // wdb_get_db_free_pages_percentage
    will_return(__wrap_sqlite3_prepare_v2, 1);
    will_return(__wrap_sqlite3_prepare_v2, SQLITE_OK);
    will_return(__wrap_sqlite3_step, 0);
    will_return(__wrap_sqlite3_step, SQLITE_ROW);
    expect_value(__wrap_sqlite3_column_int, iCol, 0);
    will_return(__wrap_sqlite3_column_int, 100);
    will_return(__wrap_sqlite3_finalize, SQLITE_OK);
    will_return(__wrap_sqlite3_prepare_v2, 1);
    will_return(__wrap_sqlite3_prepare_v2, SQLITE_OK);
    will_return(__wrap_sqlite3_step, 0);
    will_return(__wrap_sqlite3_step, SQLITE_ROW);
    expect_value(__wrap_sqlite3_column_int, iCol, 0);
    will_return(__wrap_sqlite3_column_int, 15);
    will_return(__wrap_sqlite3_finalize, SQLITE_OK);

    // wdb_get_last_vacuum_data
    will_return(__wrap_sqlite3_prepare_v2, 1);
    will_return(__wrap_sqlite3_prepare_v2, SQLITE_OK);
    expect_sqlite3_step_call(SQLITE_ROW);
    will_return(__wrap_sqlite3_column_count, 2);
    expect_value(__wrap_sqlite3_column_type, i, 0);
    will_return(__wrap_sqlite3_column_type, SQLITE_TEXT);
    expect_value(__wrap_sqlite3_column_name, N, 0);
    will_return(__wrap_sqlite3_column_name, "key");
    expect_value(__wrap_sqlite3_column_text, iCol, 0);
    will_return(__wrap_sqlite3_column_text, "last_vacuum_time");
    expect_value(__wrap_sqlite3_column_type, i, 1);
    will_return(__wrap_sqlite3_column_type, SQLITE_TEXT);
    expect_value(__wrap_sqlite3_column_name, N, 1);
    will_return(__wrap_sqlite3_column_name, "value");
    expect_value(__wrap_sqlite3_column_text, iCol, 1);
    will_return(__wrap_sqlite3_column_text, "1655555");
    expect_sqlite3_step_call(SQLITE_ROW);
    will_return(__wrap_sqlite3_column_count, 2);
    expect_value(__wrap_sqlite3_column_type, i, 0);
    will_return(__wrap_sqlite3_column_type, SQLITE_TEXT);
    expect_value(__wrap_sqlite3_column_name, N, 0);
    will_return(__wrap_sqlite3_column_name, "key");
    expect_value(__wrap_sqlite3_column_text, iCol, 0);
    will_return(__wrap_sqlite3_column_text, "last_vacuum_value");
    expect_value(__wrap_sqlite3_column_type, i, 1);
    will_return(__wrap_sqlite3_column_type, SQLITE_TEXT);
    expect_value(__wrap_sqlite3_column_name, N, 1);
    will_return(__wrap_sqlite3_column_name, "value");
    expect_value(__wrap_sqlite3_column_text, iCol, 1);
    will_return(__wrap_sqlite3_column_text, "70");
    expect_sqlite3_step_call(SQLITE_DONE);
    will_return(__wrap_sqlite3_finalize, SQLITE_OK);

    // wdb_vacuum
    will_return(__wrap_sqlite3_prepare_v2, 1);
    will_return(__wrap_sqlite3_prepare_v2, SQLITE_OK);
    will_return(__wrap_sqlite3_step, 0);
    will_return(__wrap_sqlite3_step, SQLITE_DONE);
    will_return(__wrap_sqlite3_finalize, SQLITE_OK);

    will_return(__wrap_time_diff, 2);

    expect_string(__wrap__mdebug1, formatted_msg, "Vacuum executed on the '000' database. Time: 2000.000 ms.");

    // wdb_get_db_state
    will_return(__wrap_sqlite3_prepare_v2, 1);
    will_return(__wrap_sqlite3_prepare_v2, SQLITE_OK);
    will_return(__wrap_sqlite3_step, 0);
    will_return(__wrap_sqlite3_step, SQLITE_DONE);
    will_return(__wrap_sqlite3_finalize, SQLITE_OK);
    will_return(__wrap_sqlite3_prepare_v2, 1);
    will_return(__wrap_sqlite3_prepare_v2, SQLITE_OK);
    will_return(__wrap_sqlite3_step, 0);
    will_return(__wrap_sqlite3_step, SQLITE_DONE);
    will_return(__wrap_sqlite3_finalize, SQLITE_OK);
    will_return(__wrap_sqlite3_prepare_v2, 1);
    will_return(__wrap_sqlite3_prepare_v2, SQLITE_OK);
    will_return(__wrap_sqlite3_step, 0);
    will_return(__wrap_sqlite3_step, SQLITE_DONE);
    will_return(__wrap_sqlite3_finalize, SQLITE_OK);
    will_return(__wrap_sqlite3_prepare_v2, 1);
    will_return(__wrap_sqlite3_prepare_v2, SQLITE_OK);
    will_return(__wrap_sqlite3_step, 0);
    will_return(__wrap_sqlite3_step, SQLITE_ROW);
    expect_value(__wrap_sqlite3_column_double, iCol, 0);
    will_return(__wrap_sqlite3_column_double, 1);
    will_return(__wrap_sqlite3_finalize, SQLITE_OK);

    will_return(__wrap_time, 12);

    // wdb_update_last_vacuum_data
    will_return(__wrap_sqlite3_prepare_v2, 1);
    will_return(__wrap_sqlite3_prepare_v2, SQLITE_OK);
    expect_value(__wrap_sqlite3_bind_text, pos, 1);
    expect_string(__wrap_sqlite3_bind_text, buffer, "12");
    expect_value(__wrap_sqlite3_bind_text, pos, 2);
    expect_string(__wrap_sqlite3_bind_text, buffer, "0");
    will_return_always(__wrap_sqlite3_bind_text, SQLITE_OK);
    will_return(__wrap_sqlite3_step, 0);
    will_return(__wrap_sqlite3_step, SQLITE_DONE);
    will_return(__wrap_sqlite3_finalize, SQLITE_OK);

    expect_function_call(__wrap_wdb_pool_leave);

    wdb_check_fragmentation();

    rbtree_destroy(tree);
    os_free(value);
    wdb_destroy(node);
}

int main() {
    const struct CMUnitTest tests[] = {
        // wdb_open_tasks
        cmocka_unit_test(test_wdb_open_tasks_pool_success_wdb_in_pool_db_open),
        cmocka_unit_test(test_wdb_open_tasks_pool_success_wdb_in_pool_db_null),
        cmocka_unit_test(test_wdb_open_tasks_create_error),
        cmocka_unit_test(test_wdb_open_tasks_retry_open_error),
        // wdb_open_global
        cmocka_unit_test(test_wdb_open_global_pool_success_wdb_in_pool_db_open),
        cmocka_unit_test(test_wdb_open_global_create_error),
        // wdb_exec_row_stm
        cmocka_unit_test_setup_teardown(test_wdb_exec_row_stmt_multi_column_one_int, setup_wdb, teardown_wdb),
        cmocka_unit_test_setup_teardown(test_wdb_exec_row_stmt_multi_column_multiple_int, setup_wdb, teardown_wdb),
        cmocka_unit_test_setup_teardown(test_wdb_exec_row_stmt_multi_column_one_text, setup_wdb, teardown_wdb),
        cmocka_unit_test_setup_teardown(test_wdb_exec_row_stmt_multi_column_done, setup_wdb, teardown_wdb),
        cmocka_unit_test_setup_teardown(test_wdb_exec_row_stmt_multi_column_error, setup_wdb, teardown_wdb),
        // wdb_exec_stmt
        cmocka_unit_test_setup_teardown(test_wdb_exec_stmt_success, setup_wdb, teardown_wdb),
        cmocka_unit_test_setup_teardown(test_wdb_exec_stmt_invalid_statement, setup_wdb, teardown_wdb),
        cmocka_unit_test_setup_teardown(test_wdb_exec_stmt_error, setup_wdb, teardown_wdb),
        // wdb_exec_stmt_sized
        cmocka_unit_test_setup_teardown(test_wdb_exec_stmt_sized_success_single_column_string, setup_wdb, teardown_wdb),
        cmocka_unit_test_setup_teardown(test_wdb_exec_stmt_sized_success_single_column_value, setup_wdb, teardown_wdb),
        cmocka_unit_test_setup_teardown(test_wdb_exec_stmt_sized_success_multi_column, setup_wdb, teardown_wdb),
        cmocka_unit_test_setup_teardown(test_wdb_exec_stmt_sized_success_limited, setup_wdb, teardown_wdb),
        cmocka_unit_test_setup_teardown(test_wdb_exec_stmt_sized_invalid_statement, setup_wdb, teardown_wdb),
        cmocka_unit_test_setup_teardown(test_wdb_exec_stmt_sized_error, setup_wdb, teardown_wdb),
        // wdb_exec_stmt_silent
        cmocka_unit_test_setup_teardown(test_wdb_exec_stmt_silent_success_sqlite_done, setup_wdb, teardown_wdb),
        cmocka_unit_test_setup_teardown(test_wdb_exec_stmt_silent_success_sqlite_row, setup_wdb, teardown_wdb),
        cmocka_unit_test_setup_teardown(test_wdb_exec_stmt_silent_invalid, setup_wdb, teardown_wdb),
        // wdb_exec_stmt_send
        cmocka_unit_test_setup_teardown(test_wdb_exec_stmt_send_single_row_success, setup_wdb, teardown_wdb),
        cmocka_unit_test_setup_teardown(test_wdb_exec_stmt_send_multiple_rows_success, setup_wdb, teardown_wdb),
        cmocka_unit_test_setup_teardown(test_wdb_exec_stmt_send_no_rows_success, setup_wdb, teardown_wdb),
        cmocka_unit_test_setup_teardown(test_wdb_exec_stmt_send_row_size_limit_err, setup_wdb, teardown_wdb),
        cmocka_unit_test_setup_teardown(test_wdb_exec_stmt_send_socket_err, setup_wdb, teardown_wdb),
        cmocka_unit_test_setup_teardown(test_wdb_exec_stmt_send_timeout_set_err, setup_wdb, teardown_wdb),
        cmocka_unit_test_setup_teardown(test_wdb_exec_stmt_send_statement_invalid, setup_wdb, teardown_wdb),
        // wdb_init_stmt_in_cache
        cmocka_unit_test_setup_teardown(test_wdb_init_stmt_in_cache_success, setup_wdb, teardown_wdb),
        cmocka_unit_test_setup_teardown(test_wdb_init_stmt_in_cache_invalid_transaction, setup_wdb, teardown_wdb),
        cmocka_unit_test_setup_teardown(test_wdb_init_stmt_in_cache_invalid_statement, setup_wdb, teardown_wdb),
        // wdb_get_config
        cmocka_unit_test_setup_teardown(test_wdb_get_config, wazuh_db_config_setup, wazuh_db_config_teardown),
        // wdb_check_backup_enabled
        cmocka_unit_test_setup_teardown(test_wdb_check_backup_enabled_enabled, wazuh_db_config_setup, wazuh_db_config_teardown),
        cmocka_unit_test_setup_teardown(test_wdb_check_backup_enabled_disabled, wazuh_db_config_setup, wazuh_db_config_teardown),
        // wdb_get_internal_config
        cmocka_unit_test(test_wdb_get_internal_config),
        // wdb_exec_row_stmt_single_column
        cmocka_unit_test(test_wdb_exec_row_stmt_single_column_success_string),
        cmocka_unit_test(test_wdb_exec_row_stmt_single_column_success_number),
        cmocka_unit_test(test_wdb_exec_row_stmt_single_column_invalid_stmt),
<<<<<<< HEAD
        cmocka_unit_test_setup_teardown(test_wdb_exec_row_stmt_single_column_sql_error, setup_wdb, teardown_wdb),
        // wdb_leave
        cmocka_unit_test(test_wdb_leave),
=======
        cmocka_unit_test(test_wdb_exec_row_stmt_single_column_sql_error),
>>>>>>> c6cceb94
        // wdb_finalize_all_statements
        cmocka_unit_test(test_wdb_finalize_all_statements),
        // wdb_close
        cmocka_unit_test(test_wdb_close_no_commit_sqlerror),
        cmocka_unit_test(test_wdb_close_success),
        // wdb_get_db_free_pages_percentage
        cmocka_unit_test(test_wdb_get_db_free_pages_percentage_page_count_error),
        cmocka_unit_test(test_wdb_get_db_free_pages_percentage_page_free_error),
        cmocka_unit_test(test_wdb_get_db_free_pages_percentage_success_10),
        // wdb_execute_single_int_select_query
        cmocka_unit_test(test_wdb_execute_single_int_select_query_query_null),
        cmocka_unit_test(test_wdb_execute_single_int_select_query_prepare_error),
        cmocka_unit_test(test_wdb_execute_single_int_select_query_step_error),
        cmocka_unit_test(test_wdb_execute_single_int_select_query_success_1),
        // wdb_execute_non_select_query
        cmocka_unit_test(test_wdb_execute_non_select_query_query_null),
        cmocka_unit_test(test_wdb_execute_non_select_query_prepare_error),
        cmocka_unit_test(test_wdb_execute_non_select_query_step_error),
        cmocka_unit_test(test_wdb_execute_non_select_query_success),
        // wdb_select_from_temp_table
        cmocka_unit_test(test_wdb_select_from_temp_table_prepare_error),
        cmocka_unit_test(test_wdb_select_from_temp_table_step_error),
        cmocka_unit_test(test_wdb_select_from_temp_table_success_0),
        cmocka_unit_test(test_wdb_select_from_temp_table_success_100),
        // wdb_get_db_state
        cmocka_unit_test(test_wdb_get_db_state_create_error),
        cmocka_unit_test(test_wdb_get_db_state_truncate_error),
        cmocka_unit_test(test_wdb_get_db_state_insert_error),
        cmocka_unit_test(test_wdb_get_db_state_select_error),
        cmocka_unit_test(test_wdb_get_db_state_success_0),
        cmocka_unit_test(test_wdb_get_db_state_success_100),
        // wdb_get_last_vacuum_data
        cmocka_unit_test(test_wdb_get_last_vacuum_data_exec_error),
        cmocka_unit_test(test_wdb_get_last_vacuum_data_ok),
        // wdb_update_last_vacuum_data
        cmocka_unit_test(test_wdb_update_last_vacuum_data_prepare_error),
        cmocka_unit_test(test_wdb_update_last_vacuum_data_step_error),
        cmocka_unit_test(test_wdb_update_last_vacuum_data_ok_done),
        cmocka_unit_test(test_wdb_update_last_vacuum_data_ok_constraint),
        // wdb_check_fragmentation
        cmocka_unit_test(test_wdb_check_fragmentation_node_null),
        cmocka_unit_test(test_wdb_check_fragmentation_get_state_error),
        cmocka_unit_test(test_wdb_check_fragmentation_get_last_vacuum_data_error),
        cmocka_unit_test(test_wdb_check_fragmentation_commit_error),
        cmocka_unit_test(test_wdb_check_fragmentation_vacuum_error),
        cmocka_unit_test(test_wdb_check_fragmentation_get_fragmentation_after_vacuum_error),
        cmocka_unit_test(test_wdb_check_fragmentation_update_last_vacuum_data_error),
        cmocka_unit_test(test_wdb_check_fragmentation_success_with_warning),
        cmocka_unit_test(test_wdb_check_fragmentation_success),
        cmocka_unit_test(test_wdb_check_fragmentation_no_vacuum_free_pages),
        cmocka_unit_test(test_wdb_check_fragmentation_no_vacuum_current_fragmentation),
        cmocka_unit_test(test_wdb_check_fragmentation_no_vacuum_current_fragmentation_delta),
        cmocka_unit_test(test_wdb_check_fragmentation_vacuum_first),
        cmocka_unit_test(test_wdb_check_fragmentation_vacuum_current_fragmentation_delta),
    };

    return cmocka_run_group_tests(tests, NULL, NULL);
}<|MERGE_RESOLUTION|>--- conflicted
+++ resolved
@@ -3142,13 +3142,7 @@
         cmocka_unit_test(test_wdb_exec_row_stmt_single_column_success_string),
         cmocka_unit_test(test_wdb_exec_row_stmt_single_column_success_number),
         cmocka_unit_test(test_wdb_exec_row_stmt_single_column_invalid_stmt),
-<<<<<<< HEAD
         cmocka_unit_test_setup_teardown(test_wdb_exec_row_stmt_single_column_sql_error, setup_wdb, teardown_wdb),
-        // wdb_leave
-        cmocka_unit_test(test_wdb_leave),
-=======
-        cmocka_unit_test(test_wdb_exec_row_stmt_single_column_sql_error),
->>>>>>> c6cceb94
         // wdb_finalize_all_statements
         cmocka_unit_test(test_wdb_finalize_all_statements),
         // wdb_close
