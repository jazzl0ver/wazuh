--- conflicted
+++ resolved
@@ -1752,14 +1752,7 @@
 
     expect_string(__wrap__mwarn, formatted_msg, "Could not open directory 'etc/shared/multi_group_test'. Group folder was deleted.");
 
-<<<<<<< HEAD
-    expect_string(__wrap_wdb_remove_group_db, name, "multi_group_test");
-    will_return(__wrap_wdb_remove_group_db, OS_SUCCESS);
-
-    // Open the multi-group files and generate merged
-=======
     /* Open the multi-group files and generate merged */
->>>>>>> fb4b5df7
     will_return(__wrap_opendir, 0);
     will_return(__wrap_strerror, "No such file or directory");
     expect_string(__wrap__mdebug2, formatted_msg, "Opening directory: 'var/multigroups': No such file or directory");
@@ -1897,9 +1890,6 @@
 
     errno = 1;
     expect_string(__wrap__mwarn, formatted_msg, "Could not open directory 'etc/shared/multi_group_test'. Group folder was deleted.");
-
-    expect_string(__wrap_wdb_remove_group_db, name, "multi_group_test");
-    will_return(__wrap_wdb_remove_group_db, OS_SUCCESS);
 
     // End copy_directory function
 
@@ -4135,27 +4125,8 @@
     errno = 1;
     expect_string(__wrap__mwarn, formatted_msg, "Could not open directory 'src_path'. Group folder was deleted.");
 
-<<<<<<< HEAD
-    expect_string(__wrap_wdb_remove_group_db, name, "group_test");
-    will_return(__wrap_wdb_remove_group_db, OS_SUCCESS);
-
-    copy_directory("src_path", "dst_path", "group_test", true);
-}
-
-void test_copy_directory_files_null_not_initial(void **state)
-{
-    expect_string(__wrap_wreaddir, name, "src_path");
-    will_return(__wrap_wreaddir, NULL);
-
-    errno = 1;
-    will_return(__wrap_strerror, "ERROR");
-    expect_string(__wrap__mdebug2, formatted_msg, "Could not open directory 'src_path': ERROR (1)");
-
-    copy_directory("src_path", "dst_path", "group_test", false);
-=======
     copy_directory("src_path", "dst_path", "group_test");
 
->>>>>>> fb4b5df7
 }
 
 void test_copy_directory_hidden_file(void **state)
