/*
 * Copyright (C) 2015-2020, Wazuh Inc.
 *
 * This program is free software; you can redistribute it
 * and/or modify it under the terms of the GNU General Public
 * License (version 2) as published by the FSF - Free Software
 * Foundation.
 */

#include <stdarg.h>
#include <stddef.h>
#include <setjmp.h>
#include <cmocka.h>
#include <stdio.h>
#include <string.h>

#include "shared.h"
#include "../../os_auth/auth.h"
#include "../../headers/sec.h"
#include "../../addagent/manage_agents.h"

#define EXISTENT_AGENT1 "ExistentAgent1"
#define EXISTENT_AGENT2 "ExistentAgent2"
#define EXISTENT_AGENT3 "ExistentAgent3"
#define NEW_AGENT1      "Agent1"
#define NEW_AGENT2      "Agent2"
#define EXISTENT_IP1    "192.0.0.255"
#define EXISTENT_IP2    "192.0.0.254"
#define NEW_IP1         "192.0.0.0"
#define NEW_IP2         "192.0.0.1"
#define ANY_IP          "any"
#define EXISTENT_GROUP1 "ExistentGroup1"
#define EXISTENT_GROUP2 "ExistentGroup2"
#define UNKNOWN_GROUP   "UnknownGroup"
//MAX_AGENTS is redifined in makefile as MAXAGENTS?=100000
#undef MAX_AGENTS
#define MAX_AGENTS 100000

/* redefinitons/wrapping */
void __wrap__merror(const char * file, int line, const char * func, const char *msg, ...) {
    char formatted_msg[OS_MAXSTR];
    va_list args;

    va_start(args, msg);
    vsnprintf(formatted_msg, OS_MAXSTR, msg, args);
    va_end(args);

    check_expected(formatted_msg);
}

void __wrap__mwarn(const char * file, int line, const char * func, const char *msg, ...) {
    char formatted_msg[OS_MAXSTR];
    va_list args;

    va_start(args, msg);
    vsnprintf(formatted_msg, OS_MAXSTR, msg, args);
    va_end(args);

    check_expected(formatted_msg);
}

void __wrap__minfo(const char * file, int line, const char * func, const char *msg, ...) {
    char formatted_msg[OS_MAXSTR];
    va_list args;

    va_start(args, msg);
    vsnprintf(formatted_msg, OS_MAXSTR, msg, args);
    va_end(args);

    check_expected(formatted_msg);
}

int __wrap__mdebug1(const char * file, int line, const char * func, const char *msg, ...) {
    return 1;
}

void __wrap_OS_RemoveAgentGroup(const char *id) {    
}

<<<<<<< HEAD
int __wrap_OS_AgentAntiquity() {
    return -1;
}

void __wrap_add_backup(const keyentry *entry) {
=======
void __wrap_add_remove(const keyentry *entry) {
>>>>>>> a75809a6
}

int __wrap_opendir() {
    return mock();
}

int __wrap_closedir() {
    return 1;
}

void keys_init(keystore *keys, int rehash_keys, int save_removed) {
    /* Initialize hashes */
    keys->keyhash_id = OSHash_Create();
    keys->keyhash_ip = OSHash_Create();
    keys->keyhash_sock = OSHash_Create();

    if (!(keys->keyhash_id && keys->keyhash_ip && keys->keyhash_sock)) {
        merror_exit(MEM_ERROR, errno, strerror(errno));
    }

    /* Initialize structure */
    os_calloc(1, sizeof(keyentry*), keys->keyentries);
    keys->keysize = 0;
    keys->id_counter = 0;
    keys->flags.rehash_keys = rehash_keys;
    keys->flags.save_removed = save_removed;

    /* Add additional entry for sender == keysize */
    os_calloc(1, sizeof(keyentry), keys->keyentries[keys->keysize]);
    w_mutex_init(&keys->keyentries[keys->keysize]->mutex, NULL);    
}

//Params used on enrollment
typedef struct _enrollment_param {
    char* ip;
    char* name;
    char* groups;
} enrollment_param;

//Error responses
typedef struct _enrollment_response {
    w_err_t err;
    char* response;
} enrollment_response;


extern struct keynode *queue_insert;
extern struct keynode *queue_remove;
extern struct keynode * volatile *insert_tail;
extern struct keynode * volatile *remove_tail;

/* setup/teardowns */
static int setup_group(void **state) {
    keys_init(&keys, 0, !config.flags.clear_removed);
    OS_AddNewAgent(&keys, NULL, EXISTENT_AGENT1, EXISTENT_IP1, NULL);
    OS_AddNewAgent(&keys, NULL, EXISTENT_AGENT2, EXISTENT_IP2, NULL);
    OS_AddNewAgent(&keys, NULL, EXISTENT_AGENT3, ANY_IP, NULL);

    if (gethostname(shost, sizeof(shost) - 1) < 0) {
        strncpy(shost, "localhost", sizeof(shost) - 1);
        shost[sizeof(shost) - 1] = '\0';
    }

    /* Initialize queues */    
    insert_tail = &queue_insert;
    remove_tail = &queue_remove;

    return 0;
}

static int teardown_group(void **state) {
    OS_FreeKeys(&keys);

    return 0;
}

int setup_validate_force_insert_0(void **state) { 
    config.flags.force_insert = 0;
    return 0;
}

int setup_validate_force_insert_1(void **state) {
    config.flags.force_insert = 1;
    return 0;
}

int setup_validate_register_limit(void **state) {
    config.flags.force_insert = 0;
    config.flags.register_limit = 1;
    return 0;
}

/* tests */

static void test_w_auth_validate_data(void **state) {    

    char response[2048] = {0};   
    w_err_t err;

    /* New agent / IP*/
    response[0] = '\0';         
    err = w_auth_validate_data(response,NEW_IP1, NEW_AGENT1, NULL);  
    assert_int_equal(err, OS_SUCCESS);
    assert_string_equal(response, "");  

    /* any IP*/
    response[0] = '\0';         
    err = w_auth_validate_data(response,ANY_IP, NEW_AGENT1, NULL);  
    assert_int_equal(err, OS_SUCCESS);
    assert_string_equal(response, "");  
    
    /* Existent IP */
    response[0] = '\0'; 
    expect_string(__wrap__merror, formatted_msg, "Duplicated IP "EXISTENT_IP1);        
    err = w_auth_validate_data(response,EXISTENT_IP1, NEW_AGENT1, NULL);  
    assert_int_equal(err, OS_INVALID);
    assert_string_equal(response, "ERROR: Duplicated IP: "EXISTENT_IP1"");  

    /* Existent Agent Name */
    response[0] = '\0'; 
    expect_string(__wrap__merror, formatted_msg, "Invalid agent name "EXISTENT_AGENT1" (duplicated)");        
    err = w_auth_validate_data(response,NEW_IP1, EXISTENT_AGENT1, NULL);  
    assert_int_equal(err, OS_INVALID);
    assert_string_equal(response, "ERROR: Duplicated agent name: "EXISTENT_AGENT1"");  
   
   /* Manager name */
   char host_name[512];
    if (gethostname(host_name, sizeof(shost) - 1) < 0) {
        strncpy(host_name, "localhost", sizeof(host_name) - 1);
        host_name[sizeof(host_name) - 1] = '\0';
    }
    char err_response[2048];    
    snprintf(err_response, 2048, "ERROR: Invalid agent name: %s", host_name) ;
    char merror_message[2048];    
    snprintf(merror_message, 2048, "Invalid agent name %s (same as manager)", host_name);  
    expect_string(__wrap__merror, formatted_msg, merror_message);        
    err = w_auth_validate_data(response,NEW_IP1, host_name, NULL);
    assert_int_equal(err, OS_INVALID);
    assert_string_equal(response, err_response);  

    /* Check no agent was deleted*/
    assert_true(keys.keysize == 3);
    int index = 0;
    index = OS_IsAllowedName(&keys, EXISTENT_AGENT1);
    assert_true(index >= 0);
    index = OS_IsAllowedName(&keys, EXISTENT_AGENT2);
    assert_true(index >= 0);
}

static void test_w_auth_validate_data_force_insert(void **state) {    

    char response[2048] = {0};   
    w_err_t err;

    /* Duplicated IP*/
    response[0] = '\0';
    expect_string(__wrap__minfo, formatted_msg, "Duplicated IP '"EXISTENT_IP1"' (001). Saving backup.");            
    err = w_auth_validate_data(response, EXISTENT_IP1, NEW_AGENT1, NULL);  
    assert_int_equal(err, OS_SUCCESS);
    assert_string_equal(response, "");  

     /* Duplicated Name*/
    response[0] = '\0';
    expect_string(__wrap__minfo, formatted_msg, "Duplicated name '"EXISTENT_AGENT2"' (002). Saving backup.");
    err = w_auth_validate_data(response, NEW_IP2, EXISTENT_AGENT2, NULL);  
    assert_int_equal(err, OS_SUCCESS);
    assert_string_equal(response, "");    

    /* Check agents were deleted*/
    int index = 0;
    index = OS_IsAllowedIP(&keys, EXISTENT_IP1);
    assert_true(index < 0);
    index = OS_IsAllowedName(&keys, EXISTENT_AGENT2);
    assert_true(index < 0);  
}

static void test_w_auth_validate_data_register_limit(void **state) {
    char response[2048] = {0};   
    char agent_name[2048] = "agent_x";
    char error_message[2048];
    w_err_t err;

    
    //Filling most of keys element with a fixed key to reduce computing time
    char fixed_key[KEYSIZE] = "1234";    
    for(unsigned i=0; i<MAX_AGENTS-10; i++) {
        OS_AddNewAgent(&keys, NULL, agent_name, ANY_IP, fixed_key);
    }
    
    //Adding last keys as usual
    for(unsigned i=0; i<10; i++) {
        snprintf(agent_name, 2048, "__agent_%d", i);
        response[0] = '\0';  
        if(keys.keysize >= (MAX_AGENTS - 2)) {
            snprintf(error_message, 2048, AG_MAX_ERROR, MAX_AGENTS - 2);
            expect_string(__wrap__merror, formatted_msg, error_message);
            err = w_auth_validate_data(response,ANY_IP, agent_name, NULL);            
            assert_int_equal(err, OS_INVALID);
            assert_string_equal(response, "ERROR: The maximum number of agents has been reached");  
        }
        else {
            err = w_auth_validate_data(response,ANY_IP, agent_name, NULL);            
            assert_int_equal(err, OS_SUCCESS);
            assert_string_equal(response, "");  
        }
        OS_AddNewAgent(&keys, NULL, agent_name, ANY_IP, NULL);
    }
}

static void test_w_auth_validate_groups(void **state) {
    w_err_t err;
    char response[2048] = {0};

    /* Existent group */
    will_return(__wrap_opendir, 1);
    response[0] = '\0';
    err = w_auth_validate_groups(EXISTENT_GROUP1, response);
    assert_int_equal(err, OS_SUCCESS);
    assert_string_equal(response, "");  

    /* Non existent group*/
    will_return(__wrap_opendir, 0);
    expect_string(__wrap__merror, formatted_msg, "Invalid group: "UNKNOWN_GROUP);
    response[0] = '\0';
    err = w_auth_validate_groups(UNKNOWN_GROUP, response);
    assert_int_equal(err, OS_INVALID);
    assert_string_equal(response, "ERROR: Invalid group: "UNKNOWN_GROUP"");

    /* Existent multigroups */
    will_return(__wrap_opendir, 1);
    will_return(__wrap_opendir, 1);
    response[0] = '\0';
    err = w_auth_validate_groups(EXISTENT_GROUP1","EXISTENT_GROUP2, response);
    assert_int_equal(err, OS_SUCCESS);
    assert_string_equal(response, "");  

    /* One Non Existent on multigroups */
    will_return(__wrap_opendir, 1);
    will_return(__wrap_opendir, 1);
    will_return(__wrap_opendir, 0);
    expect_string(__wrap__merror, formatted_msg, "Invalid group: "UNKNOWN_GROUP);
    response[0] = '\0';
    err = w_auth_validate_groups(EXISTENT_GROUP1","EXISTENT_GROUP2","UNKNOWN_GROUP, response);
    assert_int_equal(err, OS_INVALID);
    assert_string_equal(response, "ERROR: Invalid group: "UNKNOWN_GROUP"");

}


int main(void) {
        
    const struct CMUnitTest tests[] = { 
        cmocka_unit_test(test_w_auth_validate_groups),   
        cmocka_unit_test_setup(test_w_auth_validate_data, setup_validate_force_insert_0),
        cmocka_unit_test_setup(test_w_auth_validate_data_force_insert, setup_validate_force_insert_1),
        cmocka_unit_test_setup(test_w_auth_validate_data_register_limit, setup_validate_register_limit),
             
    };

    return cmocka_run_group_tests(tests, setup_group, teardown_group);
}<|MERGE_RESOLUTION|>--- conflicted
+++ resolved
@@ -75,17 +75,6 @@
 }
 
 void __wrap_OS_RemoveAgentGroup(const char *id) {    
-}
-
-<<<<<<< HEAD
-int __wrap_OS_AgentAntiquity() {
-    return -1;
-}
-
-void __wrap_add_backup(const keyentry *entry) {
-=======
-void __wrap_add_remove(const keyentry *entry) {
->>>>>>> a75809a6
 }
 
 int __wrap_opendir() {
