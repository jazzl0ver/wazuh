/*
 * Copyright (C) 2015-2020, Wazuh Inc.
 *
 * This program is free software; you can redistribute it
 * and/or modify it under the terms of the GNU General Public
 * License (version 2) as published by the FSF - Free Software
 * Foundation.
 */

#include <stdarg.h>
#include <stddef.h>
#include <setjmp.h>
#include <cmocka.h>
#include <stdio.h>

#include "../../analysisd/rules.h"
#include "../../analysisd/config.h"
#include "../../analysisd/eventinfo.h"
#include "../../analysisd/analysisd.h"
#include "../wrappers/wazuh/shared/debug_op_wrappers.h"

<<<<<<< HEAD
char *loadmemory(char *at, const char *str, OSList* log_msg);
int get_info_attributes(char **attributes, char **values, OSList* log_msg);
bool w_check_attr_negate(xml_node *node, int rule_id, OSList* log_msg);
bool w_check_attr_field_name(xml_node * node, FieldInfo ** field, int rule_id, OSList* log_msg);

=======

extern bool w_check_attr_negate(xml_node *node, int rule_id);
extern bool w_check_attr_field_name(xml_node * node, FieldInfo ** field, int rule_id);
extern w_exp_type_t w_check_attr_type(xml_node *node, w_exp_type_t default_type, int rule_id);
>>>>>>> 4a686483

/* setup/teardown */

/* wraps */
void __wrap__os_analysisd_add_logmsg(OSList * list, int level, int line, const char * func,
                                    const char * file, char * msg, ...) {
    char formatted_msg[OS_MAXSTR];
    va_list args;

    va_start(args, msg);
    vsnprintf(formatted_msg, OS_MAXSTR, msg, args);
    va_end(args);

    check_expected(level);
    check_expected_ptr(list);
    check_expected(formatted_msg);
}

/* tests */
// loadmemory
void test_loadmemory_null_append_ok(void ** state)
{
    char * at = NULL;
    char * str;

    const size_t len = 1000;
    char * expect_retval;
    char * retval;

    os_calloc(len, sizeof(char), str);
    memset(str, (int) '-', len - 1);
    str[len-1] = '\0';

    os_calloc(len, sizeof(char), expect_retval);
    memset(expect_retval, (int) '-', len - 1);
    expect_retval[len-1] = '\0';

    retval = loadmemory(at,str, NULL);

    assert_string_equal(retval, expect_retval);

    os_free(str);
    os_free(retval);
    os_free(expect_retval);

}

void test_loadmemory_null_append_oversize(void ** state)
{
    char * at = NULL;
    char * str;
    OSList list_msg = {0};

    const size_t len = 2049;
    char * retval;

    os_calloc(len, sizeof(char), str);
    memset(str, (int) '-', len - 1);
    str[len-1] = '\0';

    char expect_msg[OS_SIZE_4096];

    snprintf(expect_msg, OS_SIZE_4096, "(1104): Maximum string size reached for: %s.", str);
    expect_value(__wrap__os_analysisd_add_logmsg, level, LOGLEVEL_ERROR);
    expect_value(__wrap__os_analysisd_add_logmsg, list, &list_msg);
    expect_string(__wrap__os_analysisd_add_logmsg, formatted_msg, expect_msg);

    retval = loadmemory(at,str, &list_msg);

    assert_null(retval);

    os_free(str);

}

void test_loadmemory_append_oversize(void ** state)
{
    char * at = NULL;
    char * str = NULL;
    OSList list_msg = {0};

    const size_t len = 2050;
    char * retval;

    os_calloc(len, sizeof(char), str);
    memset(str, (int) '-', len - 1);
    str[len-1] = '\0';

    os_calloc(len, sizeof(char), at);
    memset(at, (int) '+', len - 1);
    str[len-1] = '\0';

    char expect_msg[OS_SIZE_20480];

    snprintf(expect_msg, OS_SIZE_20480, "(1104): Maximum string size reached for: %s.", str);

    expect_value(__wrap__os_analysisd_add_logmsg, level, LOGLEVEL_ERROR);
    expect_value(__wrap__os_analysisd_add_logmsg, list, &list_msg);
    expect_string(__wrap__os_analysisd_add_logmsg, formatted_msg, expect_msg);

    retval = loadmemory(at,str, &list_msg);

    assert_null(retval);

    os_free(str);
    os_free(at);

}

void test_loadmemory_append_ok(void ** state)
{
    char * at = NULL;
    char * str = NULL;
    OSList list_msg = {0};

    const size_t len = 512;
    char * retval;
    char * expect_retval;

    os_calloc(len, sizeof(char), str);
    memset(str, (int) '-', len - 1);
    str[len-1] = '\0';

    os_calloc(len, sizeof(char), at);
    memset(at, (int) '+', len - 1);
    at[len-1] = '\0';

    os_calloc(len * 2, sizeof(char), expect_retval);
    strncat(expect_retval, at, len * 2);
    strncat(expect_retval, str, len * 2);

    retval = loadmemory(at,str, &list_msg);

    assert_non_null(retval);
    assert_string_equal(retval, expect_retval);

    os_free(str);
    os_free(retval);
    os_free(expect_retval);

}

// get_info_attributes
void test_get_info_attributes_null(void ** state)
{
    OSList log_msg = {0};
    char ** values = NULL;
    char ** attributes = NULL;

    int retval;
    const int expect_retval = 0;

    retval = get_info_attributes(attributes, values, &log_msg);

    assert_int_equal(retval, expect_retval);
}

void test_get_info_attributes_empty(void ** state)
{
    OSList log_msg = {0};
    char ** values = NULL;

    char ** attributes;
    os_calloc(1,sizeof(char *), attributes);
    attributes[0] = NULL;

    int retval;
    const int expect_retval = 0;

    retval = get_info_attributes(attributes, values, &log_msg);

    assert_int_equal(retval, expect_retval);

    os_free(attributes);
}

void test_get_info_attributes_without_value(void ** state)
{
    OSList log_msg = {0};
    char * attribute_k = "type";

    char ** values;
    os_calloc(1,sizeof(char *), values);
    values[0] = NULL;

    char ** attributes;
    os_calloc(1,sizeof(char *), attributes);
    attributes[0] = attribute_k;

    int retval;
    const int expect_retval = -1;

    char excpect_msg[OS_SIZE_2048];
    snprintf(excpect_msg, OS_SIZE_2048, "rules_op: Element info attribute \"%s\" does not have a value", attributes[0]);

    expect_value(__wrap__os_analysisd_add_logmsg, level, LOGLEVEL_ERROR);
    expect_value(__wrap__os_analysisd_add_logmsg, list, &log_msg);
    expect_string(__wrap__os_analysisd_add_logmsg, formatted_msg, excpect_msg);

    retval = get_info_attributes(attributes, values, &log_msg);

    assert_int_equal(retval, expect_retval);

    os_free(attributes);
    os_free(values);
}

void test_get_info_attributes_text(void ** state)
{
    OSList log_msg = {0};
    char * attribute_k = "type";
    char * values_k = "text";

    char ** values;
    os_calloc(1,sizeof(char *), values);
    values[0] = values_k;

    char ** attributes;
    os_calloc(1,sizeof(char *), attributes);
    attributes[0] = attribute_k;

    int retval;
    const int expect_retval = 0;

    retval = get_info_attributes(attributes, values, &log_msg);

    assert_int_equal(retval, expect_retval);

    os_free(attributes);
    os_free(values);
}

void test_get_info_attributes_link(void ** state)
{
    OSList log_msg = {0};
    char * attribute_k = "type";
    char * values_k = "link";

    char ** values;
    os_calloc(1,sizeof(char *), values);
    values[0] = values_k;

    char ** attributes;
    os_calloc(1,sizeof(char *), attributes);
    attributes[0] = attribute_k;

    int retval;
    const int expect_retval = 1;

    retval = get_info_attributes(attributes, values, &log_msg);

    assert_int_equal(retval, expect_retval);

    os_free(attributes);
    os_free(values);
}

void test_get_info_attributes_cve(void ** state)
{
    OSList log_msg = {0};
    char * attribute_k = "type";
    char * values_k = "cve";

    char ** values;
    os_calloc(1,sizeof(char *), values);
    values[0] = values_k;

    char ** attributes;
    os_calloc(1,sizeof(char *), attributes);
    attributes[0] = attribute_k;

    int retval;
    const int expect_retval = 2;

    retval = get_info_attributes(attributes, values, &log_msg);

    assert_int_equal(retval, expect_retval);

    os_free(attributes);
    os_free(values);
}

void test_get_info_attributes_osvdb(void ** state)
{
    OSList log_msg = {0};
    char * attribute_k = "type";
    char * values_k = "osvdb";

    char ** values;
    os_calloc(1,sizeof(char *), values);
    values[0] = values_k;

    char ** attributes;
    os_calloc(1,sizeof(char *), attributes);
    attributes[0] = attribute_k;

    int retval;
    const int expect_retval = 3;

    retval = get_info_attributes(attributes, values, &log_msg);

    assert_int_equal(retval, expect_retval);

    os_free(attributes);
    os_free(values);
}

void test_get_info_attributes_invalid_value(void ** state)
{
    OSList log_msg = {0};
    char * attribute_k = "bad_type";
    char * values_k = "test_value";

    char ** values;
    os_calloc(1,sizeof(char *), values);
    values[0] = values_k;

    char ** attributes;
    os_calloc(1,sizeof(char *), attributes);
    attributes[0] = attribute_k;

    int retval;
    const int expect_retval = -1;

    char excpect_msg[OS_SIZE_2048];
    snprintf(excpect_msg, OS_SIZE_2048, "rules_op: Element info has invalid attribute \"%s\"", attributes[0]);

    expect_value(__wrap__os_analysisd_add_logmsg, level, LOGLEVEL_ERROR);
    expect_value(__wrap__os_analysisd_add_logmsg, list, &log_msg);
    expect_string(__wrap__os_analysisd_add_logmsg, formatted_msg, excpect_msg);

    retval = get_info_attributes(attributes, values, &log_msg);

    assert_int_equal(retval, expect_retval);

    os_free(attributes);
    os_free(values);
}

void test_get_info_attributes_invalid_type(void ** state)
{
    OSList log_msg = {0};
    char * attribute_k = "type";
    char * values_k = "bad_value";

    char ** values;
    os_calloc(1,sizeof(char *), values);
    values[0] = values_k;

    char ** attributes;
    os_calloc(1,sizeof(char *), attributes);
    attributes[0] = attribute_k;

    int retval;
    const int expect_retval = -1;

    char excpect_msg[OS_SIZE_2048];
    snprintf(excpect_msg, OS_SIZE_2048, "rules_op: Element info attribute \"%s\""
                            " has invalid value \"%s\"", attributes[0], values[0]);

    expect_value(__wrap__os_analysisd_add_logmsg, level, LOGLEVEL_ERROR);
    expect_value(__wrap__os_analysisd_add_logmsg, list, &log_msg);
    expect_string(__wrap__os_analysisd_add_logmsg, formatted_msg, excpect_msg);

    retval = get_info_attributes(attributes, values, &log_msg);

    assert_int_equal(retval, expect_retval);

    os_free(attributes);
    os_free(values);
}

// w_check_attr_negate

void w_check_attr_negate_non_attr(void **state)
{
    OSList log_msg = {0};
    xml_node node = {0, NULL, NULL, NULL, NULL};
    int rule_id = 1234;
    bool ret_val;

    ret_val = w_check_attr_negate(&node, rule_id, &log_msg);

    assert_false(ret_val);
}

void w_check_attr_negate_attr_to_yes(void **state)
{
    OSList log_msg = {0};
    xml_node node;
    int rule_id = 1234;
    bool ret_val;

    node.key = 0;
    node.element = NULL;
    os_calloc(2, sizeof(char*), node.attributes);
    os_strdup("negate", node.attributes[0]);
    node.attributes[1] = NULL;
    os_calloc(1, sizeof(char*), node.values);
    os_strdup("yes", node.values[0]);

    ret_val = w_check_attr_negate(&node, rule_id, &log_msg);

    os_free(node.attributes[0]);
    os_free(node.values[0]);
    os_free(node.attributes);
    os_free(node.values);

    assert_true(ret_val);
}

void w_check_attr_negate_attr_to_no(void **state)
{
    OSList log_msg = {0};
    xml_node node;
    int rule_id = 1234;
    bool ret_val;

    node.key = 0;
    node.element = NULL;
    os_calloc(2, sizeof(char*), node.attributes);
    os_strdup("negate", node.attributes[0]);
    node.attributes[1] = NULL;
    os_calloc(1, sizeof(char*), node.values);
    os_strdup("no", node.values[0]);

    ret_val = w_check_attr_negate(&node, rule_id, &log_msg);

    os_free(node.attributes[0]);
    os_free(node.values[0]);
    os_free(node.attributes);
    os_free(node.values);

    assert_false(ret_val);
}

void w_check_attr_negate_attr_unknow_val(void **state)
{
    xml_node node;
    int rule_id = 1234;
    bool ret_val;

    node.key = 0;
    node.element = NULL;
    os_calloc(2, sizeof(char*), node.attributes);
    os_strdup("negate", node.attributes[0]);
    node.attributes[1] = NULL;
    os_calloc(1, sizeof(char*), node.values);
    os_strdup("hello", node.values[0]);

    OSList log_msg = {0};
    char expected_msg[OS_SIZE_2048];
    snprintf(expected_msg, OS_SIZE_2048, "(7600): Invalid value 'hello' for attribute 'negate' in rule 1234");

    expect_value(__wrap__os_analysisd_add_logmsg, level, LOGLEVEL_ERROR);
    expect_value(__wrap__os_analysisd_add_logmsg, list, &log_msg);
    expect_string(__wrap__os_analysisd_add_logmsg, formatted_msg, expected_msg);

    ret_val = w_check_attr_negate(&node, rule_id, &log_msg);

    os_free(node.attributes[0]);
    os_free(node.values[0]);
    os_free(node.attributes);
    os_free(node.values);

    assert_false(ret_val);
}

void w_check_attr_negate_attr_non_negate_attr(void **state)
{
    OSList log_msg = {0};
    xml_node node;
    int rule_id = 1234;
    bool ret_val;

    node.key = 0;
    node.element = NULL;
    os_calloc(2, sizeof(char*), node.attributes);
    os_strdup("hello", node.attributes[0]);
    node.attributes[1] = NULL;

    ret_val = w_check_attr_negate(&node, rule_id, &log_msg);

    os_free(node.attributes[0]);
    os_free(node.attributes);

    assert_false(ret_val);
}

// w_check_attr_field_name

void w_check_attr_field_name_non_attr(void **state)
{
    OSList log_msg = {0};
    xml_node node = {0, NULL, NULL, NULL, NULL};
    int rule_id = 1234;
    FieldInfo *field = NULL;
    bool ret_val;

    ret_val = w_check_attr_field_name(&node, &field, rule_id, &log_msg);

    assert_false(ret_val);
}

void w_check_attr_field_name_static_field(void **state)
{
    xml_node node;
    int rule_id = 1234;
    FieldInfo *field = NULL;
    bool ret_val;

    node.key = 0;
    node.element = NULL;
    os_calloc(2, sizeof(char*), node.attributes);
    os_strdup("name", node.attributes[0]);
    node.attributes[1] = NULL;
    os_calloc(1, sizeof(char*), node.values);
    os_strdup("action", node.values[0]);

    OSList log_msg = {0};
    char expected_msg[OS_SIZE_2048];
    snprintf(expected_msg, OS_SIZE_2048, "Failure to read rule 1234. Field 'action' is static.");

    expect_value(__wrap__os_analysisd_add_logmsg, level, LOGLEVEL_ERROR);
    expect_value(__wrap__os_analysisd_add_logmsg, list, &log_msg);
    expect_string(__wrap__os_analysisd_add_logmsg, formatted_msg, expected_msg);

    ret_val = w_check_attr_field_name(&node, &field, rule_id, &log_msg);

    assert_false(ret_val);

    os_free(node.attributes[0]);
    os_free(node.values[0]);
    os_free(node.attributes);
    os_free(node.values);
}

void w_check_attr_field_name_non_name_attr(void **state)
{
    xml_node node;
    int rule_id = 1234;
    FieldInfo *field = NULL;
    bool ret_val;

    node.key = 0;
    node.element = NULL;
    os_calloc(2, sizeof(char*), node.attributes);
    os_strdup("hello", node.attributes[0]);
    node.attributes[1] = NULL;

    OSList log_msg = {0};
    char expected_msg[OS_SIZE_2048];
    snprintf(expected_msg, OS_SIZE_2048, "Failure to read rule 1234. No such attribute 'name' for field.");

    expect_value(__wrap__os_analysisd_add_logmsg, level, LOGLEVEL_ERROR);
    expect_value(__wrap__os_analysisd_add_logmsg, list, &log_msg);
    expect_string(__wrap__os_analysisd_add_logmsg, formatted_msg, expected_msg);

    ret_val = w_check_attr_field_name(&node, &field, rule_id, &log_msg);

    assert_false(ret_val);

    os_free(node.attributes[0]);
    os_free(node.attributes);
}

void w_check_attr_field_name_dynamic_field(void **state)
{
    OSList log_msg = {0};
    xml_node node;
    int rule_id = 1234;
    FieldInfo *field = NULL;
    bool ret_val;

    node.key = 0;
    node.element = NULL;
    os_calloc(2, sizeof(char*), node.attributes);
    os_strdup("name", node.attributes[0]);
    node.attributes[1] = NULL;
    os_calloc(1, sizeof(char*), node.values);
    os_strdup("dynamicField", node.values[0]);

    ret_val = w_check_attr_field_name(&node, &field, rule_id, &log_msg);

    assert_true(ret_val);

    os_free(node.attributes[0]);
    os_free(node.values[0]);
    os_free(node.attributes);
    os_free(node.values);
    os_free(field->name);
    os_free(field);
}

// w_check_attr_type

void w_check_attr_type_non_attr(void **state)
{
    xml_node node = {0, NULL, NULL, NULL, NULL};
    int rule_id = 1234;
    w_exp_type_t ret_val;

    ret_val = w_check_attr_type(&node, EXP_TYPE_OSMATCH, rule_id);

    assert_int_equal(ret_val, EXP_TYPE_OSMATCH);
}

void w_check_attr_type_non_type_attr(void **state)
{
    xml_node node;
    int rule_id = 1234;
    w_exp_type_t ret_val;

    node.key = 0;
    node.element = NULL;
    os_calloc(2, sizeof(char*), node.attributes);
    os_strdup("non_type", node.attributes[0]);
    node.attributes[1] = NULL;
    os_calloc(1, sizeof(char*), node.values);
    os_strdup("osmatch", node.values[0]);

    ret_val = w_check_attr_type(&node, EXP_TYPE_OSREGEX, rule_id);

    os_free(node.attributes[0]);
    os_free(node.values[0]);
    os_free(node.attributes);
    os_free(node.values);

    assert_int_equal(ret_val, EXP_TYPE_OSREGEX);
}

void w_check_attr_type_attr_to_osmatch(void **state)
{
    xml_node node;
    int rule_id = 1234;
    w_exp_type_t ret_val;

    node.key = 0;
    node.element = NULL;
    os_calloc(2, sizeof(char*), node.attributes);
    os_strdup("type", node.attributes[0]);
    node.attributes[1] = NULL;
    os_calloc(1, sizeof(char*), node.values);
    os_strdup("osmatch", node.values[0]);

    ret_val = w_check_attr_type(&node, EXP_TYPE_OSREGEX, rule_id);

    os_free(node.attributes[0]);
    os_free(node.values[0]);
    os_free(node.attributes);
    os_free(node.values);

    assert_int_equal(ret_val, EXP_TYPE_OSMATCH);
}

void w_check_attr_type_attr_to_osregex(void **state)
{
    xml_node node;
    int rule_id = 1234;
    w_exp_type_t ret_val;

    node.key = 0;
    node.element = NULL;
    os_calloc(2, sizeof(char*), node.attributes);
    os_strdup("type", node.attributes[0]);
    node.attributes[1] = NULL;
    os_calloc(1, sizeof(char*), node.values);
    os_strdup("osregex", node.values[0]);

    ret_val = w_check_attr_type(&node, EXP_TYPE_OSMATCH, rule_id);

    os_free(node.attributes[0]);
    os_free(node.values[0]);
    os_free(node.attributes);
    os_free(node.values);

    assert_int_equal(ret_val, EXP_TYPE_OSREGEX);
}

void w_check_attr_type_attr_to_pcre2(void **state)
{
    xml_node node;
    int rule_id = 1234;
    w_exp_type_t ret_val;

    node.key = 0;
    node.element = NULL;
    os_calloc(2, sizeof(char*), node.attributes);
    os_strdup("type", node.attributes[0]);
    node.attributes[1] = NULL;
    os_calloc(1, sizeof(char*), node.values);
    os_strdup("pcre2", node.values[0]);

    ret_val = w_check_attr_type(&node, EXP_TYPE_OSMATCH, rule_id);

    os_free(node.attributes[0]);
    os_free(node.values[0]);
    os_free(node.attributes);
    os_free(node.values);

    assert_int_equal(ret_val, EXP_TYPE_PCRE2);
}

void w_check_attr_type_attr_unknow_val(void **state)
{
    xml_node node;
    int rule_id = 1234;
    w_exp_type_t ret_val;

    node.key = 0;
    node.element = NULL;
    os_calloc(2, sizeof(char*), node.attributes);
    os_strdup("type", node.attributes[0]);
    node.attributes[1] = NULL;
    os_calloc(1, sizeof(char*), node.values);
    os_strdup("hello", node.values[0]);

    expect_string(__wrap__mwarn, formatted_msg, "(7600): Invalid value 'hello' for attribute 'type' in rule 1234");

    ret_val = w_check_attr_type(&node, EXP_TYPE_OSMATCH, rule_id);

    os_free(node.attributes[0]);
    os_free(node.values[0]);
    os_free(node.attributes);
    os_free(node.values);

    assert_int_equal(ret_val, EXP_TYPE_OSMATCH);
}

int main(void)
{
    const struct CMUnitTest tests[] = {
        // Tests _loadmemory
        cmocka_unit_test(test_loadmemory_null_append_ok),
        cmocka_unit_test(test_loadmemory_null_append_oversize),
        cmocka_unit_test(test_loadmemory_append_oversize),
        cmocka_unit_test(test_loadmemory_append_ok),
        // Tests get_info_attributes
        cmocka_unit_test(test_get_info_attributes_null),
        cmocka_unit_test(test_get_info_attributes_empty),
        cmocka_unit_test(test_get_info_attributes_without_value),
        cmocka_unit_test(test_get_info_attributes_text),
        cmocka_unit_test(test_get_info_attributes_link),
        cmocka_unit_test(test_get_info_attributes_cve),
        cmocka_unit_test(test_get_info_attributes_osvdb),
        cmocka_unit_test(test_get_info_attributes_invalid_value),
        cmocka_unit_test(test_get_info_attributes_invalid_type),
        // Test w_check_attr_negate
        cmocka_unit_test(w_check_attr_negate_non_attr),
        cmocka_unit_test(w_check_attr_negate_attr_to_yes),
        cmocka_unit_test(w_check_attr_negate_attr_to_no),
        cmocka_unit_test(w_check_attr_negate_attr_unknow_val),
        cmocka_unit_test(w_check_attr_negate_attr_non_negate_attr),
        // Test w_check_attr_field_name
        cmocka_unit_test(w_check_attr_field_name_non_attr),
        cmocka_unit_test(w_check_attr_field_name_static_field),
        cmocka_unit_test(w_check_attr_field_name_non_name_attr),
        cmocka_unit_test(w_check_attr_field_name_dynamic_field),
        // Test w_check_attr_type
        cmocka_unit_test(w_check_attr_type_non_attr),
        cmocka_unit_test(w_check_attr_type_non_type_attr),
        cmocka_unit_test(w_check_attr_type_attr_to_osmatch),
        cmocka_unit_test(w_check_attr_type_attr_to_osregex),
        cmocka_unit_test(w_check_attr_type_attr_to_pcre2),
        cmocka_unit_test(w_check_attr_type_attr_unknow_val),
    };

    return cmocka_run_group_tests(tests, NULL, NULL);
}<|MERGE_RESOLUTION|>--- conflicted
+++ resolved
@@ -19,18 +19,11 @@
 #include "../../analysisd/analysisd.h"
 #include "../wrappers/wazuh/shared/debug_op_wrappers.h"
 
-<<<<<<< HEAD
 char *loadmemory(char *at, const char *str, OSList* log_msg);
 int get_info_attributes(char **attributes, char **values, OSList* log_msg);
 bool w_check_attr_negate(xml_node *node, int rule_id, OSList* log_msg);
 bool w_check_attr_field_name(xml_node * node, FieldInfo ** field, int rule_id, OSList* log_msg);
-
-=======
-
-extern bool w_check_attr_negate(xml_node *node, int rule_id);
-extern bool w_check_attr_field_name(xml_node * node, FieldInfo ** field, int rule_id);
-extern w_exp_type_t w_check_attr_type(xml_node *node, w_exp_type_t default_type, int rule_id);
->>>>>>> 4a686483
+w_exp_type_t w_check_attr_type(xml_node *node, w_exp_type_t default_type, int rule_id, OSList* log_msg);
 
 /* setup/teardown */
 
@@ -485,74 +478,105 @@
     char expected_msg[OS_SIZE_2048];
     snprintf(expected_msg, OS_SIZE_2048, "(7600): Invalid value 'hello' for attribute 'negate' in rule 1234");
 
+    expect_value(__wrap__os_analysisd_add_logmsg, level, LOGLEVEL_WARNING);
+    expect_value(__wrap__os_analysisd_add_logmsg, list, &log_msg);
+    expect_string(__wrap__os_analysisd_add_logmsg, formatted_msg, expected_msg);
+
+    ret_val = w_check_attr_negate(&node, rule_id, &log_msg);
+
+    os_free(node.attributes[0]);
+    os_free(node.values[0]);
+    os_free(node.attributes);
+    os_free(node.values);
+
+    assert_false(ret_val);
+}
+
+void w_check_attr_negate_attr_non_negate_attr(void **state)
+{
+    OSList log_msg = {0};
+    xml_node node;
+    int rule_id = 1234;
+    bool ret_val;
+
+    node.key = 0;
+    node.element = NULL;
+    os_calloc(2, sizeof(char*), node.attributes);
+    os_strdup("hello", node.attributes[0]);
+    node.attributes[1] = NULL;
+
+    ret_val = w_check_attr_negate(&node, rule_id, &log_msg);
+
+    os_free(node.attributes[0]);
+    os_free(node.attributes);
+
+    assert_false(ret_val);
+}
+
+// w_check_attr_field_name
+
+void w_check_attr_field_name_non_attr(void **state)
+{
+    OSList log_msg = {0};
+    xml_node node = {0, NULL, NULL, NULL, NULL};
+    int rule_id = 1234;
+    FieldInfo *field = NULL;
+    bool ret_val;
+
+    ret_val = w_check_attr_field_name(&node, &field, rule_id, &log_msg);
+
+    assert_false(ret_val);
+}
+
+void w_check_attr_field_name_static_field(void **state)
+{
+    xml_node node;
+    int rule_id = 1234;
+    FieldInfo *field = NULL;
+    bool ret_val;
+
+    node.key = 0;
+    node.element = NULL;
+    os_calloc(2, sizeof(char*), node.attributes);
+    os_strdup("name", node.attributes[0]);
+    node.attributes[1] = NULL;
+    os_calloc(1, sizeof(char*), node.values);
+    os_strdup("action", node.values[0]);
+
+    OSList log_msg = {0};
+    char expected_msg[OS_SIZE_2048];
+    snprintf(expected_msg, OS_SIZE_2048, "Failure to read rule 1234. Field 'action' is static.");
+
     expect_value(__wrap__os_analysisd_add_logmsg, level, LOGLEVEL_ERROR);
     expect_value(__wrap__os_analysisd_add_logmsg, list, &log_msg);
     expect_string(__wrap__os_analysisd_add_logmsg, formatted_msg, expected_msg);
 
-    ret_val = w_check_attr_negate(&node, rule_id, &log_msg);
-
-    os_free(node.attributes[0]);
-    os_free(node.values[0]);
-    os_free(node.attributes);
-    os_free(node.values);
+    ret_val = w_check_attr_field_name(&node, &field, rule_id, &log_msg);
 
     assert_false(ret_val);
-}
-
-void w_check_attr_negate_attr_non_negate_attr(void **state)
-{
-    OSList log_msg = {0};
-    xml_node node;
-    int rule_id = 1234;
-    bool ret_val;
-
-    node.key = 0;
-    node.element = NULL;
-    os_calloc(2, sizeof(char*), node.attributes);
-    os_strdup("hello", node.attributes[0]);
-    node.attributes[1] = NULL;
-
-    ret_val = w_check_attr_negate(&node, rule_id, &log_msg);
-
-    os_free(node.attributes[0]);
-    os_free(node.attributes);
-
-    assert_false(ret_val);
-}
-
-// w_check_attr_field_name
-
-void w_check_attr_field_name_non_attr(void **state)
-{
-    OSList log_msg = {0};
-    xml_node node = {0, NULL, NULL, NULL, NULL};
+
+    os_free(node.attributes[0]);
+    os_free(node.values[0]);
+    os_free(node.attributes);
+    os_free(node.values);
+}
+
+void w_check_attr_field_name_non_name_attr(void **state)
+{
+    xml_node node;
     int rule_id = 1234;
     FieldInfo *field = NULL;
     bool ret_val;
 
-    ret_val = w_check_attr_field_name(&node, &field, rule_id, &log_msg);
-
-    assert_false(ret_val);
-}
-
-void w_check_attr_field_name_static_field(void **state)
-{
-    xml_node node;
-    int rule_id = 1234;
-    FieldInfo *field = NULL;
-    bool ret_val;
-
-    node.key = 0;
-    node.element = NULL;
-    os_calloc(2, sizeof(char*), node.attributes);
-    os_strdup("name", node.attributes[0]);
-    node.attributes[1] = NULL;
-    os_calloc(1, sizeof(char*), node.values);
-    os_strdup("action", node.values[0]);
+    node.key = 0;
+    node.element = NULL;
+    os_calloc(2, sizeof(char*), node.attributes);
+    os_strdup("hello", node.attributes[0]);
+    node.attributes[1] = NULL;
 
     OSList log_msg = {0};
     char expected_msg[OS_SIZE_2048];
-    snprintf(expected_msg, OS_SIZE_2048, "Failure to read rule 1234. Field 'action' is static.");
+    snprintf(expected_msg, OS_SIZE_2048, "Failure to read rule 1234. No such attribute 'name' for field.");
 
     expect_value(__wrap__os_analysisd_add_logmsg, level, LOGLEVEL_ERROR);
     expect_value(__wrap__os_analysisd_add_logmsg, list, &log_msg);
@@ -563,13 +587,12 @@
     assert_false(ret_val);
 
     os_free(node.attributes[0]);
-    os_free(node.values[0]);
-    os_free(node.attributes);
-    os_free(node.values);
-}
-
-void w_check_attr_field_name_non_name_attr(void **state)
-{
+    os_free(node.attributes);
+}
+
+void w_check_attr_field_name_dynamic_field(void **state)
+{
+    OSList log_msg = {0};
     xml_node node;
     int rule_id = 1234;
     FieldInfo *field = NULL;
@@ -578,36 +601,6 @@
     node.key = 0;
     node.element = NULL;
     os_calloc(2, sizeof(char*), node.attributes);
-    os_strdup("hello", node.attributes[0]);
-    node.attributes[1] = NULL;
-
-    OSList log_msg = {0};
-    char expected_msg[OS_SIZE_2048];
-    snprintf(expected_msg, OS_SIZE_2048, "Failure to read rule 1234. No such attribute 'name' for field.");
-
-    expect_value(__wrap__os_analysisd_add_logmsg, level, LOGLEVEL_ERROR);
-    expect_value(__wrap__os_analysisd_add_logmsg, list, &log_msg);
-    expect_string(__wrap__os_analysisd_add_logmsg, formatted_msg, expected_msg);
-
-    ret_val = w_check_attr_field_name(&node, &field, rule_id, &log_msg);
-
-    assert_false(ret_val);
-
-    os_free(node.attributes[0]);
-    os_free(node.attributes);
-}
-
-void w_check_attr_field_name_dynamic_field(void **state)
-{
-    OSList log_msg = {0};
-    xml_node node;
-    int rule_id = 1234;
-    FieldInfo *field = NULL;
-    bool ret_val;
-
-    node.key = 0;
-    node.element = NULL;
-    os_calloc(2, sizeof(char*), node.attributes);
     os_strdup("name", node.attributes[0]);
     node.attributes[1] = NULL;
     os_calloc(1, sizeof(char*), node.values);
@@ -632,8 +625,9 @@
     xml_node node = {0, NULL, NULL, NULL, NULL};
     int rule_id = 1234;
     w_exp_type_t ret_val;
-
-    ret_val = w_check_attr_type(&node, EXP_TYPE_OSMATCH, rule_id);
+    OSList log_msg = {0};
+
+    ret_val = w_check_attr_type(&node, EXP_TYPE_OSMATCH, rule_id, &log_msg);
 
     assert_int_equal(ret_val, EXP_TYPE_OSMATCH);
 }
@@ -643,6 +637,7 @@
     xml_node node;
     int rule_id = 1234;
     w_exp_type_t ret_val;
+    OSList log_msg = {0};
 
     node.key = 0;
     node.element = NULL;
@@ -652,7 +647,7 @@
     os_calloc(1, sizeof(char*), node.values);
     os_strdup("osmatch", node.values[0]);
 
-    ret_val = w_check_attr_type(&node, EXP_TYPE_OSREGEX, rule_id);
+    ret_val = w_check_attr_type(&node, EXP_TYPE_OSREGEX, rule_id, &log_msg);
 
     os_free(node.attributes[0]);
     os_free(node.values[0]);
@@ -667,6 +662,7 @@
     xml_node node;
     int rule_id = 1234;
     w_exp_type_t ret_val;
+    OSList log_msg = {0};
 
     node.key = 0;
     node.element = NULL;
@@ -676,7 +672,7 @@
     os_calloc(1, sizeof(char*), node.values);
     os_strdup("osmatch", node.values[0]);
 
-    ret_val = w_check_attr_type(&node, EXP_TYPE_OSREGEX, rule_id);
+    ret_val = w_check_attr_type(&node, EXP_TYPE_OSREGEX, rule_id, &log_msg);
 
     os_free(node.attributes[0]);
     os_free(node.values[0]);
@@ -691,6 +687,7 @@
     xml_node node;
     int rule_id = 1234;
     w_exp_type_t ret_val;
+    OSList log_msg = {0};
 
     node.key = 0;
     node.element = NULL;
@@ -700,7 +697,7 @@
     os_calloc(1, sizeof(char*), node.values);
     os_strdup("osregex", node.values[0]);
 
-    ret_val = w_check_attr_type(&node, EXP_TYPE_OSMATCH, rule_id);
+    ret_val = w_check_attr_type(&node, EXP_TYPE_OSMATCH, rule_id, &log_msg);
 
     os_free(node.attributes[0]);
     os_free(node.values[0]);
@@ -715,6 +712,7 @@
     xml_node node;
     int rule_id = 1234;
     w_exp_type_t ret_val;
+    OSList log_msg = {0};
 
     node.key = 0;
     node.element = NULL;
@@ -724,7 +722,7 @@
     os_calloc(1, sizeof(char*), node.values);
     os_strdup("pcre2", node.values[0]);
 
-    ret_val = w_check_attr_type(&node, EXP_TYPE_OSMATCH, rule_id);
+    ret_val = w_check_attr_type(&node, EXP_TYPE_OSMATCH, rule_id, &log_msg);
 
     os_free(node.attributes[0]);
     os_free(node.values[0]);
@@ -748,9 +746,14 @@
     os_calloc(1, sizeof(char*), node.values);
     os_strdup("hello", node.values[0]);
 
-    expect_string(__wrap__mwarn, formatted_msg, "(7600): Invalid value 'hello' for attribute 'type' in rule 1234");
-
-    ret_val = w_check_attr_type(&node, EXP_TYPE_OSMATCH, rule_id);
+    OSList log_msg = {0};
+    char excpect_msg[70] = "(7600): Invalid value 'hello' for attribute 'type' in rule 1234";
+
+    expect_value(__wrap__os_analysisd_add_logmsg, level, LOGLEVEL_WARNING);
+    expect_value(__wrap__os_analysisd_add_logmsg, list, &log_msg);
+    expect_string(__wrap__os_analysisd_add_logmsg, formatted_msg, excpect_msg);
+
+    ret_val = w_check_attr_type(&node, EXP_TYPE_OSMATCH, rule_id, &log_msg);
 
     os_free(node.attributes[0]);
     os_free(node.values[0]);
