--- conflicted
+++ resolved
@@ -134,7 +134,7 @@
                               -Wl,--wrap=SSL_write,--wrap=fopen,--wrap=fclose,--wrap=SSL_read \
                               -Wl,--wrap=BIO_new_socket,--wrap=_merror_exit,--wrap=TempFile,--wrap=OS_MoveFile \
                               -Wl,--wrap=fgets -Wl,--wrap,OS_CloseSocket,--wrap=wfopen,--wrap=fflush,--wrap=fgetpos \
-                              -Wl,--wrap=fread,--wrap=fseek,--wrap=fwrite,--wrap=remove,--wrap=fgetc")
+                              -Wl,--wrap=fread,--wrap=fseek,--wrap=fwrite,--wrap=remove,--wrap=fgetc -Wl,--wrap,popen")
 
 if(${TARGET} STREQUAL "winagent")
     list(APPEND shared_tests_flags "${ENROLLMENT_OP_BASE_FLAGS} -Wl,--wrap,syscom_dispatch -Wl,--wrap,Start_win32_Syscheck \
@@ -203,11 +203,7 @@
                                 -Wl,--wrap=BZ2_bzWriteClose -Wl,--wrap=BZ2_bzReadClose,--wrap=BZ2_bzReadOpen \
                                 -Wl,--wrap=BZ2_bzRead,--wrap=BZ2_bzWrite,--wrap=_mdebug2,--wrap=fflush \
                                 -Wl,--wrap=fgets,--wrap=fprintf,--wrap=fseek,--wrap=remove -Wl,--wrap,fgetpos \
-<<<<<<< HEAD
-                                -Wl,--wrap=fgetc -Wl,--wrap=popen")
-=======
-                                -Wl,--wrap=fgetc,--wrap=wfopen")
->>>>>>> 31c1d703
+                                -Wl,--wrap=fgetc,--wrap=wfopen -Wl,--wrap,popen")
 
 list(APPEND shared_tests_names "test_schedule_scan")
 list(APPEND shared_tests_flags "-Wl,--wrap=OS_StrIsNum,--wrap=_merror,--wrap=w_time_delay,--wrap=time,--wrap=_mwarn \
@@ -246,15 +242,11 @@
 list(APPEND shared_tests_names "test_json_op")
 list(APPEND shared_tests_flags "-Wl,--wrap,w_get_file_content -Wl,--wrap,cJSON_ParseWithOpts \
                                 -Wl,--wrap,cJSON_PrintUnformatted -Wl,--wrap,fopen \
-<<<<<<< HEAD
-                                -Wl,--wrap,fwrite -Wl,--wrap,fclose -Wl,--wrap,popen \
-=======
                                 -Wl,--wrap,fwrite -Wl,--wrap,fclose -Wl,--wrap,wfopen \
->>>>>>> 31c1d703
                                 -Wl,--wrap,fflush -Wl,--wrap,fgets \
                                 -Wl,--wrap,fgetpos -Wl,--wrap,fgetc \
                                 -Wl,--wrap,fread -Wl,--wrap,remove \
-                                -Wl,--wrap,fseek ${DEBUG_OP_WRAPPERS}")
+                                -Wl,--wrap,fseek -Wl,--wrap,popen ${DEBUG_OP_WRAPPERS}")
 
 list(APPEND shared_tests_names "test_audit_op")
 list(APPEND shared_tests_flags "-Wl,--wrap,audit_send -Wl,--wrap,popen \
@@ -281,14 +273,10 @@
 
 if(${TARGET} STREQUAL "server")
 list(APPEND shared_tests_names "test_json-queue")
-<<<<<<< HEAD
-list(APPEND shared_tests_flags "${DEBUG_OP_WRAPPERS} -Wl,--wrap,fopen -Wl,--wrap,popen -Wl,--wrap,fclose \
-=======
 list(APPEND shared_tests_flags "${DEBUG_OP_WRAPPERS} -Wl,--wrap,fopen -Wl,--wrap,fclose -Wl,--wrap,wfopen \
->>>>>>> 31c1d703
                                 -Wl,--wrap,fflush -Wl,--wrap,fread -Wl,--wrap,fseek -Wl,--wrap,fwrite \
                                 -Wl,--wrap,remove -Wl,--wrap,fprintf -Wl,--wrap,fgets -Wl,--wrap,w_ftell \
-                                -Wl,--wrap,fgetpos -Wl,--wrap,fgetc,--wrap,stat,--wrap,sleep,--wrap,getpid,--wrap,clearerr")
+                                -Wl,--wrap,fgetpos -Wl,--wrap,fgetc,--wrap,stat,--wrap,sleep,--wrap,getpid,--wrap,clearerr -Wl,--wrap,popen")
 
 list(APPEND shared_tests_names "test_bqueue")
 list(APPEND shared_tests_flags "-Wl,--wrap,_merror -Wl,--wrap,_mdebug2")
