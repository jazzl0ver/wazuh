--- conflicted
+++ resolved
@@ -148,9 +148,6 @@
                                                                                     "}'");
 
     will_return(__wrap_wpopenv, wfd);
-<<<<<<< HEAD
-    will_return(__wrap_fwrite, 0);
-=======
 
     expect_value(wrap_fprintf, __stream, wfd->file_in);
     expect_string(wrap_fprintf, formatted_msg, "{"
@@ -227,17 +224,12 @@
                                                 "}\n");
     will_return(wrap_fprintf, 0);
 
->>>>>>> c1104b41
     will_return(__wrap_wpclose, 0);
 
     win_execd_run(message);
 }
 
-<<<<<<< HEAD
-static void test_win_execd_run_timeout(void **state) {
-=======
-static void test_WinExecdRun_timeout_not_repeated(void **state) {
->>>>>>> c1104b41
+static void test_win_execd_run_timeout_not_repeated(void **state) {
     wfd_t * wfd = *state;
     int queue = 1;
     int now = 123456789;
@@ -270,15 +262,9 @@
                     "}";
     int timeout = 10;
 
-<<<<<<< HEAD
-    expect_string(__wrap_get_command_by_name, name, "restart-wazuh0");
+    expect_string(__wrap_get_command_by_name, name, "restart-wazuh10");
     will_return(__wrap_get_command_by_name, timeout);
     will_return(__wrap_get_command_by_name, "restart-wazuh");
-=======
-    expect_string(__wrap_GetCommandbyName, name, "restart-wazuh10");
-    will_return(__wrap_GetCommandbyName, timeout);
-    will_return(__wrap_GetCommandbyName, "restart-wazuh");
->>>>>>> c1104b41
 
     expect_string(__wrap__mtdebug1, tag, WM_EXECD_LOGTAG);
     expect_string(__wrap__mtdebug1, formatted_msg, "Executing command 'restart-wazuh {"
@@ -311,9 +297,6 @@
                                                                                     "}'");
 
     will_return(__wrap_wpopenv, wfd);
-<<<<<<< HEAD
-    will_return(__wrap_fwrite, 0);
-=======
 
     expect_value(wrap_fprintf, __stream, wfd->file_in);
     expect_string(wrap_fprintf, formatted_msg, "{"
@@ -390,7 +373,6 @@
                                                 "}\n");
     will_return(wrap_fprintf, 0);
 
->>>>>>> c1104b41
     will_return(__wrap_wpclose, 0);
 
     expect_string(__wrap__mtdebug1, tag, WM_EXECD_LOGTAG);
@@ -426,10 +408,7 @@
     win_execd_run(message);
 }
 
-<<<<<<< HEAD
-static void test_win_execd_run_wpopenv_err(void **state) {
-=======
-static void test_WinExecdRun_timeout_repeated(void **state) {
+static void test_win_execd_run_timeout_repeated(void **state) {
     wfd_t * wfd = *state;
     int queue = 1;
     int now = 123456789;
@@ -579,8 +558,7 @@
     WinExecdRun(message);
 }
 
-static void test_WinExecdRun_wpopenv_err(void **state) {
->>>>>>> c1104b41
+static void test_win_execd_run_wpopenv_err(void **state) {
     wfd_t * wfd = *state;
     int queue = 1;
     int now = 123456789;
@@ -655,10 +633,7 @@
     win_execd_run(message);
 }
 
-<<<<<<< HEAD
-static void test_win_execd_run_get_command_err(void **state) {
-=======
-static void test_WinExecdRun_fgets_err(void **state) {
+static void test_win_execd_run_fgets_err(void **state) {
     wfd_t * wfd = *state;
     int queue = 1;
     int now = 123456789;
@@ -767,8 +742,7 @@
     WinExecdRun(message);
 }
 
-static void test_WinExecdRun_get_command_err(void **state) {
->>>>>>> c1104b41
+static void test_win_execd_run_get_command_err(void **state) {
     wfd_t * wfd = *state;
     int queue = 1;
     int now = 123456789;
@@ -845,23 +819,14 @@
 
 int main(void) {
     const struct CMUnitTest tests[] = {
-<<<<<<< HEAD
         cmocka_unit_test_setup_teardown(win_execd_run_ok, test_setup_file, test_teardown_file),
-        cmocka_unit_test_setup_teardown(test_win_execd_run_timeout, test_setup_file, test_teardown_file),
+        cmocka_unit_test_setup_teardown(test_win_execd_run_timeout_not_repeated, test_setup_file, test_teardown_file),
+        cmocka_unit_test_setup_teardown(test_win_execd_run_timeout_repeated, test_setup_file, test_teardown_file),
         cmocka_unit_test_setup_teardown(test_win_execd_run_wpopenv_err, test_setup_file, test_teardown_file),
+        cmocka_unit_test_setup_teardown(test_win_execd_run_fgets_err, test_setup_file, test_teardown_file),
         cmocka_unit_test_setup_teardown(test_win_execd_run_get_command_err, test_setup_file, test_teardown_file),
         cmocka_unit_test_setup_teardown(test_win_execd_run_get_name_err, test_setup_file, test_teardown_file),
         cmocka_unit_test_setup_teardown(test_win_execd_run_json_err, test_setup_file, test_teardown_file),
-=======
-        cmocka_unit_test_setup_teardown(test_WinExecdRun_ok, test_setup_file, test_teardown_file),
-        cmocka_unit_test_setup_teardown(test_WinExecdRun_timeout_not_repeated, test_setup_file_timeout, test_teardown_file),
-        cmocka_unit_test_setup_teardown(test_WinExecdRun_timeout_repeated, test_setup_file_timeout, test_teardown_file),
-        cmocka_unit_test_setup_teardown(test_WinExecdRun_wpopenv_err, test_setup_file, test_teardown_file),
-        cmocka_unit_test_setup_teardown(test_WinExecdRun_fgets_err, test_setup_file, test_teardown_file),
-        cmocka_unit_test_setup_teardown(test_WinExecdRun_get_command_err, test_setup_file, test_teardown_file),
-        cmocka_unit_test_setup_teardown(test_WinExecdRun_get_name_err, test_setup_file, test_teardown_file),
-        cmocka_unit_test_setup_teardown(test_WinExecdRun_json_err, test_setup_file, test_teardown_file),
->>>>>>> c1104b41
     };
 
     return cmocka_run_group_tests(tests, group_setup, group_teardown);
