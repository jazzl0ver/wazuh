--- conflicted
+++ resolved
@@ -48,311 +48,6 @@
     cJSON *json;
 }fim_data_t;
 
-<<<<<<< HEAD
-=======
-bool unit_testing;
-
-/* redefinitons/wrapping */
-
-void __wrap__minfo(const char * file, int line, const char * func, const char *msg, ...) {
-    char formatted_msg[OS_MAXSTR];
-    va_list args;
-
-    va_start(args, msg);
-    vsnprintf(formatted_msg, OS_MAXSTR, msg, args);
-    va_end(args);
-
-    check_expected(formatted_msg);
-}
-
-void __wrap__merror(const char * file, int line, const char * func, const char *msg, ...) {
-    char formatted_msg[OS_MAXSTR];
-    va_list args;
-
-    va_start(args, msg);
-    vsnprintf(formatted_msg, OS_MAXSTR, msg, args);
-    va_end(args);
-
-    check_expected(formatted_msg);
-}
-
-void __wrap__mwarn(const char * file, int line, const char * func, const char *msg, ...) {
-    char formatted_msg[OS_MAXSTR];
-    va_list args;
-
-    va_start(args, msg);
-    vsnprintf(formatted_msg, OS_MAXSTR, msg, args);
-    va_end(args);
-
-    check_expected(formatted_msg);
-}
-
-int __wrap__mdebug1() {
-    return 1;
-}
-
-void __wrap__mdebug2(const char * file, int line, const char * func, const char *msg, ...) {
-    char formatted_msg[OS_MAXSTR];
-    va_list args;
-
-    va_start(args, msg);
-    vsnprintf(formatted_msg, OS_MAXSTR, msg, args);
-    va_end(args);
-
-    check_expected(formatted_msg);
-}
-
-#ifndef TEST_WINAGENT
-int __wrap_lstat(const char *path, struct stat *buf) {
-    buf->st_dev = 1;
-    buf->st_ino = 999;
-    buf->st_uid = 0;
-    buf->st_gid = 0;
-    buf->st_mtime = 1433395216;
-    return mock();
-}
-#else
-extern int __real_stat(const char *path, struct stat *buf);
-int __wrap_stat(const char *path, struct stat *buf) {
-    if(unit_testing){
-        buf->st_dev = 1;
-        buf->st_ino = 999;
-        buf->st_uid = 0;
-        buf->st_gid = 0;
-        buf->st_mtime = 1433395216;
-        return mock();
-    } else {
-        return __real_stat(path, buf);
-    }
-}
-
-int __wrap_w_get_file_permissions(const char *file_path, char *permissions, int perm_size) {
-    check_expected(file_path);
-
-    snprintf(permissions, perm_size, "%s", mock_type(char*));
-
-    return mock();
-}
-
-char *__wrap_decode_win_permissions(char *raw_perm) {
-    check_expected(raw_perm);
-    return mock_type(char*);
-}
-
-unsigned int __wrap_w_get_file_attrs(const char *file_path) {
-    check_expected(file_path);
-    return mock();
-}
-
-void __wrap_decode_win_attributes(char *str, unsigned int attrs) {
-    check_expected(str);
-    check_expected(attrs);
-}
-
-void __wrap_os_winreg_check() {}
-#endif
-
-int __wrap_fim_send_scan_info() {
-    return 1;
-}
-
-void __wrap_send_syscheck_msg(char *msg) {
-    return;
-}
-
-struct dirent * __wrap_readdir() {
-    return mock_type(struct dirent *);
-}
-
-int __wrap_opendir() {
-    return mock();
-}
-
-int __wrap_closedir() {
-    return 1;
-}
-
-int __wrap_realtime_adddir(const char *dir, __attribute__((unused)) int whodata) {
-    check_expected(dir);
-
-    return 0;
-}
-
-bool __wrap_HasFilesystem(__attribute__((unused))const char * path, __attribute__((unused))fs_set set) {
-    check_expected(path);
-
-    return mock();
-}
-
-fim_entry *__wrap_fim_db_get_path(fdb_t *fim_sql, const char *file_path) {
-    check_expected_ptr(fim_sql);
-    check_expected(file_path);
-
-    return mock_type(fim_entry*);
-}
-
-char **__wrap_fim_db_get_paths_from_inode(fdb_t *fim_sql, const unsigned long int inode, const unsigned long int dev) {
-    check_expected_ptr(fim_sql);
-    check_expected(inode);
-    check_expected(dev);
-
-    return mock_type(char **);
-}
-
-int __wrap_delete_target_file(const char *path) {
-    check_expected(path);
-
-    return mock();
-}
-
-int __wrap_fim_db_insert(fdb_t *fim_sql, const char *file_path, fim_entry_data *entry, fim_entry_data *saved) {
-    check_expected_ptr(fim_sql);
-    check_expected(file_path);
-
-    return mock();
-}
-
-int __wrap_OS_MD5_SHA1_SHA256_File(const char *fname, const char *prefilter_cmd, os_md5 md5output, os_sha1 sha1output, os_sha256 sha256output, int mode, size_t max_size) {
-    check_expected(fname);
-    check_expected(prefilter_cmd);
-    check_expected(md5output);
-    check_expected(sha1output);
-    check_expected(sha256output);
-    check_expected(mode);
-    check_expected(max_size);
-
-    return mock();
-}
-
-char *__wrap_seechanges_addfile(const char *filename) {
-    check_expected(filename);
-
-    return mock_type(char*);
-}
-
-int __wrap_fim_db_get_not_scanned(fdb_t * fim_sql, fim_tmp_file **file, int storage) {
-    check_expected_ptr(fim_sql);
-    check_expected_ptr(storage);
-
-    *file = mock_type(fim_tmp_file *);
-
-    return mock();
-}
-
-int __wrap_fim_db_get_path_range(fdb_t *fim_sql, char *start, char *top, fim_tmp_file **file, int storage) {
-    check_expected_ptr(fim_sql);
-    check_expected_ptr(storage);
-
-    *file = mock_type(fim_tmp_file *);
-
-    return mock();
-}
-
-int __wrap_fim_db_process_missing_entry(fdb_t *fim_sql, fim_tmp_file *file, pthread_mutex_t *mutex, int storage, fim_event_mode mode) {
-    check_expected_ptr(fim_sql);
-    check_expected_ptr(file);
-    check_expected_ptr(storage);
-    check_expected_ptr(mode);
-
-    return mock();
-}
-
-int __wrap_fim_db_delete_not_scanned(fdb_t * fim_sql) {
-    check_expected_ptr(fim_sql);
-
-    return mock();
-}
-
-int __wrap_fim_db_set_all_unscanned(fdb_t *fim_sql) {
-    check_expected_ptr(fim_sql);
-
-    return mock();
-}
-
-int __wrap_fim_db_set_scanned(fdb_t *fim_sql, char *path) {
-    check_expected_ptr(fim_sql);
-    check_expected(path);
-
-    return mock();
-}
-
-char *__wrap_get_user(const char *path, int uid, char **sid) {
-    check_expected(uid);
-
-    return mock_type(char*);
-}
-
-const char *__wrap_get_group(int gid) {
-    check_expected(gid);
-
-    return mock_type(const char*);
-}
-
-void __wrap_fim_db_remove_path(fdb_t *fim_sql, fim_entry *entry, void *arg) {
-    check_expected_ptr(fim_sql);
-    check_expected_ptr(entry);
-}
-
-int __wrap_getDefine_Int(const char *high_name, const char *low_name, int min, int max) {
-    int ret;
-    char *value;
-    char *pt;
-
-    /* Try to read from the local define file */
-    value = _read_file(high_name, low_name, "./internal_options.conf");
-    if (!value) {
-        merror_exit(DEF_NOT_FOUND, high_name, low_name);
-    }
-
-    pt = value;
-    while (*pt != '\0') {
-        if (!isdigit((int)*pt)) {
-            merror_exit(INV_DEF, high_name, low_name, value);
-        }
-        pt++;
-    }
-
-    ret = atoi(value);
-    if ((ret < min) || (ret > max)) {
-        merror_exit(INV_DEF, high_name, low_name, value);
-    }
-
-    /* Clear memory */
-    free(value);
-
-    return (ret);
-}
-
-int __wrap_isChroot() {
-    return 1;
-}
-
-int __wrap_fim_db_get_count_entry_path(fdb_t * fim_sql){
-    return mock();
-}
-
-int __wrap_send_log_msg(const char * msg) {
-    check_expected(msg);
-    return 1;
-}
-
-int __wrap_count_watches() {
-    function_called();
-
-    return mock();
-}
-
-#ifdef TEST_WINAGENT
-int __wrap_pthread_mutex_lock (pthread_mutex_t *__mutex) {
-    return 0;
-}
-
-int __wrap_pthread_mutex_unlock (pthread_mutex_t *__mutex) {
-    return 0;
-}
-#endif
-
->>>>>>> e2df9964
 /* setup/teardowns */
 
 static int setup_fim_data(void **state) {
@@ -2148,8 +1843,8 @@
 
     #ifndef TEST_WINAGENT
     expect_value(__wrap_fim_db_get_paths_from_inode, fim_sql, syscheck.database);
-    expect_value(__wrap_fim_db_get_paths_from_inode, inode, 999);
-    expect_value(__wrap_fim_db_get_paths_from_inode, dev, 1);
+    expect_any(__wrap_fim_db_get_paths_from_inode, inode);
+    expect_any(__wrap_fim_db_get_paths_from_inode, dev);
     will_return(__wrap_fim_db_get_paths_from_inode, NULL);
     #endif
 
