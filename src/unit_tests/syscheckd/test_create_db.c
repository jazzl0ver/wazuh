--- conflicted
+++ resolved
@@ -1549,13 +1549,9 @@
     struct stat statbuf = DEFAULT_STATBUF;
     const char *path = "/media/test.file";
 
-<<<<<<< HEAD
     expect_string(__wrap__mtdebug1, tag, SYSCHECK_LOGTAG);
-    expect_string(__wrap__mtdebug1, formatted_msg, "(6222): Stat() function failed on: '/media/test.file' due to [(1)-(Operation not permitted)]");
-=======
-    expect_string(__wrap__mdebug1, formatted_msg,
+    expect_string(__wrap__mtdebug1, formatted_msg,
                   "(6222): Stat() function failed on: '/media/test.file' due to [(1)-(Operation not permitted)]");
->>>>>>> d3a82a3d
 
     expect_string(__wrap_lstat, filename, path);
     will_return(__wrap_lstat, &statbuf);
@@ -1973,84 +1969,6 @@
     fim_scan();
 }
 
-<<<<<<< HEAD
-static void test_fim_scan_no_realtime(void **state) {
-    struct stat directory_buf = { .st_mode = S_IFDIR };
-    int *dir_opts;
-    int it = 0;
-
-    while (syscheck.dir[it] != NULL) {
-        it++;
-    }
-    dir_opts = calloc(it, sizeof(int));
-
-    if (!dir_opts) {
-        fail();
-    }
-
-    it = 0;
-    while (syscheck.dir[it] != NULL) {
-        dir_opts[it] = syscheck.opts[it];
-        syscheck.opts[it] &= ~REALTIME_ACTIVE;
-        it++;
-    }
-
-    *state = dir_opts;
-
-    expect_string(__wrap__mtinfo, tag, SYSCHECK_LOGTAG);
-    expect_string(__wrap__mtinfo, formatted_msg, FIM_FREQUENCY_STARTED);
-
-    // fim_diff_folder_size
-    expect_string(__wrap_IsDir, file, "queue/diff/local");
-    will_return(__wrap_IsDir, 0);
-
-    expect_string(__wrap_DirSize, path, "queue/diff/local");
-    will_return(__wrap_DirSize, 0.0);
-
-    expect_string(__wrap__mtdebug2, tag, SYSCHECK_LOGTAG);
-    expect_string(__wrap__mtdebug2, formatted_msg, "(6348): Size of 'queue/diff' folder: 0.00000 KB.");
-
-    it = 0;
-    // First scan
-    while (syscheck.dir[it]) {
-        expect_string(__wrap_lstat, filename, syscheck.dir[it]);
-        will_return(__wrap_lstat, &directory_buf);
-        will_return(__wrap_lstat, 0);
-        expect_string(__wrap_HasFilesystem, path, syscheck.dir[it]);
-        will_return(__wrap_HasFilesystem, 0);
-        will_return(__wrap_opendir, 1);
-        will_return(__wrap_readdir, NULL);
-
-        it++;
-    }
-
-    expect_wrapper_fim_db_get_count_entries(syscheck.database, 50000);
-
-    expect_value(__wrap_fim_db_get_not_scanned, fim_sql, syscheck.database);
-    expect_value(__wrap_fim_db_get_not_scanned, storage, FIM_DB_DISK);
-    will_return(__wrap_fim_db_get_not_scanned, NULL);
-    will_return(__wrap_fim_db_get_not_scanned, FIMDB_OK);
-
-    expect_value(__wrap_fim_db_set_all_unscanned, fim_sql, syscheck.database);
-    will_return(__wrap_fim_db_set_all_unscanned, 0);
-
-    expect_wrapper_fim_db_get_count_entries(syscheck.database, 50000);
-
-    expect_string(__wrap__mtdebug2, tag, SYSCHECK_LOGTAG);
-    expect_string(__wrap__mtdebug2, formatted_msg, "(6342): Maximum number of entries to be monitored: '50000'");
-
-    expect_string(__wrap__mtwarn, tag, SYSCHECK_LOGTAG);
-    expect_string(__wrap__mtwarn, formatted_msg, "(6927): Sending DB 100% full alert.");
-    expect_string(__wrap_send_log_msg, msg, "wazuh: FIM DB: {\"file_limit\":50000,\"file_count\":50000,\"alert_type\":\"full\"}");
-    will_return(__wrap_send_log_msg, 1);
-
-    expect_string(__wrap__mtinfo, tag, SYSCHECK_LOGTAG);
-    expect_string(__wrap__mtinfo, formatted_msg, FIM_FREQUENCY_ENDED);
-
-    fim_scan();
-}
-=======
->>>>>>> d3a82a3d
 
 static void test_fim_scan_db_full_not_double_scan(void **state) {
     struct stat directory_buf = { .st_mode = S_IFDIR };
@@ -2117,20 +2035,8 @@
 
     syscheck.realtime = &realtime;
 
-<<<<<<< HEAD
-    while (syscheck.dir[it] != NULL) {
-        dir_opts[it] = syscheck.opts[it];
-        syscheck.opts[it] |= REALTIME_ACTIVE;
-        it++;
-    }
-
-    *state = dir_opts;
-
     expect_string(__wrap__mtinfo, tag, SYSCHECK_LOGTAG);
     expect_string(__wrap__mtinfo, formatted_msg, FIM_FREQUENCY_STARTED);
-=======
-    expect_string(__wrap__minfo, formatted_msg, FIM_FREQUENCY_STARTED);
->>>>>>> d3a82a3d
 
     // fim_diff_folder_size
     expect_string(__wrap_IsDir, file, "queue/diff/local");
@@ -2186,16 +2092,13 @@
     expect_string(__wrap__mtdebug2, tag, SYSCHECK_LOGTAG);
     expect_string(__wrap__mtdebug2, formatted_msg, "(6345): Folders monitored with real-time engine: 10");
 
-<<<<<<< HEAD
+    expect_string(__wrap__mtwarn, tag, SYSCHECK_LOGTAG);
+    expect_string(__wrap__mtwarn, formatted_msg, "(6927): Sending DB 100% full alert.");
+    expect_string(__wrap_send_log_msg, msg, "wazuh: FIM DB: {\"file_limit\":50000,\"file_count\":50000,\"alert_type\":\"full\"}");
+    will_return(__wrap_send_log_msg, 1);
+
     expect_string(__wrap__mtinfo, tag, SYSCHECK_LOGTAG);
     expect_string(__wrap__mtinfo, formatted_msg, FIM_FREQUENCY_ENDED);
-=======
-    expect_string(__wrap__mwarn, formatted_msg, "(6927): Sending DB 100% full alert.");
-    expect_string(__wrap_send_log_msg, msg, "wazuh: FIM DB: {\"file_limit\":50000,\"file_count\":50000,\"alert_type\":\"full\"}");
-    will_return(__wrap_send_log_msg, 1);
-
-    expect_string(__wrap__minfo, formatted_msg, FIM_FREQUENCY_ENDED);
->>>>>>> d3a82a3d
 
     fim_scan();
 
