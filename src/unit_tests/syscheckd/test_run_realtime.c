/*
 * Copyright (C) 2015-2021, Wazuh Inc.
 *
 * This program is free software; you can redistribute it
 * and/or modify it under the terms of the GNU General Public
 * License (version 2) as published by the FSF - Free Software
 * Foundation.
 */

#include <stdarg.h>
#include <stddef.h>
#include <setjmp.h>
#include <cmocka.h>
#include <stdio.h>
#include <string.h>
#ifndef TEST_WINAGENT
#include <sys/inotify.h>
#endif

#include "../wrappers/common.h"
#include "../wrappers/posix/pthread_wrappers.h"
#include "../wrappers/posix/unistd_wrappers.h"
#include "../wrappers/linux/inotify_wrappers.h"
#include "../wrappers/wazuh/shared/debug_op_wrappers.h"
#include "../wrappers/wazuh/shared/fs_op_wrappers.h"
#include "../wrappers/wazuh/shared/hash_op_wrappers.h"
#include "../wrappers/wazuh/shared/randombytes_wrappers.h"
#include "../wrappers/wazuh/shared/syscheck_op_wrappers.h"
#include "../wrappers/wazuh/shared/vector_op_wrappers.h"
#include "../wrappers/wazuh/shared/file_op_wrappers.h"
#include "../wrappers/wazuh/syscheckd/create_db_wrappers.h"
#include "../wrappers/wazuh/syscheckd/run_check_wrappers.h"
#include "../wrappers/wazuh/syscheckd/win_whodata_wrappers.h"

#include "../syscheckd/syscheck.h"
#include "../config/syscheck-config.h"

#ifdef TEST_WINAGENT
// This struct should always reflect the one defined in run_realtime.c

int realtime_win32read(win32rtfim *rtlocald);
void free_win32rtfim_data(win32rtfim *data);
void CALLBACK RTCallBack(DWORD dwerror, DWORD dwBytes, LPOVERLAPPED overlap);
#endif


typedef struct realtime_process_data{
    struct inotify_event *event;
    OSHashNode *node;
} realtime_process_data;

/* setup/teardown */
static int setup_group(void **state) {
    expect_any_always(__wrap__mdebug1, formatted_msg);

    expect_function_call_any(__wrap_pthread_rwlock_wrlock);
    expect_function_call_any(__wrap_pthread_rwlock_unlock);
    expect_function_call_any(__wrap_pthread_mutex_lock);
    expect_function_call_any(__wrap_pthread_mutex_unlock);
    expect_function_call_any(__wrap_pthread_rwlock_rdlock);

    test_mode = 0;
    Read_Syscheck_Config("test_syscheck.conf");

    syscheck.realtime = (rtfim *) calloc(1, sizeof(rtfim));

    if(syscheck.realtime == NULL)
        return -1;

    test_mode = 1;
    return 0;
}

static int teardown_group(void **state) {
    test_mode = 0;

    expect_function_call_any(__wrap_pthread_rwlock_wrlock);
    expect_function_call_any(__wrap_pthread_mutex_lock);
    expect_function_call_any(__wrap_pthread_mutex_unlock);
    expect_function_call_any(__wrap_pthread_rwlock_unlock);

    Free_Syscheck(&syscheck);

    return 0;
}

#ifdef TEST_WINAGENT
#ifndef WIN_WHODATA
static int setup_RTCallBack(void **state) {
    win32rtfim *rt = calloc(1, sizeof(win32rtfim));

    if(rt == NULL)
        return -1;

    *state = rt;
    return 0;
}

static int teardown_RTCallBack(void **state) {
    win32rtfim *rt = *state;

    if(rt->dir)
        free(rt->dir);

    free(rt);

    return 0;
}
#endif // WIN_WHODATA

static int setup_realtime_adddir_realtime_start_error(void **state) {
    *state = syscheck.realtime;
    return 0;
}

static int teardown_realtime_adddir_realtime_start_error(void **state) {
    return 0;
}

# else // TEST_WINAGENT

static int setup_realtime_adddir_realtime_start_error(void **state) {
    *state = syscheck.realtime;
    syscheck.realtime->fd = -1;
    return 0;
}

static int teardown_realtime_adddir_realtime_start_error(void **state) {
    syscheck.realtime->fd = ((rtfim *)state)->fd;

    return 0;
}
#endif

static int setup_realtime_start(void **state) {
    OSHash *hash = calloc(1, sizeof(OSHash));

    if(hash == NULL)
        return -1;

    *state = hash;

    state[1] = syscheck.realtime;
    syscheck.realtime = NULL;

    return 0;
}

static int teardown_realtime_start(void **state) {
    OSHash *hash = *state;

    free(hash);

    if (syscheck.realtime) {
        free(syscheck.realtime);
    }

    syscheck.realtime = state[1];
    state[1] = NULL;

    return 0;
}

static int setup_inotify_event(void **state) {
    struct inotify_event *event;
    event = calloc(1, OS_SIZE_512);

    if (!event) {
        return -1;
    }
    *state = event;

    return 0;
}

static int teardown_inotify_event(void **state) {
    struct inotify_event *event = *state;

    if (event) {
        free(event);
    }

    return 0;
}

static int setup_hash_node(void **state) {
    OSHashNode *node = (OSHashNode *)calloc(1, sizeof(OSHashNode));

    if (!node) {
        return -1;
    }

    node->next = NULL;
    node->prev = NULL;
    node->key = "dummy_key";

    if (node->key == NULL) {
        return -1;
    }

    *state = node;

    return 0;
}

static int teardown_hash_node(void **state) {
    OSHashNode *node = *state;

    if (node) {
        free(node);
    }

    return 0;
}

static int setup_realtime_process(void **state) {
    realtime_process_data *data = (realtime_process_data *)calloc(1, sizeof(realtime_process_data));

    if (!data) {
        return -1;
    }

    if (setup_hash_node((void **) &data->node)) {
        return -1;
    }

    if (setup_inotify_event((void **) &data->event)) {
        return -1;
    }
    *state = data;

    return 0;
}

static int teardown_realtime_process(void **state) {
    realtime_process_data *data = *state;

    if (teardown_hash_node((void **) &data->node)) {
        return -1;
    }

    if (teardown_inotify_event((void **) &data->event)) {
        return -1;
    }
    if (data) {
        free(data);
    }

    return 0;
}

static int setup_OSHash(void **state) {
    test_mode = 0;
    will_return_always(__wrap_os_random, 12345);
    OSHash *hash = OSHash_Create();
    *state = hash;
    test_mode = 1;
    return 0;
}

static int teardown_OSHash(void **state) {
    test_mode = 0;
    OSHash *hash = *state;

    expect_function_call_any(__wrap_pthread_rwlock_wrlock);
    expect_function_call_any(__wrap_pthread_rwlock_unlock);

    void *rtlocald = OSHash_Delete_ex(hash, "1");
#ifdef TEST_WINAGENT
    free_win32rtfim_data(rtlocald);
#endif
    return 0;
}

static int setup_sanitize_watch_map(void **state) {
    test_mode = 0;
    will_return_always(__wrap_os_random, 12345);
    OSHash *hash = OSHash_Create();
    *state = hash;
    return 0;
}

static int teardown_sanitize_watch_map(void **state) {
    test_mode = 0;
    OSHash *hash = *state;
    OSHash_Clean(hash, free);
    syscheck.realtime->dirtb = NULL;
    errno = 0;
    test_mode = 1;
    return 0;
}

/* tests */

void test_realtime_start_success(void **state) {
    OSHash *hash = *state;
    int ret;

    expect_function_call(__wrap_OSHash_Create);
    will_return(__wrap_OSHash_Create, hash);

#if defined(TEST_SERVER) || defined(TEST_AGENT)
    will_return(__wrap_inotify_init, 0);
#else
    expect_value(wrap_CreateEvent, lpEventAttributes, NULL);
    expect_value(wrap_CreateEvent, bManualReset, TRUE);
    expect_value(wrap_CreateEvent, bInitialState, FALSE);
    expect_value(wrap_CreateEvent, lpName, NULL);
    will_return(wrap_CreateEvent, (HANDLE)123456);
#endif

    ret = realtime_start();

    assert_int_equal(ret, 0);
#ifdef TEST_WINAGENT
    assert_ptr_equal(syscheck.realtime->evt, 123456);
#endif
}


void test_realtime_start_failure_hash(void **state) {
    int ret;

    expect_function_call(__wrap_OSHash_Create);
    will_return(__wrap_OSHash_Create, NULL);

    errno = ENOMEM;
    expect_string(__wrap__merror, formatted_msg,
        "(1102): Could not acquire memory due to [(12)-(Cannot allocate memory)].");

    expect_function_call_any(__wrap_pthread_rwlock_wrlock);
    expect_function_call_any(__wrap_pthread_rwlock_unlock);
    expect_function_call_any(__wrap_pthread_rwlock_rdlock);
    expect_function_call_any(__wrap_pthread_mutex_lock);
    expect_function_call_any(__wrap_pthread_mutex_unlock);

    ret = realtime_start();

    errno = 0;
    assert_int_equal(ret, -1);
}

#if defined(TEST_SERVER) || defined(TEST_AGENT)

void test_realtime_start_failure_inotify(void **state) {
    OSHash *hash = *state;
    int ret;

    expect_function_call(__wrap_OSHash_Create);
    will_return(__wrap_OSHash_Create, hash);
    will_return(__wrap_inotify_init, -1);

    expect_string(__wrap__merror, formatted_msg, FIM_ERROR_INOTIFY_INITIALIZE);

    expect_function_call_any(__wrap_pthread_rwlock_wrlock);
    expect_function_call_any(__wrap_pthread_rwlock_unlock);
    expect_function_call_any(__wrap_pthread_rwlock_rdlock);
    expect_function_call_any(__wrap_pthread_mutex_lock);
    expect_function_call_any(__wrap_pthread_mutex_unlock);

    ret = realtime_start();

    assert_int_equal(ret, -1);
}

void test_realtime_adddir_realtime_start_failure(void **state) {
    int ret;
    directory_t config = { .options = REALTIME_ACTIVE };

    const char * path = "/etc/folder";

    expect_function_call_any(__wrap_pthread_mutex_lock);
    expect_function_call_any(__wrap_pthread_mutex_unlock);

    ret = realtime_adddir(path, &config);

    assert_int_equal(ret, -1);
}

void test_realtime_adddir_realtime_failure(void **state) {
    int ret;
    directory_t config = { .options = REALTIME_ACTIVE };

    const char * path = "/etc/folder";

    syscheck.realtime->fd = -1;

    expect_function_call(__wrap_pthread_mutex_lock);
    expect_function_call(__wrap_pthread_mutex_unlock);

    ret = realtime_adddir(path, &config);

    assert_int_equal(ret, -1);
}


void test_realtime_adddir_realtime_watch_max_reached_failure(void **state) {
    int ret;
    directory_t config = { .options = REALTIME_ACTIVE };
    const char * path = "/etc/folder";

    expect_function_call(__wrap_pthread_mutex_lock);

    syscheck.realtime->fd = 1;
    will_return(__wrap_inotify_add_watch, -1);
    expect_string(__wrap__merror, formatted_msg, "(6700): Unable to add inotify watch to real time monitoring: '/etc/folder'. '-1' '28': "
                                                "The maximum limit of inotify watches has been reached.");

    expect_function_call(__wrap_pthread_mutex_unlock);

    errno = 28;

    ret = realtime_adddir(path, &config);

    errno = 0;

    assert_int_equal(ret, 1);
}


void test_realtime_adddir_realtime_watch_generic_failure(void **state) {
    int ret;
    directory_t config = { .options = REALTIME_ACTIVE };
    const char * path = "/etc/folder";

    expect_function_call(__wrap_pthread_mutex_lock);
    syscheck.realtime->fd = 1;
    will_return(__wrap_inotify_add_watch, -1);
    expect_string(__wrap__mdebug1, formatted_msg, "(6272): Unable to add inotify watch to real time monitoring: '/etc/folder'. '-1' '0':'Success'");
    expect_function_call(__wrap_pthread_mutex_unlock);

    ret = realtime_adddir(path, &config);

    assert_int_equal(ret, 1);
}


void test_realtime_adddir_realtime_add(void **state) {
    int ret;
    const char * path = "/etc/folder";
    directory_t config = { .options = REALTIME_ACTIVE };

    syscheck.realtime->fd = 1;
    syscheck.realtime->dirtb = *state;
    will_return(__wrap_inotify_add_watch, 1);

    expect_function_call_any(__wrap_pthread_rwlock_wrlock);
    expect_function_call_any(__wrap_pthread_rwlock_unlock);
    expect_function_call(__wrap_pthread_mutex_lock);

    expect_value(__wrap_OSHash_Get_ex, self, syscheck.realtime->dirtb);
    expect_string(__wrap_OSHash_Get_ex, key, "1");
    will_return(__wrap_OSHash_Get_ex, 0);

    expect_string(__wrap__mdebug2, formatted_msg, "(6224): Entry '/etc/folder' already exists in the RT hash table.");
    expect_string(__wrap__mdebug1, formatted_msg, "(6227): Directory added for real time monitoring: '/etc/folder'");

    test_mode = 0;
    OSHash_Add_ex(syscheck.realtime->dirtb, "1", "/etc/folder"); // Duplicate simulation

    expect_function_call(__wrap_pthread_mutex_unlock);

    ret = realtime_adddir(path, &config);
    test_mode = 1;

    assert_int_equal(ret, 1);
}


void test_realtime_adddir_realtime_add_hash_failure(void **state) {
    int ret;
    const char * path = "/etc/folder";
    directory_t config = { .options = REALTIME_ACTIVE };

    expect_function_call(__wrap_pthread_mutex_lock);
    syscheck.realtime->fd = 1;
    will_return(__wrap_inotify_add_watch, 1);

    expect_value(__wrap_OSHash_Get_ex, self, syscheck.realtime->dirtb);
    expect_string(__wrap_OSHash_Get_ex, key, "1");
    will_return(__wrap_OSHash_Get_ex, 0);

    OSHash_Add_ex_check_data = 0;
    expect_value(__wrap_OSHash_Add_ex, self, syscheck.realtime->dirtb);
    expect_string(__wrap_OSHash_Add_ex, key, "1");
    will_return(__wrap_OSHash_Add_ex, 0);

    expect_string(__wrap__merror_exit, formatted_msg, "(6697): Out of memory. Exiting.");
    expect_function_call(__wrap_pthread_mutex_unlock);
    expect_string(__wrap__mdebug1, formatted_msg, "(6227): Directory added for real time monitoring: '/etc/folder'");

    test_mode = 1;
    ret = realtime_adddir(path, &config);
    test_mode = 0;

    assert_int_equal(ret, 1);
}


void test_realtime_adddir_realtime_update(void **state) {
    int ret;
    const char * path = "/etc/folder";
    directory_t config = { .options = REALTIME_ACTIVE };

    expect_function_call(__wrap_pthread_mutex_lock);

    syscheck.realtime->fd = 1;
    will_return(__wrap_inotify_add_watch, 1);

    expect_value(__wrap_OSHash_Get_ex, self, syscheck.realtime->dirtb);
    expect_string(__wrap_OSHash_Get_ex, key, "1");
    will_return(__wrap_OSHash_Get_ex, 1);

    will_return(__wrap_OSHash_Update_ex, 1);

    expect_function_call(__wrap_pthread_mutex_unlock);

    ret = realtime_adddir(path, &config);

    assert_int_equal(ret, 1);
}


void test_realtime_adddir_realtime_update_failure(void **state) {
    int ret;
    const char * path = "/etc/folder";
    directory_t config = { .options = REALTIME_ACTIVE };

    expect_function_call(__wrap_pthread_mutex_lock);

    syscheck.realtime->fd = 1;
    will_return(__wrap_inotify_add_watch, 1);

    expect_value(__wrap_OSHash_Get_ex, self, syscheck.realtime->dirtb);
    expect_string(__wrap_OSHash_Get_ex, key, "1");
    will_return(__wrap_OSHash_Get_ex, 1);

    will_return(__wrap_OSHash_Update_ex, 0);

    expect_string(__wrap__merror, formatted_msg, "Unable to update 'dirtb'. Directory not found: '/etc/folder'");

    expect_function_call(__wrap_pthread_mutex_unlock);

    ret = realtime_adddir(path, &config);

    assert_int_equal(ret, -1);
}


void test_free_syscheck_dirtb_data(void **state)
{
    (void) state;
    char *data = strdup("test");

    free_syscheck_dirtb_data(data);

    assert_non_null(data);
}


void test_free_syscheck_dirtb_data_null(void **state)
{
    (void) state;
    char *data = NULL;

    free_syscheck_dirtb_data(data);

    assert_null(data);
}


void test_realtime_process(void **state) {

    syscheck.realtime->fd = 1;
    expect_function_call(__wrap_pthread_mutex_lock);

    will_return(__wrap_read, "");
    will_return(__wrap_read, 0);
    expect_function_call(__wrap_pthread_mutex_unlock);

    realtime_process();
}

void test_realtime_process_len(void **state) {
    struct inotify_event *event = *state;
    event->wd = 1;
    event->mask = 2;
    event->cookie = 0;
    event->len = 5;
    strcpy(event->name, "test");

    syscheck.realtime->fd = 1;

    expect_function_call(__wrap_pthread_mutex_lock);
    will_return(__wrap_read, event);
    will_return(__wrap_read, 21);

    expect_function_call(__wrap_pthread_mutex_unlock);
    expect_function_call(__wrap_pthread_mutex_lock);

    expect_value(__wrap_OSHash_Get_ex, self, syscheck.realtime->dirtb);
    expect_string(__wrap_OSHash_Get_ex, key, "1");
    will_return(__wrap_OSHash_Get_ex, "test");

    expect_string(__wrap__mdebug2, formatted_msg, "Duplicate event in real-time buffer: test/test");

    expect_function_call(__wrap_pthread_mutex_unlock);

    char **paths = NULL;
    paths = os_AddStrArray("/test", paths);

    will_return(__wrap_rbtree_keys, paths);

    expect_function_call(__wrap_pthread_rwlock_rdlock);
    expect_string(__wrap_fim_realtime_event, file, "/test");
    expect_function_call(__wrap_pthread_rwlock_unlock);

    test_mode = 1;
    realtime_process();
    test_mode = 0;
}

void test_realtime_process_len_zero(void **state) {
    struct inotify_event *event = *state;
    event->wd = 1;
    event->mask = 2;
    event->cookie = 0;
    event->len = 0;
    strcpy(event->name, "test");

    syscheck.realtime->fd = 1;


    expect_function_call(__wrap_pthread_mutex_lock);
    will_return(__wrap_read, event);
    will_return(__wrap_read, 16);
    expect_function_call(__wrap_pthread_mutex_unlock);

    expect_function_call(__wrap_pthread_mutex_lock);

    expect_value(__wrap_OSHash_Get_ex, self, syscheck.realtime->dirtb);
    expect_string(__wrap_OSHash_Get_ex, key, "1");
    will_return(__wrap_OSHash_Get_ex, "test");

    expect_string(__wrap__mdebug2, formatted_msg, "Duplicate event in real-time buffer: test");

    expect_function_call(__wrap_pthread_mutex_unlock);

    char **paths = NULL;
    paths = os_AddStrArray("/test", paths);

    will_return(__wrap_rbtree_keys, paths);

    expect_function_call(__wrap_pthread_rwlock_rdlock);
    expect_string(__wrap_fim_realtime_event, file, "/test");
    expect_function_call(__wrap_pthread_rwlock_unlock);

    test_mode = 1;
    realtime_process();
    test_mode = 0;
}

void test_realtime_process_len_path_separator(void **state) {
    struct inotify_event *event = *state;
    event->wd = 1;
    event->mask = 2;
    event->cookie = 0;
    event->len = 5;
    strcpy(event->name, "test");

    syscheck.realtime->fd = 1;

    expect_function_call(__wrap_pthread_mutex_lock);
    will_return(__wrap_read, event);
    will_return(__wrap_read, 21);
    expect_function_call(__wrap_pthread_mutex_unlock);

    expect_function_call(__wrap_pthread_mutex_lock);
    expect_value(__wrap_OSHash_Get_ex, self, syscheck.realtime->dirtb);
    expect_string(__wrap_OSHash_Get_ex, key, "1");
    will_return(__wrap_OSHash_Get_ex, "test/");

    expect_string(__wrap__mdebug2, formatted_msg, "Duplicate event in real-time buffer: test/test");

    expect_function_call(__wrap_pthread_mutex_unlock);

    char **paths = NULL;
    paths = os_AddStrArray("/test", paths);

    will_return(__wrap_rbtree_keys, paths);

    expect_function_call(__wrap_pthread_rwlock_rdlock);
    expect_string(__wrap_fim_realtime_event, file, "/test");
    expect_function_call(__wrap_pthread_rwlock_unlock);

    test_mode = 1;
    realtime_process();
    test_mode = 0;
}

void test_realtime_process_overflow(void **state) {
    struct inotify_event *event = *state;
    event->wd = -1;
    event->mask = 16384;
    event->cookie = 0;
    event->len = 5;
    strcpy(event->name, "test");

    syscheck.realtime->fd = 1;

    expect_function_call(__wrap_pthread_mutex_lock);
    will_return(__wrap_read, event);
    will_return(__wrap_read, 21);
    expect_function_call(__wrap_pthread_mutex_unlock);

    expect_string(__wrap__mwarn, formatted_msg, "Real-time inotify kernel queue is full. Some events may be lost. Next scheduled scan will recover lost data.");
<<<<<<< HEAD
    expect_string(__wrap_send_log_msg, msg, "wazuh: Real-time inotify kernel queue is full. Some events may be lost. Next scheduled scan will recover lost data.");
=======
    expect_function_call(__wrap_pthread_mutex_lock);
    expect_function_call(__wrap_pthread_mutex_unlock);
    expect_string(__wrap_send_log_msg, msg, "ossec: Real-time inotify kernel queue is full. Some events may be lost. Next scheduled scan will recover lost data.");
>>>>>>> 703ec1db
    will_return(__wrap_send_log_msg, 1);

    char **paths = NULL;
    paths = os_AddStrArray("/test", paths);

    will_return(__wrap_rbtree_keys, paths);

    expect_function_call(__wrap_pthread_rwlock_rdlock);
    expect_string(__wrap_fim_realtime_event, file, "/test");
    expect_function_call(__wrap_pthread_rwlock_unlock);

    realtime_process();

    assert_int_equal(syscheck.realtime->queue_overflow, true);
}

void test_realtime_process_delete(void **state) {
    struct inotify_event *event = *state;
    event->wd = 1;
    event->mask = 1024;
    event->cookie = 0;
    event->len = 5;
    strcpy(event->name, "test");

    syscheck.realtime->fd = 1;

    expect_function_call(__wrap_pthread_mutex_lock);
    will_return(__wrap_read, event);
    will_return(__wrap_read, 21);
    expect_function_call(__wrap_pthread_mutex_unlock);

    expect_function_call(__wrap_pthread_mutex_lock);
    expect_value(__wrap_OSHash_Get_ex, self, syscheck.realtime->dirtb);
    expect_string(__wrap_OSHash_Get_ex, key, "1");
    will_return(__wrap_OSHash_Get_ex, "test");

    expect_string(__wrap__mdebug2, formatted_msg, "Duplicate event in real-time buffer: test/test");

    char *data = strdup("delete this");
    expect_value(__wrap_OSHash_Delete_ex, self, syscheck.realtime->dirtb);
    expect_string(__wrap_OSHash_Delete_ex, key, "1");
    will_return(__wrap_OSHash_Delete_ex, data);

    expect_string(__wrap__mdebug2, formatted_msg, "(6344): Inotify watch deleted for 'test'");

    expect_function_call(__wrap_pthread_mutex_unlock);

    char **paths = NULL;
    paths = os_AddStrArray("/test", paths);

    will_return(__wrap_rbtree_keys, paths);

    expect_function_call(__wrap_pthread_rwlock_rdlock);
    expect_string(__wrap_fim_realtime_event, file, "/test");
    expect_function_call(__wrap_pthread_rwlock_unlock);

    test_mode = 1;
    realtime_process();
    test_mode = 0;
}

void test_realtime_process_move_self(void **state) {
    realtime_process_data *data = *state;
    struct inotify_event *event = data->event;

    event->wd = 1;
    event->mask = 2048;
    event->cookie = 0;
    event->len = 5;
    strcpy(event->name, "test");

    syscheck.realtime->fd = 1;

    expect_function_call(__wrap_pthread_mutex_lock);
    will_return(__wrap_read, event);
    will_return(__wrap_read, 21);
    expect_function_call(__wrap_pthread_mutex_unlock);

    expect_function_call(__wrap_pthread_mutex_lock);
    expect_value(__wrap_OSHash_Get_ex, self, syscheck.realtime->dirtb);
    expect_string(__wrap_OSHash_Get_ex, key, "1");
    will_return(__wrap_OSHash_Get_ex, "test");

    expect_string(__wrap__mdebug2, formatted_msg, "Duplicate event in real-time buffer: test/test");

    // In delete_subdirectories_watches
    OSHashNode *node = data->node;

    node->data = "test/sub";

    syscheck.realtime->fd = 1;

    expect_value(__wrap_OSHash_Begin, self, syscheck.realtime->dirtb);
    will_return(__wrap_OSHash_Begin, node);

    expect_string(__wrap__mdebug2, formatted_msg, "(6344): Inotify watch deleted for 'test/sub'");

    expect_value(__wrap_OSHash_Begin, self, syscheck.realtime->dirtb);
    will_return(__wrap_OSHash_Begin, NULL);

    // Back to realtime_process
    char *str_data = strdup("delete this");
    expect_value_count(__wrap_OSHash_Delete_ex, self, syscheck.realtime->dirtb, 2);
    expect_string(__wrap_OSHash_Delete_ex, key, "dummy_key");
    expect_string(__wrap_OSHash_Delete_ex, key, "1");
    will_return(__wrap_OSHash_Delete_ex, str_data);
    will_return(__wrap_OSHash_Delete_ex, NULL);

    expect_string(__wrap__mdebug2, formatted_msg, "(6344): Inotify watch deleted for 'test'");

    expect_function_call(__wrap_pthread_mutex_unlock);

    char **paths = NULL;
    paths = os_AddStrArray("/test", paths);

    will_return(__wrap_rbtree_keys, paths);

    expect_function_call(__wrap_pthread_rwlock_rdlock);
    expect_string(__wrap_fim_realtime_event, file, "/test");
    expect_function_call(__wrap_pthread_rwlock_unlock);

    test_mode = 1;
    realtime_process();
    test_mode = 0;
}

void test_realtime_process_failure(void **state)
{
    (void) state;

    syscheck.realtime->fd = 1;

    expect_function_call(__wrap_pthread_mutex_lock);
    will_return(__wrap_read, NULL);
    will_return(__wrap_read, 0);
    expect_function_call(__wrap_pthread_mutex_unlock);

    expect_string(__wrap__merror, formatted_msg, FIM_ERROR_REALTIME_READ_BUFFER);

    realtime_process();
}

void test_delete_subdirectories_watches_realtime_fd_null(void **state) {
    (void) state;
    char *dir = "/test";

    syscheck.realtime->fd = 0;

    delete_subdirectories_watches(dir);
}

void test_delete_subdirectories_watches_hash_node_null(void **state) {
    (void) state;
    char *dir = "/test";
    int inode_it = 0;

    syscheck.realtime->fd = 1;

    expect_value(__wrap_OSHash_Begin, self, syscheck.realtime->dirtb);
    will_return(__wrap_OSHash_Begin, NULL);

    delete_subdirectories_watches(dir);
}

void test_delete_subdirectories_watches_not_same_name(void **state) {
    (void) state;
    char *dir = "/test/";
    OSHashNode *node = *state;

    node->data = "/other/sub";

    syscheck.realtime->fd = 1;

    expect_value(__wrap_OSHash_Begin, self, syscheck.realtime->dirtb);
    will_return(__wrap_OSHash_Begin, node);

    expect_value(__wrap_OSHash_Next, self, syscheck.realtime->dirtb);
    will_return(__wrap_OSHash_Next, NULL);

    delete_subdirectories_watches(dir);
}

void test_delete_subdirectories_watches_deletes(void **state) {
    (void) state;
    char *dir = "/test";
    OSHashNode *node = *state;

    node->data = "/test/sub";

    syscheck.realtime->fd = 1;

    expect_value(__wrap_OSHash_Begin, self, syscheck.realtime->dirtb);
    will_return(__wrap_OSHash_Begin, node);

    char *data = strdup("delete this");
    expect_value(__wrap_OSHash_Delete_ex, self, syscheck.realtime->dirtb);
    expect_string(__wrap_OSHash_Delete_ex, key, "dummy_key");
    will_return(__wrap_OSHash_Delete_ex, data);

    expect_string(__wrap__mdebug2, formatted_msg, "(6344): Inotify watch deleted for '/test/sub'");

    expect_value(__wrap_OSHash_Begin, self, syscheck.realtime->dirtb);
    will_return(__wrap_OSHash_Begin, NULL);

    test_mode = 1;
    delete_subdirectories_watches(dir);
    test_mode = 0;
}


void test_realtime_sanitize_watch_map_empty_hash(void **state) {
    expect_function_call(__wrap_pthread_rwlock_rdlock);
    expect_function_call(__wrap_pthread_mutex_lock);

    expect_value(__wrap_OSHash_Begin, self, syscheck.realtime->dirtb);
    will_return(__wrap_OSHash_Begin, NULL);

    expect_function_call(__wrap_pthread_mutex_unlock);
    expect_function_call(__wrap_pthread_rwlock_unlock);

    expect_any(__wrap__mdebug2, formatted_msg);

    realtime_sanitize_watch_map();
}

void test_realtime_sanitize_watch_map_inotify_not_connected(void **state) {
    OSHashNode node;

    expect_function_call(__wrap_pthread_rwlock_rdlock);
    expect_function_call(__wrap_pthread_mutex_lock);

    expect_value(__wrap_OSHash_Begin, self, syscheck.realtime->dirtb);
    will_return(__wrap_OSHash_Begin, &node);

    syscheck.realtime->fd = -1;

    expect_value(__wrap_OSHash_Next, self, syscheck.realtime->dirtb);
    will_return(__wrap_OSHash_Next, NULL);

    expect_function_call(__wrap_pthread_mutex_unlock);
    expect_function_call(__wrap_pthread_rwlock_unlock);

    expect_any(__wrap__mdebug2, formatted_msg);

    realtime_sanitize_watch_map();
}

void test_realtime_sanitize_watch_map_entry_with_no_configuration(void **state) {
    char *path = strdup("/some/path");
    int i = 0;

    if (path == NULL) {
        fail();
    }

    syscheck.realtime->dirtb = *state;

    // Mutex inside get_real_path
    expect_function_call_any(__wrap_pthread_rwlock_wrlock);
    expect_function_call_any(__wrap_pthread_rwlock_unlock);
    expect_function_call_any(__wrap_pthread_rwlock_rdlock);
    expect_function_call_any(__wrap_pthread_mutex_lock);
    expect_function_call_any(__wrap_pthread_mutex_unlock);

    __real_OSHash_Add_ex(syscheck.realtime->dirtb, "1234", path);

    expect_value(__wrap_OSHash_Begin, self, syscheck.realtime->dirtb);
    will_return(__wrap_OSHash_Begin, __real_OSHash_Begin(syscheck.realtime->dirtb, &i));

    syscheck.realtime->fd = 1;

    expect_any(__wrap__mdebug2, formatted_msg);

    will_return(__wrap_inotify_rm_watch, 0);

    expect_value(__wrap_OSHash_Begin, self, syscheck.realtime->dirtb);
    will_return(__wrap_OSHash_Begin, NULL);

    expect_any(__wrap__mdebug2, formatted_msg);

    realtime_sanitize_watch_map();

    assert_int_equal(syscheck.realtime->dirtb->elements, 0);
}

void test_realtime_sanitize_watch_map_unable_to_add_more_watches(void **state) {
    char *path = strdup("/media/some/path");
    int i = 0;

    if (path == NULL) {
        fail();
    }

    syscheck.realtime->dirtb = *state;

    // Mutex inside get_real_path
    expect_function_call_any(__wrap_pthread_rwlock_wrlock);
    expect_function_call_any(__wrap_pthread_rwlock_unlock);
    expect_function_call_any(__wrap_pthread_rwlock_rdlock);
    expect_function_call_any(__wrap_pthread_mutex_lock);
    expect_function_call_any(__wrap_pthread_mutex_unlock);

    __real_OSHash_Add_ex(syscheck.realtime->dirtb, "1234", path);

    expect_value(__wrap_OSHash_Begin, self, syscheck.realtime->dirtb);
    will_return(__wrap_OSHash_Begin, __real_OSHash_Begin(syscheck.realtime->dirtb, &i));

    syscheck.realtime->fd = 1;

    will_return(__wrap_inotify_add_watch, -1);

    errno = ENOSPC;

    expect_string(__wrap__merror, formatted_msg,
                  "(6700): Unable to add inotify watch to real time monitoring: '/media/some/path'. '-1' '28': The "
                  "maximum limit of inotify watches has been reached.");

    expect_value(__wrap_OSHash_Next, self, syscheck.realtime->dirtb);
    will_return(__wrap_OSHash_Next, NULL);

    expect_any(__wrap__mdebug2, formatted_msg);

    realtime_sanitize_watch_map();

    assert_int_equal(syscheck.realtime->dirtb->elements, 1);
}

void test_realtime_sanitize_watch_map_entry_deleted(void **state) {
    char *path = strdup("/media/some/path");
    int i = 0;

    if (path == NULL) {
        fail();
    }

    // Mutex inside get_real_path
    expect_function_call_any(__wrap_pthread_rwlock_wrlock);
    expect_function_call_any(__wrap_pthread_rwlock_unlock);
    expect_function_call_any(__wrap_pthread_rwlock_rdlock);
    expect_function_call_any(__wrap_pthread_mutex_lock);
    expect_function_call_any(__wrap_pthread_mutex_unlock);

    syscheck.realtime->dirtb = *state;

    __real_OSHash_Add_ex(syscheck.realtime->dirtb, "1234", path);

    expect_value(__wrap_OSHash_Begin, self, syscheck.realtime->dirtb);
    will_return(__wrap_OSHash_Begin, __real_OSHash_Begin(syscheck.realtime->dirtb, &i));

    syscheck.realtime->fd = 1;

    will_return(__wrap_inotify_add_watch, -1);

    errno = ENOENT;

    expect_string(__wrap__mdebug1, formatted_msg, "Removing watch on non existent directory '/media/some/path'");

    will_return(__wrap_inotify_rm_watch, 0);

    expect_value(__wrap_OSHash_Begin, self, syscheck.realtime->dirtb);
    will_return(__wrap_OSHash_Begin, NULL);

    expect_any(__wrap__mdebug2, formatted_msg);

    realtime_sanitize_watch_map();

    assert_int_equal(syscheck.realtime->dirtb->elements, 0);
}

void test_realtime_sanitize_watch_map_inotify_error(void **state) {
    char *path = strdup("/media/some/path");
    int i = 0;

    if (path == NULL) {
        fail();
    }

    syscheck.realtime->dirtb = *state;

    // Mutex inside get_real_path
    expect_function_call_any(__wrap_pthread_rwlock_wrlock);
    expect_function_call_any(__wrap_pthread_rwlock_unlock);
    expect_function_call_any(__wrap_pthread_rwlock_rdlock);
    expect_function_call_any(__wrap_pthread_mutex_lock);
    expect_function_call_any(__wrap_pthread_mutex_unlock);

    __real_OSHash_Add_ex(syscheck.realtime->dirtb, "1234", path);

    expect_value(__wrap_OSHash_Begin, self, syscheck.realtime->dirtb);
    will_return(__wrap_OSHash_Begin, __real_OSHash_Begin(syscheck.realtime->dirtb, &i));

    syscheck.realtime->fd = 1;

    will_return(__wrap_inotify_add_watch, -1);

    expect_string(__wrap__mdebug1, formatted_msg,
                  "(6272): Unable to add inotify watch to real time monitoring: '/media/some/path'. '-1' "
                  "'0':'Success'");

    expect_value(__wrap_OSHash_Next, self, syscheck.realtime->dirtb);
    will_return(__wrap_OSHash_Next, NULL);

    expect_any(__wrap__mdebug2, formatted_msg);

    realtime_sanitize_watch_map();

    assert_int_equal(syscheck.realtime->dirtb->elements, 1);
}

void test_realtime_sanitize_watch_map_entry_already_up_to_date(void **state) {
    char *path = strdup("/media/some/path");
    int i = 0;

    if (path == NULL) {
        fail();
    }

    syscheck.realtime->dirtb = *state;

    // Mutex inside get_real_path
    expect_function_call_any(__wrap_pthread_rwlock_wrlock);
    expect_function_call_any(__wrap_pthread_rwlock_unlock);
    expect_function_call_any(__wrap_pthread_rwlock_rdlock);
    expect_function_call_any(__wrap_pthread_mutex_lock);
    expect_function_call_any(__wrap_pthread_mutex_unlock);

    __real_OSHash_Add_ex(syscheck.realtime->dirtb, "1234", path);

    expect_value(__wrap_OSHash_Begin, self, syscheck.realtime->dirtb);
    will_return(__wrap_OSHash_Begin, __real_OSHash_Begin(syscheck.realtime->dirtb, &i));

    syscheck.realtime->fd = 1;

    will_return(__wrap_inotify_add_watch, 1234);

    expect_value(__wrap_OSHash_Next, self, syscheck.realtime->dirtb);
    will_return(__wrap_OSHash_Next, NULL);

    expect_any(__wrap__mdebug2, formatted_msg);

    test_mode = 0;
    realtime_sanitize_watch_map();

    assert_int_equal(syscheck.realtime->dirtb->elements, 1);
}

void test_realtime_sanitize_watch_map_entry_with_new_watch_number(void **state) {
    char *path = strdup("/media/some/path");
    int i = 0;

    if (path == NULL) {
        fail();
    }

    syscheck.realtime->dirtb = *state;

    // Mutex inside get_real_path
    expect_function_call_any(__wrap_pthread_rwlock_wrlock);
    expect_function_call_any(__wrap_pthread_rwlock_unlock);
    expect_function_call_any(__wrap_pthread_rwlock_rdlock);
    expect_function_call_any(__wrap_pthread_mutex_lock);
    expect_function_call_any(__wrap_pthread_mutex_unlock);

    __real_OSHash_Add_ex(syscheck.realtime->dirtb, "1234", path);

    expect_value(__wrap_OSHash_Begin, self, syscheck.realtime->dirtb);
    will_return(__wrap_OSHash_Begin, __real_OSHash_Begin(syscheck.realtime->dirtb, &i));

    syscheck.realtime->fd = 1;

    will_return(__wrap_inotify_add_watch, 4321);

    expect_value(__wrap_OSHash_Get_ex, self, syscheck.realtime->dirtb);
    expect_string(__wrap_OSHash_Get_ex, key, "4321");
    will_return(__wrap_OSHash_Get_ex, NULL);

    expect_string(__wrap__mdebug1, formatted_msg,
                  "(6227): Directory added for real time monitoring: '/media/some/path'");

    expect_value(__wrap_OSHash_Begin, self, syscheck.realtime->dirtb);
    will_return(__wrap_OSHash_Begin, NULL);

    expect_any(__wrap__mdebug2, formatted_msg);

    test_mode = 0;
    realtime_sanitize_watch_map();

    assert_int_equal(syscheck.realtime->dirtb->elements, 1);
    assert_string_equal(__real_OSHash_Get_ex(syscheck.realtime->dirtb, "4321"), "/media/some/path");
}

void test_realtime_sanitize_watch_map_entry_with_new_watch_number_fail(void **state) {
    char *path = strdup("/media/some/path");
    char *freeable = strdup("path to be free'd");
    int i = 0;

    if (path == NULL || freeable == NULL) {
        fail();
    }

    syscheck.realtime->dirtb = *state;

    // Mutex inside get_real_path
    expect_function_call_any(__wrap_pthread_rwlock_wrlock);
    expect_function_call_any(__wrap_pthread_rwlock_unlock);
    expect_function_call_any(__wrap_pthread_rwlock_rdlock);
    expect_function_call_any(__wrap_pthread_mutex_lock);
    expect_function_call_any(__wrap_pthread_mutex_unlock);

    __real_OSHash_Add_ex(syscheck.realtime->dirtb, "1234", path);

    expect_value(__wrap_OSHash_Begin, self, syscheck.realtime->dirtb);
    will_return(__wrap_OSHash_Begin, __real_OSHash_Begin(syscheck.realtime->dirtb, &i));

    syscheck.realtime->fd = 1;

    will_return(__wrap_inotify_add_watch, 4321);

    expect_value(__wrap_OSHash_Delete_ex, self, syscheck.realtime->dirtb);
    expect_string(__wrap_OSHash_Delete_ex, key, "1234");
    will_return(__wrap_OSHash_Delete_ex, freeable);

    expect_value(__wrap_OSHash_Get_ex, self, syscheck.realtime->dirtb);
    expect_string(__wrap_OSHash_Get_ex, key, "4321");
    will_return(__wrap_OSHash_Get_ex, NULL);

    expect_value(__wrap_OSHash_Add_ex, self, syscheck.realtime->dirtb);
    expect_string(__wrap_OSHash_Add_ex, key, "4321");
    will_return(__wrap_OSHash_Add_ex, 0);

    expect_string(__wrap__merror_exit, formatted_msg, FIM_CRITICAL_ERROR_OUT_MEM);

    expect_value(__wrap_OSHash_Begin, self, syscheck.realtime->dirtb);
    will_return(__wrap_OSHash_Begin, NULL);

    expect_any(__wrap__mdebug1, formatted_msg);

    expect_any(__wrap__mdebug2, formatted_msg);

    test_mode = 1;
    realtime_sanitize_watch_map();
}

void test_realtime_sanitize_watch_map_update_existing_watch_with_new_directory(void **state) {
    char *path = strdup("/media/some/path");
    char *other_path = strdup("/media/some/other/path");
    int i = 0;

    if (path == NULL || other_path == NULL) {
        fail();
    }

    syscheck.realtime->dirtb = *state;

    // Mutex inside get_real_path
    expect_function_call_any(__wrap_pthread_rwlock_wrlock);
    expect_function_call_any(__wrap_pthread_rwlock_unlock);
    expect_function_call_any(__wrap_pthread_rwlock_rdlock);
    expect_function_call_any(__wrap_pthread_mutex_lock);
    expect_function_call_any(__wrap_pthread_mutex_unlock);

    __real_OSHash_Add_ex(syscheck.realtime->dirtb, "1234", path);
    __real_OSHash_Add_ex(syscheck.realtime->dirtb, "4321", other_path);

    expect_value(__wrap_OSHash_Begin, self, syscheck.realtime->dirtb);
    will_return(__wrap_OSHash_Begin, __real_OSHash_Begin(syscheck.realtime->dirtb, &i));

    syscheck.realtime->fd = 1;

    will_return(__wrap_inotify_add_watch, 4321);

    expect_value(__wrap_OSHash_Get_ex, self, syscheck.realtime->dirtb);
    expect_string(__wrap_OSHash_Get_ex, key, "4321");
    will_return(__wrap_OSHash_Get_ex, other_path);

    will_return(__wrap_OSHash_Update_ex, 1);

    expect_value(__wrap_OSHash_Begin, self, syscheck.realtime->dirtb);
    will_return(__wrap_OSHash_Begin, NULL);

    expect_any(__wrap__mdebug2, formatted_msg);

    realtime_sanitize_watch_map();

    assert_int_equal(syscheck.realtime->dirtb->elements, 1);
}

void test_realtime_sanitize_watch_map_update_existing_watch_with_new_directory_fail(void **state) {
    char *path = strdup("/media/some/path");
    char *other_path = strdup("/media/some/other/path");
    char *freeable = strdup("path to be free'd");
    int i = 0;

    if (path == NULL || other_path == NULL || freeable == NULL) {
        fail();
    }

    syscheck.realtime->dirtb = *state;

    // Mutex inside get_real_path
    expect_function_call_any(__wrap_pthread_rwlock_wrlock);
    expect_function_call_any(__wrap_pthread_rwlock_unlock);
    expect_function_call_any(__wrap_pthread_rwlock_rdlock);
    expect_function_call_any(__wrap_pthread_mutex_lock);
    expect_function_call_any(__wrap_pthread_mutex_unlock);

    __real_OSHash_Add_ex(syscheck.realtime->dirtb, "1234", path);
    __real_OSHash_Add_ex(syscheck.realtime->dirtb, "4321", other_path);

    expect_value(__wrap_OSHash_Begin, self, syscheck.realtime->dirtb);
    will_return(__wrap_OSHash_Begin, __real_OSHash_Begin(syscheck.realtime->dirtb, &i));

    syscheck.realtime->fd = 1;

    will_return(__wrap_inotify_add_watch, 4321);

    expect_value(__wrap_OSHash_Delete_ex, self, syscheck.realtime->dirtb);
    expect_string(__wrap_OSHash_Delete_ex, key, "1234");
    will_return(__wrap_OSHash_Delete_ex, freeable);

    expect_value(__wrap_OSHash_Get_ex, self, syscheck.realtime->dirtb);
    expect_string(__wrap_OSHash_Get_ex, key, "4321");
    will_return(__wrap_OSHash_Get_ex, other_path);

    will_return(__wrap_OSHash_Update_ex, 0);

    expect_string(__wrap__merror, formatted_msg, "Unable to update 'dirtb'. Directory not found: '/media/some/path'");

    expect_value(__wrap_OSHash_Begin, self, syscheck.realtime->dirtb);
    will_return(__wrap_OSHash_Begin, NULL);

    expect_any(__wrap__mdebug2, formatted_msg);

    test_mode = 1;
    realtime_sanitize_watch_map();
}

#else // TEST_WINAGENT
void test_realtime_win32read_success(void **state) {
    win32rtfim rtlocal;
    int ret;

    will_return(wrap_ReadDirectoryChangesW, 1);

    ret = realtime_win32read(&rtlocal);

    assert_int_equal(ret, 1);
}

void test_realtime_win32read_unable_to_read_directory(void **state) {
    win32rtfim rtlocal;
    int ret;

    rtlocal.dir = "C:\\a\\path";

    will_return(wrap_ReadDirectoryChangesW, 0);

    ret = realtime_win32read(&rtlocal);

    assert_int_equal(ret, 0);
}

void test_free_win32rtfim_data_null_input(void **state) {
    // Nothing to check on this condition
    free_win32rtfim_data(NULL);
}

void test_free_win32rtfim_data_full_data(void **state) {
    win32rtfim *data = calloc(1, sizeof(win32rtfim));

    if(data == NULL)
        fail();

    data->h = (HANDLE)123456;

    data->overlap.hEvent = calloc(1, sizeof(PVOID));

    if(data->overlap.hEvent == NULL) {
        free(data);
        fail();
    }

    data->dir = strdup("c:\\a\\path");

    if(data->dir == NULL) {
        free(data->overlap.hEvent);
        free(data);
        fail();
    }

    free_win32rtfim_data(data);
}

void test_realtime_adddir_whodata_non_existent_file(void **state) {
    int ret;
    directory_t *configuration;

    expect_function_call_any(__wrap_pthread_rwlock_rdlock);
    expect_function_call_any(__wrap_pthread_mutex_lock);
    expect_function_call_any(__wrap_pthread_mutex_unlock);
    expect_function_call_any(__wrap_pthread_rwlock_unlock);

    configuration = ((directory_t *)OSList_GetDataFromIndex(syscheck.directories, 9));
    configuration->dirs_status.status &= ~WD_CHECK_WHODATA;
    configuration->dirs_status.status |= WD_CHECK_REALTIME;

    expect_string(__wrap_check_path_type, dir, "C:\\a\\path");
    will_return(__wrap_check_path_type, 0);

    expect_string(__wrap__mdebug1, formatted_msg, "(6907): 'C:\\a\\path' does not exist. Monitoring discarded.");

    ret = realtime_adddir("C:\\a\\path", configuration);

    assert_int_equal(ret, 0);
    assert_non_null(configuration->dirs_status.status & WD_CHECK_WHODATA);
    assert_null(configuration->dirs_status.status & WD_CHECK_REALTIME);
    assert_int_equal(configuration->dirs_status.object_type, WD_STATUS_UNK_TYPE);
    assert_null(configuration->dirs_status.status & WD_STATUS_EXISTS);
}

void test_realtime_adddir_whodata_error_adding_whodata_dir(void **state) {
    int ret;
    directory_t *configuration;

    expect_function_call_any(__wrap_pthread_rwlock_rdlock);
    expect_function_call_any(__wrap_pthread_mutex_lock);
    expect_function_call_any(__wrap_pthread_mutex_unlock);
    expect_function_call_any(__wrap_pthread_rwlock_unlock);

    configuration = ((directory_t *)OSList_GetDataFromIndex(syscheck.directories, 9));
    configuration->dirs_status.status &= ~WD_CHECK_WHODATA;
    configuration->dirs_status.status |= WD_CHECK_REALTIME;

    expect_string(__wrap_check_path_type, dir, "C:\\a\\path");
    will_return(__wrap_check_path_type, 2);

    expect_string(__wrap_set_winsacl, dir, "C:\\a\\path");
    expect_value(__wrap_set_winsacl, configuration, configuration);
    will_return(__wrap_set_winsacl, 1);

    expect_string(__wrap__merror, formatted_msg,
        "(6619): Unable to add directory to whodata real time monitoring: 'C:\\a\\path'. It will be monitored in Realtime");

    ret = realtime_adddir("C:\\a\\path", configuration);

    assert_int_equal(ret, -2);
    assert_non_null(configuration->dirs_status.status & WD_CHECK_WHODATA);
    assert_null(configuration->dirs_status.status & WD_CHECK_REALTIME);
    assert_int_equal(configuration->dirs_status.object_type, WD_STATUS_DIR_TYPE);
    assert_non_null(configuration->dirs_status.status & WD_STATUS_EXISTS);
}

void test_realtime_adddir_whodata_file_success(void **state) {
    int ret;
    directory_t *configuration;

    expect_function_call_any(__wrap_pthread_rwlock_rdlock);
    expect_function_call_any(__wrap_pthread_mutex_lock);
    expect_function_call_any(__wrap_pthread_mutex_unlock);
    expect_function_call_any(__wrap_pthread_rwlock_unlock);

    configuration = ((directory_t *)OSList_GetDataFromIndex(syscheck.directories, 9));
    configuration->dirs_status.status &= ~WD_CHECK_WHODATA;
    configuration->dirs_status.status |= WD_CHECK_REALTIME;

    expect_string(__wrap_check_path_type, dir, "C:\\a\\path");
    will_return(__wrap_check_path_type, 1);

    expect_string(__wrap_set_winsacl, dir, "C:\\a\\path");
    expect_value(__wrap_set_winsacl, configuration, configuration);
    will_return(__wrap_set_winsacl, 0);

    ret = realtime_adddir("C:\\a\\path", configuration);

    assert_int_equal(ret, 1);
    assert_non_null(configuration->dirs_status.status & WD_CHECK_WHODATA);
    assert_null(configuration->dirs_status.status & WD_CHECK_REALTIME);
    assert_int_equal(configuration->dirs_status.object_type, WD_STATUS_FILE_TYPE);
    assert_non_null(configuration->dirs_status.status & WD_STATUS_EXISTS);
}

void test_realtime_adddir_whodata_dir_success(void **state) {
    int ret;
    directory_t *configuration;

    expect_function_call_any(__wrap_pthread_rwlock_rdlock);
    expect_function_call_any(__wrap_pthread_mutex_lock);
    expect_function_call_any(__wrap_pthread_mutex_unlock);
    expect_function_call_any(__wrap_pthread_rwlock_unlock);

    configuration = ((directory_t *)OSList_GetDataFromIndex(syscheck.directories, 9));
    configuration->dirs_status.status &= ~WD_CHECK_WHODATA;
    configuration->dirs_status.status |= WD_CHECK_REALTIME;

    expect_string(__wrap_check_path_type, dir, "C:\\a\\path");
    will_return(__wrap_check_path_type, 2);

    expect_string(__wrap_set_winsacl, dir, "C:\\a\\path");
    expect_value(__wrap_set_winsacl, configuration, configuration);
    will_return(__wrap_set_winsacl, 0);

    ret = realtime_adddir("C:\\a\\path", configuration);

    assert_int_equal(ret, 1);
    assert_non_null(configuration->dirs_status.status & WD_CHECK_WHODATA);
    assert_null(configuration->dirs_status.status & WD_CHECK_REALTIME);
    assert_int_equal(configuration->dirs_status.object_type, WD_STATUS_DIR_TYPE);
    assert_non_null(configuration->dirs_status.status & WD_STATUS_EXISTS);
}

void test_realtime_adddir_max_limit_reached(void **state) {
    int ret;
    char msg[OS_SIZE_256] = { '\0' };

    expect_function_call_any(__wrap_pthread_rwlock_rdlock);
    expect_function_call_any(__wrap_pthread_mutex_lock);
    expect_function_call_any(__wrap_pthread_mutex_unlock);
    expect_function_call_any(__wrap_pthread_rwlock_unlock);

    expect_value(__wrap_OSHash_Get_ex, self, syscheck.realtime->dirtb);
    expect_string(__wrap_OSHash_Get_ex, key, "C:\\a\\path");
    will_return(__wrap_OSHash_Get_ex, NULL);

    expect_value(__wrap_OSHash_Get_Elem_ex, self, syscheck.realtime->dirtb);
    will_return(__wrap_OSHash_Get_Elem_ex, 257);

    snprintf(msg, OS_SIZE_256, FIM_REALTIME_MAXNUM_WATCHES, "C:\\a\\path");
    expect_string(__wrap__mdebug1, formatted_msg, msg);

    ret = realtime_adddir("C:\\a\\path", ((directory_t *)OSList_GetDataFromIndex(syscheck.directories, 0)));

    assert_int_equal(ret, 0);
}

void test_realtime_adddir_duplicate_entry(void **state) {
    win32rtfim rtlocald = { .dir = "C:\\a\\path" };
    int ret;

    expect_function_call_any(__wrap_pthread_rwlock_rdlock);
    expect_function_call_any(__wrap_pthread_mutex_lock);
    expect_function_call_any(__wrap_pthread_mutex_unlock);
    expect_function_call_any(__wrap_pthread_rwlock_unlock);

    expect_value(__wrap_OSHash_Get_ex, self, syscheck.realtime->dirtb);
    expect_string(__wrap_OSHash_Get_ex, key, "C:\\a\\path");
    will_return(__wrap_OSHash_Get_ex, &rtlocald);

    expect_string(__wrap_w_directory_exists, path, "C:\\a\\path");
    will_return(__wrap_w_directory_exists, 1);

    ret = realtime_adddir("C:\\a\\path", ((directory_t *)OSList_GetDataFromIndex(syscheck.directories, 0)));

    assert_int_equal(ret, 1);
}

void test_realtime_adddir_duplicate_entry_non_existent_directory_valid_handle(void **state) {
    win32rtfim rtlocald = { .dir = "C:\\a\\path", .watch_status = FIM_RT_HANDLE_OPEN, .h = (HANDLE)1234 };
    int ret;

    expect_function_call_any(__wrap_pthread_rwlock_rdlock);
    expect_function_call_any(__wrap_pthread_mutex_lock);
    expect_function_call_any(__wrap_pthread_mutex_unlock);
    expect_function_call_any(__wrap_pthread_rwlock_unlock);

        expect_value(__wrap_OSHash_Get_ex, self, syscheck.realtime->dirtb);
    expect_string(__wrap_OSHash_Get_ex, key, "C:\\a\\path");
    will_return(__wrap_OSHash_Get_ex, &rtlocald);

    expect_string(__wrap_w_directory_exists, path, "C:\\a\\path");
    will_return(__wrap_w_directory_exists, 0);

    expect_value(wrap_CloseHandle, hObject, 1234);
    will_return(wrap_CloseHandle, 0);

    ret = realtime_adddir("C:\\a\\path", ((directory_t *)OSList_GetDataFromIndex(syscheck.directories, 0)));

    assert_int_equal(ret, 1);

}

void test_realtime_adddir_duplicate_entry_non_existent_directory_closed_handle(void **state) {
    win32rtfim *rtlocald = calloc(1, sizeof(win32rtfim));
    char debug_msg[OS_SIZE_128];
    int ret;

    expect_function_call_any(__wrap_pthread_rwlock_rdlock);
    expect_function_call_any(__wrap_pthread_mutex_lock);
    expect_function_call_any(__wrap_pthread_mutex_unlock);
    expect_function_call_any(__wrap_pthread_rwlock_unlock);

    if (rtlocald == NULL) {
        fail_msg("Failed to allocate 'rtlocald'");
    }


    rtlocald->dir = strdup("C:\\a\\path");

    if (rtlocald->dir == NULL) {
        free(rtlocald);
        fail_msg("Failed to allocate 'rtlocald->dir'");
    }

    rtlocald->watch_status = FIM_RT_HANDLE_CLOSED;
    rtlocald->h = (HANDLE)1234;

    expect_value(__wrap_OSHash_Get_ex, self, syscheck.realtime->dirtb);
    expect_string(__wrap_OSHash_Get_ex, key, "C:\\a\\path");
    will_return(__wrap_OSHash_Get_ex, rtlocald);

    expect_string(__wrap_w_directory_exists, path, "C:\\a\\path");
    will_return(__wrap_w_directory_exists, 0);

    expect_value(__wrap_OSHash_Delete_ex, self, syscheck.realtime->dirtb);
    expect_string(__wrap_OSHash_Delete_ex, key, "C:\\a\\path");
    will_return(__wrap_OSHash_Delete_ex, rtlocald);

    snprintf(debug_msg, OS_SIZE_128, FIM_REALTIME_CALLBACK, "C:\\a\\path");
    expect_string(__wrap__mdebug1, formatted_msg, debug_msg);

    ret = realtime_adddir("C:\\a\\path", ((directory_t *)OSList_GetDataFromIndex(syscheck.directories, 0)));

    assert_int_equal(ret, 1);
}

void test_realtime_adddir_duplicate_entry_non_existent_directory_invalid_handle(void **state) {
    win32rtfim rtlocald = { .dir = "C:\\a\\path", .watch_status = FIM_RT_HANDLE_OPEN, .h = INVALID_HANDLE_VALUE };
    int ret;

    expect_function_call_any(__wrap_pthread_rwlock_rdlock);
    expect_function_call_any(__wrap_pthread_mutex_lock);
    expect_function_call_any(__wrap_pthread_mutex_unlock);
    expect_function_call_any(__wrap_pthread_rwlock_unlock);


    expect_value(__wrap_OSHash_Get_ex, self, syscheck.realtime->dirtb);
    expect_string(__wrap_OSHash_Get_ex, key, "C:\\a\\path");
    will_return(__wrap_OSHash_Get_ex, &rtlocald);

    expect_string(__wrap_w_directory_exists, path, "C:\\a\\path");
    will_return(__wrap_w_directory_exists, 0);

    ret = realtime_adddir("C:\\a\\path", ((directory_t *)OSList_GetDataFromIndex(syscheck.directories, 0)));

    assert_int_equal(ret, 1);
}

void test_realtime_adddir_handle_error(void **state) {
    int ret;

    expect_function_call_any(__wrap_pthread_rwlock_rdlock);
    expect_function_call_any(__wrap_pthread_mutex_lock);
    expect_function_call_any(__wrap_pthread_mutex_unlock);
    expect_function_call_any(__wrap_pthread_rwlock_unlock);

    expect_value(__wrap_OSHash_Get_Elem_ex, self, syscheck.realtime->dirtb);
    will_return(__wrap_OSHash_Get_Elem_ex, 128);

    expect_value(__wrap_OSHash_Get_ex, self, syscheck.realtime->dirtb);
    expect_string(__wrap_OSHash_Get_ex, key, "C:\\a\\path");
    will_return(__wrap_OSHash_Get_ex, 0);

    expect_string(wrap_CreateFile, lpFileName, "C:\\a\\path");
    will_return(wrap_CreateFile, INVALID_HANDLE_VALUE);

    expect_string(__wrap__mdebug2, formatted_msg,
        "(6290): Unable to add directory to real time monitoring: 'C:\\a\\path'");

    ret = realtime_adddir("C:\\a\\path", ((directory_t *)OSList_GetDataFromIndex(syscheck.directories, 0)));

    assert_int_equal(ret, 0);
}

void test_realtime_adddir_success(void **state) {
    int ret;
    syscheck.realtime->dirtb = *state;

    expect_function_call_any(__wrap_pthread_rwlock_rdlock);
    expect_function_call_any(__wrap_pthread_mutex_lock);
    expect_function_call_any(__wrap_pthread_mutex_unlock);
    expect_function_call_any(__wrap_pthread_rwlock_unlock);
    expect_function_call_any(__wrap_pthread_rwlock_wrlock);

    expect_value(__wrap_OSHash_Get_ex, self, syscheck.realtime->dirtb);
    expect_string(__wrap_OSHash_Get_ex, key, "C:\\a\\path");
    will_return(__wrap_OSHash_Get_ex, 0);

    expect_string(wrap_CreateFile, lpFileName, "C:\\a\\path");
    will_return(wrap_CreateFile, (HANDLE)123456);

    will_return(wrap_ReadDirectoryChangesW, 1);
    expect_value(__wrap_OSHash_Get_Elem_ex, self, syscheck.realtime->dirtb);
    will_return(__wrap_OSHash_Get_Elem_ex, 127);

    expect_string(__wrap__mdebug1, formatted_msg,
                  "(6227): Directory added for real time monitoring: 'C:\\a\\path'");

    test_mode = 0;
    ret = realtime_adddir("C:\\a\\path", ((directory_t *)OSList_GetDataFromIndex(syscheck.directories, 0)));
    test_mode = 1;

    assert_int_equal(ret, 1);
}

void test_RTCallBack_error_on_callback(void **state) {
    OVERLAPPED ov = {.hEvent = "C:\\a\\path"};

    will_return(wrap_FormatMessage, "Path not found.");
    expect_string(__wrap__merror, formatted_msg, "(6613): Real time Windows callback process: 'Path not found.' (3).");

    RTCallBack(ERROR_PATH_NOT_FOUND, 0, &ov);
}

void test_RTCallBack_empty_hash_table(void **state) {
    OVERLAPPED ov = {.hEvent = "C:\\a\\path"};

    expect_function_call(__wrap_pthread_rwlock_rdlock);
    expect_function_call(__wrap_pthread_mutex_lock);

    expect_value(__wrap_OSHash_Get_ex, self, syscheck.realtime->dirtb);
    expect_any(__wrap_OSHash_Get_ex, key);
    will_return(__wrap_OSHash_Get_ex, NULL);

    expect_function_call(__wrap_pthread_mutex_unlock);
    expect_function_call(__wrap_pthread_rwlock_unlock);

    expect_string(__wrap__merror, formatted_msg, FIM_ERROR_REALTIME_WINDOWS_CALLBACK_EMPTY);

    RTCallBack(ERROR_SUCCESS, 1, &ov);
}

void test_RTCallBack_no_bytes_returned(void **state) {
    win32rtfim *rt = *state;
    OVERLAPPED ov = {.hEvent = "C:\\a\\path"};

    rt->watch_status = 1;

    expect_function_call(__wrap_pthread_rwlock_rdlock);
    expect_function_call(__wrap_pthread_mutex_lock);

    expect_value(__wrap_OSHash_Get_ex, self, syscheck.realtime->dirtb);
    expect_any(__wrap_OSHash_Get_ex, key);
    will_return(__wrap_OSHash_Get_ex, rt);

    expect_string(__wrap__mwarn, formatted_msg, FIM_WARN_REALTIME_OVERFLOW);

    expect_function_call(__wrap_pthread_mutex_unlock);
    expect_function_call(__wrap_pthread_rwlock_unlock);

    // Inside realtime_win32read
    will_return(wrap_ReadDirectoryChangesW, 1);

    RTCallBack(ERROR_SUCCESS, 0, &ov);
}

void test_RTCallBack_acquired_changes_null_dir(void **state) {
    win32rtfim *rt = *state;
    OVERLAPPED ov;
    PFILE_NOTIFY_INFORMATION pinfo;

    expect_function_call(__wrap_pthread_rwlock_rdlock);
    expect_function_call(__wrap_pthread_mutex_lock);

    // Fill the win32rtfim struct with testing data
    pinfo = (PFILE_NOTIFY_INFORMATION) rt->buffer;
    wcscpy(pinfo->FileName, L"C:\\a\\path");
    pinfo->FileNameLength = wcslen(pinfo->FileName) * sizeof(WCHAR);
    pinfo->NextEntryOffset = 0;

    // This condition is not taken into account
    rt->dir = NULL;
    rt->watch_status = 1;

    ov.hEvent = "C:\\a\\path";

    // Begin calls to mock functions

    expect_value(__wrap_OSHash_Get_ex, self, syscheck.realtime->dirtb);
    expect_string(__wrap_OSHash_Get_ex, key, "C:\\a\\path");
    will_return(__wrap_OSHash_Get_ex, rt);

    expect_string(__wrap_fim_configuration_directory, path, "C:\\a\\path");
    will_return(__wrap_fim_configuration_directory, 0);

    expect_string(__wrap_fim_configuration_directory, path, "");
    will_return(__wrap_fim_configuration_directory, -1);

    // Inside realtime_win32read
    will_return(wrap_ReadDirectoryChangesW, 1);

    expect_function_call(__wrap_pthread_mutex_unlock);
    expect_function_call(__wrap_pthread_rwlock_unlock);

    RTCallBack(ERROR_SUCCESS, 1, &ov);
}

void test_RTCallBack_acquired_changes(void **state) {
    win32rtfim *rt = *state;
    OVERLAPPED ov;
    PFILE_NOTIFY_INFORMATION pinfo;


    expect_function_call(__wrap_pthread_rwlock_rdlock);
    expect_function_call(__wrap_pthread_mutex_lock);

    // Fill the win32rtfim struct with testing data
    pinfo = (PFILE_NOTIFY_INFORMATION) rt->buffer;
    wcscpy(pinfo->FileName, L"file.test");
    pinfo->FileNameLength = wcslen(pinfo->FileName) * sizeof(WCHAR);
    pinfo->NextEntryOffset = 0;

    // This condition is not taken into account
    rt->dir = strdup("C:\\a\\path");
    rt->watch_status = 1;

    ov.hEvent = "C:\\a\\path\\file.test";

    // Begin calls to mock functions

    expect_value(__wrap_OSHash_Get_ex, self, syscheck.realtime->dirtb);
    expect_string(__wrap_OSHash_Get_ex, key, "C:\\a\\path\\file.test");
    will_return(__wrap_OSHash_Get_ex, rt);

    expect_string(__wrap_fim_configuration_directory, path, "C:\\a\\path\\file.test");
    will_return(__wrap_fim_configuration_directory, 0);

    expect_string(__wrap_fim_configuration_directory, path, "c:\\a\\path\\file.test");
    will_return(__wrap_fim_configuration_directory, 0);

    expect_string(__wrap_fim_realtime_event, file, "c:\\a\\path\\file.test");

    // Inside realtime_win32read
    will_return(wrap_ReadDirectoryChangesW, 1);

    expect_function_call(__wrap_pthread_mutex_unlock);
    expect_function_call(__wrap_pthread_rwlock_unlock);

    RTCallBack(ERROR_SUCCESS, 1, &ov);
}
#endif

static void test_fim_realtime_get_queue_overflow(void **state) {
    rtfim realtime = { .queue_overflow = false };
    int retval;

    syscheck.realtime = &realtime;

    expect_function_call(__wrap_pthread_mutex_lock);
    expect_function_call(__wrap_pthread_mutex_unlock);

    retval = fim_realtime_get_queue_overflow();

    assert_int_equal(retval, false);

    realtime.queue_overflow = true;

    expect_function_call(__wrap_pthread_mutex_lock);
    expect_function_call(__wrap_pthread_mutex_unlock);

    retval = fim_realtime_get_queue_overflow();

    assert_int_equal(retval, true);

    syscheck.realtime = NULL;
}

static void test_fim_realtime_set_queue_overflow(void **state) {
    rtfim realtime = { .queue_overflow = false };

    syscheck.realtime = &realtime;

    expect_function_call(__wrap_pthread_mutex_lock);
    expect_function_call(__wrap_pthread_mutex_unlock);

    fim_realtime_set_queue_overflow(true);

    assert_int_equal(realtime.queue_overflow, true);

    syscheck.realtime = NULL;
}

static void test_fim_realtime_print_watches(void **state) {
    rtfim realtime = { .queue_overflow = false };
    char msg[OS_SIZE_256];

    syscheck.realtime = &realtime;

    expect_function_call(__wrap_pthread_mutex_lock);

    expect_any(__wrap_OSHash_Get_Elem_ex, self);
    will_return(__wrap_OSHash_Get_Elem_ex, 257);

    snprintf(msg, OS_SIZE_256, FIM_NUM_WATCHES, 257);
    expect_string(__wrap__mdebug2, formatted_msg, msg);

    expect_function_call(__wrap_pthread_mutex_unlock);

    fim_realtime_print_watches();

    syscheck.realtime = NULL;

}


int main(void) {
#ifndef WIN_WHODATA
    const struct CMUnitTest tests[] = {
        /* realtime_start */
        cmocka_unit_test_setup_teardown(test_realtime_start_success, setup_realtime_start, teardown_realtime_start),
        cmocka_unit_test_setup_teardown(test_realtime_start_failure_hash, setup_realtime_start, teardown_realtime_start),

#if defined(TEST_SERVER) || defined(TEST_AGENT)
        cmocka_unit_test_setup_teardown(test_realtime_start_failure_inotify, setup_realtime_start, teardown_realtime_start),

        /* realtime_adddir */
        cmocka_unit_test_setup_teardown(test_realtime_adddir_realtime_start_failure, setup_realtime_adddir_realtime_start_error, teardown_realtime_adddir_realtime_start_error),
        cmocka_unit_test(test_realtime_adddir_realtime_failure),
        cmocka_unit_test(test_realtime_adddir_realtime_watch_max_reached_failure),
        cmocka_unit_test(test_realtime_adddir_realtime_watch_generic_failure),
        cmocka_unit_test_setup_teardown(test_realtime_adddir_realtime_add, setup_OSHash, teardown_OSHash),
        cmocka_unit_test(test_realtime_adddir_realtime_add_hash_failure),
        cmocka_unit_test(test_realtime_adddir_realtime_update),
        cmocka_unit_test(test_realtime_adddir_realtime_update_failure),

        /* free_syscheck_dirtb_data */
        cmocka_unit_test(test_free_syscheck_dirtb_data),
        cmocka_unit_test(test_free_syscheck_dirtb_data_null),

        /* realtime_process */
        cmocka_unit_test(test_realtime_process),
        cmocka_unit_test_setup_teardown(test_realtime_process_len, setup_inotify_event, teardown_inotify_event),
        cmocka_unit_test_setup_teardown(test_realtime_process_len_zero, setup_inotify_event, teardown_inotify_event),
        cmocka_unit_test_setup_teardown(test_realtime_process_len_path_separator, setup_inotify_event, teardown_inotify_event),
        cmocka_unit_test_setup_teardown(test_realtime_process_overflow, setup_inotify_event, teardown_inotify_event),
        cmocka_unit_test_setup_teardown(test_realtime_process_delete, setup_inotify_event, teardown_inotify_event),
        cmocka_unit_test_setup_teardown(test_realtime_process_move_self, setup_realtime_process, teardown_realtime_process),
        cmocka_unit_test(test_realtime_process_failure),

        /* delete_subdirectories_watches */
        cmocka_unit_test_setup_teardown(test_delete_subdirectories_watches_realtime_fd_null, setup_hash_node, teardown_hash_node),
        cmocka_unit_test_setup_teardown(test_delete_subdirectories_watches_hash_node_null, setup_hash_node, teardown_hash_node),
        cmocka_unit_test_setup_teardown(test_delete_subdirectories_watches_not_same_name, setup_hash_node, teardown_hash_node),
        cmocka_unit_test_setup_teardown(test_delete_subdirectories_watches_deletes, setup_hash_node, teardown_hash_node),

#else
        // realtime_win32read
        cmocka_unit_test(test_realtime_win32read_success),
        cmocka_unit_test(test_realtime_win32read_unable_to_read_directory),

        // free_win32rtfim_data
        cmocka_unit_test(test_free_win32rtfim_data_null_input),
        cmocka_unit_test(test_free_win32rtfim_data_full_data),

        // RTCallBack
        cmocka_unit_test(test_RTCallBack_error_on_callback),
        cmocka_unit_test(test_RTCallBack_empty_hash_table),
        cmocka_unit_test_setup_teardown(test_RTCallBack_no_bytes_returned, setup_RTCallBack, teardown_RTCallBack),
        cmocka_unit_test_setup_teardown(test_RTCallBack_acquired_changes_null_dir, setup_RTCallBack, teardown_RTCallBack),
        cmocka_unit_test_setup_teardown(test_RTCallBack_acquired_changes, setup_RTCallBack, teardown_RTCallBack),
#endif

        /* realtime_sanitize_watch_map */
#ifndef TEST_WINAGENT
        cmocka_unit_test(test_realtime_sanitize_watch_map_empty_hash),
        cmocka_unit_test(test_realtime_sanitize_watch_map_inotify_not_connected),
        cmocka_unit_test_setup_teardown(test_realtime_sanitize_watch_map_entry_with_no_configuration,
                                        setup_sanitize_watch_map, teardown_sanitize_watch_map),
        cmocka_unit_test_setup_teardown(test_realtime_sanitize_watch_map_unable_to_add_more_watches,
                                        setup_sanitize_watch_map, teardown_sanitize_watch_map),
        cmocka_unit_test_setup_teardown(test_realtime_sanitize_watch_map_entry_deleted, setup_sanitize_watch_map,
                                        teardown_sanitize_watch_map),
        cmocka_unit_test_setup_teardown(test_realtime_sanitize_watch_map_inotify_error, setup_sanitize_watch_map,
                                        teardown_sanitize_watch_map),
        cmocka_unit_test_setup_teardown(test_realtime_sanitize_watch_map_entry_already_up_to_date,
                                        setup_sanitize_watch_map, teardown_sanitize_watch_map),
        cmocka_unit_test_setup_teardown(test_realtime_sanitize_watch_map_entry_with_new_watch_number,
                                        setup_sanitize_watch_map, teardown_sanitize_watch_map),
        cmocka_unit_test_setup_teardown(test_realtime_sanitize_watch_map_entry_with_new_watch_number_fail,
                                        setup_sanitize_watch_map, teardown_sanitize_watch_map),
        cmocka_unit_test_setup_teardown(test_realtime_sanitize_watch_map_update_existing_watch_with_new_directory,
                                        setup_sanitize_watch_map, teardown_sanitize_watch_map),
        cmocka_unit_test_setup_teardown(test_realtime_sanitize_watch_map_update_existing_watch_with_new_directory_fail,
                                        setup_sanitize_watch_map, teardown_sanitize_watch_map),
#endif
    };
#else
    const struct CMUnitTest tests[] = {
        // realtime_adddir
        cmocka_unit_test(test_realtime_adddir_whodata_non_existent_file),
        cmocka_unit_test(test_realtime_adddir_whodata_error_adding_whodata_dir),
        cmocka_unit_test(test_realtime_adddir_whodata_file_success),
        cmocka_unit_test(test_realtime_adddir_whodata_dir_success),
        cmocka_unit_test(test_realtime_adddir_max_limit_reached),
        cmocka_unit_test(test_realtime_adddir_duplicate_entry),
        cmocka_unit_test(test_realtime_adddir_handle_error),
        cmocka_unit_test(test_realtime_adddir_duplicate_entry_non_existent_directory_valid_handle),
        cmocka_unit_test(test_realtime_adddir_duplicate_entry_non_existent_directory_closed_handle),
        cmocka_unit_test(test_realtime_adddir_duplicate_entry_non_existent_directory_invalid_handle),
        cmocka_unit_test_setup_teardown(test_realtime_adddir_success, setup_OSHash, teardown_OSHash),
    };
#endif

    const struct CMUnitTest realtime_helper_tests[] = {
        cmocka_unit_test(test_fim_realtime_get_queue_overflow),
        cmocka_unit_test(test_fim_realtime_set_queue_overflow),
        cmocka_unit_test(test_fim_realtime_print_watches),
    };

    int results = 0;

    results += cmocka_run_group_tests(tests, setup_group, teardown_group);
    results += cmocka_run_group_tests(realtime_helper_tests, NULL, NULL);

    return results;
}<|MERGE_RESOLUTION|>--- conflicted
+++ resolved
@@ -714,13 +714,9 @@
     expect_function_call(__wrap_pthread_mutex_unlock);
 
     expect_string(__wrap__mwarn, formatted_msg, "Real-time inotify kernel queue is full. Some events may be lost. Next scheduled scan will recover lost data.");
-<<<<<<< HEAD
+    expect_function_call(__wrap_pthread_mutex_lock);
+    expect_function_call(__wrap_pthread_mutex_unlock);
     expect_string(__wrap_send_log_msg, msg, "wazuh: Real-time inotify kernel queue is full. Some events may be lost. Next scheduled scan will recover lost data.");
-=======
-    expect_function_call(__wrap_pthread_mutex_lock);
-    expect_function_call(__wrap_pthread_mutex_unlock);
-    expect_string(__wrap_send_log_msg, msg, "ossec: Real-time inotify kernel queue is full. Some events may be lost. Next scheduled scan will recover lost data.");
->>>>>>> 703ec1db
     will_return(__wrap_send_log_msg, 1);
 
     char **paths = NULL;
