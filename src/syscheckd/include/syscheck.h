--- conflicted
+++ resolved
@@ -960,27 +960,11 @@
  */
 void fim_send_sync_state(const char *location, const char* msg);
 
-<<<<<<< HEAD
-/**
- * @brief Send a control synchronization message
- * @param component Name of the component.
- * @param msg Type of the message.
- * @param id Sync session counter (timetamp).
- * @param start First key in the list.
- * @param top Last key in the list.
- * @param tail Key of the first key in the next sublist.
- * @param checksum Checksum of this list.
- */
-void fim_send_sync_control(const char *component,
-                           dbsync_msg msg,
-                           long id,
-                           const char *start,
-                           const char *top,
-                           const char *tail,
-                           const char *checksum);
-
+/**
+ * @brief Get shutdown process flag.
+ *
+ * @return Process shutdown flag.
+ */
 bool fim_shutdown_process_on();
 
-=======
->>>>>>> 2774eda7
 #endif /* SYSCHECK_H */