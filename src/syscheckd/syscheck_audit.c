/*
 * Copyright (C) 2015-2019, Wazuh Inc.
 * June 13, 2018.
 *
 * This program is free software; you can redistribute it
 * and/or modify it under the terms of the GNU General Public
 * License (version 2) as published by the FSF - Free Software
 * Foundation.
 */
#ifdef __linux__
#include "shared.h"
#include "external/procps/readproc.h"

#include <sys/socket.h>
#include <sys/un.h>
#include "syscheck.h"
#include <os_net/os_net.h>
#include "syscheck_op.h"
#include "audit_op.h"
#include "string_op.h"

#define AUDIT_CONF_FILE DEFAULTDIR "/etc/af_wazuh.conf"
#define PLUGINS_DIR_AUDIT_2 "/etc/audisp/plugins.d"
#define PLUGINS_DIR_AUDIT_3 "/etc/audit/plugins.d"
#define AUDIT_CONF_LINK "af_wazuh.conf"
#define AUDIT_SOCKET DEFAULTDIR "/queue/ossec/audit"
#define BUF_SIZE 6144
#define AUDIT_KEY "wazuh_fim"
#define AUDIT_LOAD_RETRIES 5 // Max retries to reload Audit rules
#define MAX_CONN_RETRIES 5 // Max retries to reconnect to Audit socket
#define RELOAD_RULES_INTERVAL 30 // Seconds to re-add Audit rules

#define AUDIT_HEALTHCHECK_DIR DEFAULTDIR "/tmp"
#define AUDIT_HEALTHCHECK_KEY "wazuh_hc"
#define AUDIT_HEALTHCHECK_FILE AUDIT_HEALTHCHECK_DIR "/audit_hc"

// Global variables
W_Vector *audit_added_rules;
W_Vector *audit_added_dirs;
W_Vector *audit_loaded_rules;
pthread_mutex_t audit_mutex;
pthread_mutex_t audit_hc_mutex;
pthread_mutex_t audit_rules_mutex;
int auid_err_reported;
volatile int hc_thread_active;

volatile int audit_health_check_creation;
volatile int audit_health_check_deletion;

static unsigned int count_reload_retries;

#ifdef ENABLE_AUDIT

static regex_t regexCompiled_uid;
static regex_t regexCompiled_pid;
static regex_t regexCompiled_ppid;
static regex_t regexCompiled_gid;
static regex_t regexCompiled_auid;
static regex_t regexCompiled_euid;

static regex_t regexCompiled_cwd;
static regex_t regexCompiled_pname;
static regex_t regexCompiled_path0;
static regex_t regexCompiled_path1;
static regex_t regexCompiled_path2;
static regex_t regexCompiled_path3;
static regex_t regexCompiled_path4;

static regex_t regexCompiled_cwd_hex;
static regex_t regexCompiled_pname_hex;
static regex_t regexCompiled_path0_hex;
static regex_t regexCompiled_path1_hex;
static regex_t regexCompiled_path2_hex;
static regex_t regexCompiled_path3_hex;
static regex_t regexCompiled_path4_hex;

static regex_t regexCompiled_items;
static regex_t regexCompiled_inode;
static regex_t regexCompiled_dir;
static regex_t regexCompiled_dir_hex;
static regex_t regexCompiled_syscall;
static regex_t regexCompiled_dev;


int check_auditd_enabled(void) {

    PROCTAB *proc = openproc(PROC_FILLSTAT | PROC_FILLSTATUS | PROC_FILLCOM );
    proc_t *proc_info;
    int auditd_pid = -1;

    if (!proc) {
        return -1;
    }

    while (proc_info = readproc(proc, NULL), proc_info != NULL) {
        if(strcmp(proc_info->cmd,"auditd") == 0) {
            auditd_pid = proc_info->tid;
            freeproc(proc_info);
            break;
        }

        freeproc(proc_info);
    }

    closeproc(proc);
    return auditd_pid;
}


// Set Auditd socket configuration
int set_auditd_config(void) {

    FILE *fp;
    char audit_path[50] = {0};

    // Check audisp version
    if (IsDir(PLUGINS_DIR_AUDIT_3) == 0) {
        // Audit 3.X
        snprintf(audit_path, sizeof(audit_path) - 1, "%s/%s", PLUGINS_DIR_AUDIT_3, AUDIT_CONF_LINK);
    } else if (IsDir(PLUGINS_DIR_AUDIT_2) == 0) {
        // Audit 2.X
        snprintf(audit_path, sizeof(audit_path) - 1, "%s/%s", PLUGINS_DIR_AUDIT_2, AUDIT_CONF_LINK);
    } else {
        return 0;
    }

    // Check that the plugin file is installed

    if (!IsLink(audit_path) && !IsFile(audit_path)) {
        // Check that the socket exists

        if (!IsSocket(AUDIT_SOCKET)) {
            return 0;
        }

        if (syscheck.restart_audit) {
            minfo(FIM_AUDIT_NOSOCKET, AUDIT_SOCKET);
            return audit_restart();
        } else {
            mwarn(FIM_WARN_AUDIT_SOCKET_NOEXIST, AUDIT_SOCKET);
            return 1;
        }
    }

    minfo(FIM_AUDIT_SOCKET, AUDIT_CONF_FILE);

    fp = fopen(AUDIT_CONF_FILE, "w");
    if (!fp) {
        merror(FOPEN_ERROR, AUDIT_CONF_FILE, errno, strerror(errno));
        return -1;
    }

    fprintf(fp, "active = yes\n");
    fprintf(fp, "direction = out\n");
    fprintf(fp, "path = builtin_af_unix\n");
    fprintf(fp, "type = builtin\n");
    fprintf(fp, "args = 0640 %s\n", AUDIT_SOCKET);
    fprintf(fp, "format = string\n");

    if (fclose(fp)) {
        merror(FCLOSE_ERROR, AUDIT_CONF_FILE, errno, strerror(errno));
        return -1;
    }

    if (symlink(AUDIT_CONF_FILE, audit_path) < 0) {
        switch (errno) {
        case EEXIST:
            if (unlink(audit_path) < 0) {
                merror(UNLINK_ERROR, audit_path, errno, strerror(errno));
                return -1;
            }

            if (symlink(AUDIT_CONF_FILE, audit_path) == 0) {
                break;
            }

        // Fallthrough
        default:
            merror(LINK_ERROR, audit_path, AUDIT_CONF_FILE, errno, strerror(errno));
            return -1;
        }
    }

    if (syscheck.restart_audit) {
        minfo(FIM_AUDIT_RESTARTING, AUDIT_CONF_FILE);
        return audit_restart();
    } else {
        mwarn(FIM_WARN_AUDIT_CONFIGURATION_MODIFIED);
        return 1;
    }
}


// Init Audit events socket
int init_auditd_socket(void) {
    int sfd;

    if (sfd = OS_ConnectUnixDomain(AUDIT_SOCKET, SOCK_STREAM, OS_MAXSTR), sfd < 0) {
        merror(FIM_ERROR_WHODATA_SOCKET_CONNECT, AUDIT_SOCKET);
        return (-1);
    }

    return sfd;
}

int add_audit_rules_syscheck(bool first_time) {
    unsigned int i = 0;
    unsigned int rules_added = 0;

    int fd = audit_open();
    int res = audit_get_rule_list(fd);
    audit_close(fd);

    if (!res) {
        merror(FIM_ERROR_WHODATA_READ_RULE);
    }

    while (syscheck.dir[i] != NULL) {
        // Check if dir[i] is set in whodata mode and isn't a broken link (syscheck.dir[i] = '\0')
        if (syscheck.opts[i] & WHODATA_ACTIVE && *syscheck.dir[i]) {
            int retval;
            if (W_Vector_length(audit_added_rules) < syscheck.max_audit_entries) {
                int found = search_audit_rule(syscheck.dir[i], "wa", AUDIT_KEY);
                if (found == 0) {
                    if (retval = audit_add_rule(syscheck.dir[i], AUDIT_KEY), retval > 0) {
                        w_mutex_lock(&audit_rules_mutex);
                        if(!W_Vector_insert_unique(audit_added_rules, syscheck.dir[i])) {
                            mdebug1(FIM_AUDIT_NEWRULE, syscheck.dir[i]);
                        } else {
                            mdebug1(FIM_AUDIT_RELOADED, syscheck.dir[i]);
                        }
                        w_mutex_unlock(&audit_rules_mutex);
                        rules_added++;
                    } else {
                        merror(FIM_ERROR_WHODATA_ADD_RULE, retval, syscheck.dir[i]);
                    }
                } else if (found == 1) {
                    w_mutex_lock(&audit_rules_mutex);
                    if(!W_Vector_insert_unique(audit_added_rules, syscheck.dir[i])) {
                        mdebug1(FIM_AUDIT_RULEDUP, syscheck.dir[i]);
                    }
                    w_mutex_unlock(&audit_rules_mutex);
                    rules_added++;
                } else {
                    merror(FIM_ERROR_WHODATA_CHECK_RULE);
                }
            } else {
                static bool reported = false;

                if (first_time || !reported) {
                    merror(FIM_ERROR_WHODATA_MAXNUM_WATCHES, syscheck.dir[i], syscheck.max_audit_entries);
                } else {
                    mdebug1(FIM_ERROR_WHODATA_MAXNUM_WATCHES, syscheck.dir[i], syscheck.max_audit_entries);
                }

                reported = true;
            }
        }
        i++;
    }

    return rules_added;
}


// Initialize regular expressions
int init_regex(void) {

    static const char *pattern_uid = " uid=([0-9]*) ";
    if (regcomp(&regexCompiled_uid, pattern_uid, REG_EXTENDED)) {
        merror(FIM_ERROR_WHODATA_COMPILE_REGEX, "uid"); // LCOV_EXCL_LINE
        return -1; // LCOV_EXCL_LINE
    }
    static const char *pattern_gid = " gid=([0-9]*) ";
    if (regcomp(&regexCompiled_gid, pattern_gid, REG_EXTENDED)) {
        merror(FIM_ERROR_WHODATA_COMPILE_REGEX, "gid"); // LCOV_EXCL_LINE
        return -1; // LCOV_EXCL_LINE
    }
    static const char *pattern_auid = " auid=([0-9]*) ";
    if (regcomp(&regexCompiled_auid, pattern_auid, REG_EXTENDED)) {
        merror(FIM_ERROR_WHODATA_COMPILE_REGEX, "auid"); // LCOV_EXCL_LINE
        return -1; // LCOV_EXCL_LINE
    }
    static const char *pattern_euid = " euid=([0-9]*) ";
    if (regcomp(&regexCompiled_euid, pattern_euid, REG_EXTENDED)) {
        merror(FIM_ERROR_WHODATA_COMPILE_REGEX, "euid"); // LCOV_EXCL_LINE
        return -1; // LCOV_EXCL_LINE
    }
    static const char *pattern_pid = " pid=([0-9]*) ";
    if (regcomp(&regexCompiled_pid, pattern_pid, REG_EXTENDED)) {
        merror(FIM_ERROR_WHODATA_COMPILE_REGEX, "pid"); // LCOV_EXCL_LINE
        return -1; // LCOV_EXCL_LINE
    }
    static const char *pattern_ppid = " ppid=([0-9]*) ";
    if (regcomp(&regexCompiled_ppid, pattern_ppid, REG_EXTENDED)) {
        merror(FIM_ERROR_WHODATA_COMPILE_REGEX, "ppid"); // LCOV_EXCL_LINE
        return -1; // LCOV_EXCL_LINE
    }
    static const char *pattern_inode = " item=[0-9] name=.* inode=([0-9]*)";
    if (regcomp(&regexCompiled_inode, pattern_inode, REG_EXTENDED)) {
        merror(FIM_ERROR_WHODATA_COMPILE_REGEX, "inode"); // LCOV_EXCL_LINE
        return -1; // LCOV_EXCL_LINE
    }

    static const char *pattern_items = " items=([0-9]*) ";
    if (regcomp(&regexCompiled_items, pattern_items, REG_EXTENDED)) {
        merror(FIM_ERROR_WHODATA_COMPILE_REGEX, "items"); // LCOV_EXCL_LINE
        return -1; // LCOV_EXCL_LINE
    }

    static const char *pattern_syscall = " syscall=([0-9]*)";
    if (regcomp(&regexCompiled_syscall, pattern_syscall, REG_EXTENDED)) {
        merror(FIM_ERROR_WHODATA_COMPILE_REGEX, "syscall"); // LCOV_EXCL_LINE
        return -1; // LCOV_EXCL_LINE
    }

    static const char *pattern_pname = " exe=\"([^ ]*)\"";
    if (regcomp(&regexCompiled_pname, pattern_pname, REG_EXTENDED)) {
        merror(FIM_ERROR_WHODATA_COMPILE_REGEX, "pname"); // LCOV_EXCL_LINE
        return -1; // LCOV_EXCL_LINE
    }
    static const char *pattern_cwd = " cwd=\"([^ ]*)\"";
    if (regcomp(&regexCompiled_cwd, pattern_cwd, REG_EXTENDED)) {
        merror(FIM_ERROR_WHODATA_COMPILE_REGEX, "cwd"); // LCOV_EXCL_LINE
        return -1; // LCOV_EXCL_LINE
    }

    static const char *pattern_dir = " dir=\"([^ ]*)\"";
    if (regcomp(&regexCompiled_dir, pattern_dir, REG_EXTENDED)) {
        merror(FIM_ERROR_WHODATA_COMPILE_REGEX, "dir"); // LCOV_EXCL_LINE
        return -1; // LCOV_EXCL_LINE
    }

    static const char *pattern_path0 = " item=0 name=\"([^ ]*)\"";
    if (regcomp(&regexCompiled_path0, pattern_path0, REG_EXTENDED)) {
        merror(FIM_ERROR_WHODATA_COMPILE_REGEX, "path0"); // LCOV_EXCL_LINE
        return -1; // LCOV_EXCL_LINE
    }
    static const char *pattern_path1 = " item=1 name=\"([^ ]*)\"";
    if (regcomp(&regexCompiled_path1, pattern_path1, REG_EXTENDED)) {
        merror(FIM_ERROR_WHODATA_COMPILE_REGEX, "path1"); // LCOV_EXCL_LINE
        return -1; // LCOV_EXCL_LINE
    }
    static const char *pattern_path2 = " item=2 name=\"([^ ]*)\"";
    if (regcomp(&regexCompiled_path2, pattern_path2, REG_EXTENDED)) {
        merror(FIM_ERROR_WHODATA_COMPILE_REGEX, "path2"); // LCOV_EXCL_LINE
        return -1; // LCOV_EXCL_LINE
    }
    static const char *pattern_path3 = " item=3 name=\"([^ ]*)\"";
    if (regcomp(&regexCompiled_path3, pattern_path3, REG_EXTENDED)) {
        merror(FIM_ERROR_WHODATA_COMPILE_REGEX, "path3"); // LCOV_EXCL_LINE
        return -1; // LCOV_EXCL_LINE
    }
    static const char *pattern_path4 = " item=4 name=\"([^ ]*)\"";
    if (regcomp(&regexCompiled_path4, pattern_path4, REG_EXTENDED)) {
        merror(FIM_ERROR_WHODATA_COMPILE_REGEX, "path4"); // LCOV_EXCL_LINE
        return -1; // LCOV_EXCL_LINE
    }

    static const char *pattern_pname_hex = " exe=([A-F0-9]*)";
    if (regcomp(&regexCompiled_pname_hex, pattern_pname_hex, REG_EXTENDED | REG_ICASE)) {
        merror(FIM_ERROR_WHODATA_COMPILE_REGEX, "pname_hex"); // LCOV_EXCL_LINE
        return -1; // LCOV_EXCL_LINE
    }

    static const char *pattern_cwd_hex = " cwd=([A-F0-9]*)";
    if (regcomp(&regexCompiled_cwd_hex, pattern_cwd_hex, REG_EXTENDED | REG_ICASE)) {
        merror(FIM_ERROR_WHODATA_COMPILE_REGEX, "cwd_hex"); // LCOV_EXCL_LINE
        return -1; // LCOV_EXCL_LINE
    }

    static const char *pattern_dir_hex = " dir=([A-F0-9]*)";
    if (regcomp(&regexCompiled_dir_hex, pattern_dir_hex, REG_EXTENDED | REG_ICASE)) {
        merror(FIM_ERROR_WHODATA_COMPILE_REGEX, "dir_hex"); // LCOV_EXCL_LINE
        return -1; // LCOV_EXCL_LINE
    }

    static const char *pattern_path0_hex = " item=0 name=([A-F0-9]*)";
    if (regcomp(&regexCompiled_path0_hex, pattern_path0_hex, REG_EXTENDED | REG_ICASE)) {
        merror(FIM_ERROR_WHODATA_COMPILE_REGEX, "path0_hex"); // LCOV_EXCL_LINE
        return -1; // LCOV_EXCL_LINE
    }

    static const char *pattern_path1_hex = " item=1 name=([A-F0-9]*)";
    if (regcomp(&regexCompiled_path1_hex, pattern_path1_hex, REG_EXTENDED | REG_ICASE)) {
        merror(FIM_ERROR_WHODATA_COMPILE_REGEX, "path1_hex"); // LCOV_EXCL_LINE
        return -1; // LCOV_EXCL_LINE
    }

    static const char *pattern_path2_hex = " item=2 name=([A-F0-9]*)";
    if (regcomp(&regexCompiled_path2_hex, pattern_path2_hex, REG_EXTENDED | REG_ICASE)) {
        merror(FIM_ERROR_WHODATA_COMPILE_REGEX, "path2_hex"); // LCOV_EXCL_LINE
        return -1; // LCOV_EXCL_LINE
    }

    static const char *pattern_path3_hex = " item=3 name=([A-F0-9]*)";
    if (regcomp(&regexCompiled_path3_hex, pattern_path3_hex, REG_EXTENDED | REG_ICASE)) {
        merror(FIM_ERROR_WHODATA_COMPILE_REGEX, "path3_hex"); // LCOV_EXCL_LINE
        return -1; // LCOV_EXCL_LINE
    }

    static const char *pattern_path4_hex = " item=4 name=([A-F0-9]*)";
    if (regcomp(&regexCompiled_path4_hex, pattern_path4_hex, REG_EXTENDED | REG_ICASE)) {
        merror(FIM_ERROR_WHODATA_COMPILE_REGEX, "path4_hex"); // LCOV_EXCL_LINE
        return -1; // LCOV_EXCL_LINE
    }
    static const char *pattern_dev = " dev=([A-F0-9]*:[A-F0-9]*)";
    if (regcomp(&regexCompiled_dev, pattern_dev, REG_EXTENDED | REG_ICASE)) {
        merror(FIM_ERROR_WHODATA_COMPILE_REGEX, "dev"); // LCOV_EXCL_LINE
        return -1; // LCOV_EXCL_LINE
    }
    return 0;
}


// LCOV_EXCL_START
int audit_init(void) {
    audit_health_check_creation = 0;
    audit_health_check_deletion = 0;

    w_mutex_init(&audit_mutex, NULL);
    w_mutex_init(&audit_hc_mutex, NULL);
    w_mutex_init(&audit_rules_mutex, NULL);

    // Check if auditd is installed and running.
    int aupid = check_auditd_enabled();
    if (aupid <= 0) {
        mwarn(FIM_AUDIT_NORUNNING);
        return (-1);
    }

    // Check audit socket configuration
    switch (set_auditd_config()) {
    case -1:
        mdebug1(FIM_AUDIT_NOCONF);
        return (-1);
    case 0:
        break;
    default:
        return (-1);
    }

    // Initialize Audit socket
    static int audit_socket;
    audit_socket = init_auditd_socket();
    if (audit_socket < 0) {
        merror("Can't init auditd socket in 'init_auditd_socket()'");
        return -1;
    }

    int regex_comp = init_regex();
    if (regex_comp < 0) {
        merror("Can't init regex in 'init_regex()'");
        return -1;
    }

    // Perform Audit healthcheck
    if (syscheck.audit_healthcheck) {
        if(audit_health_check(audit_socket)) {
            merror(FIM_ERROR_WHODATA_HEALTHCHECK_START);
            return -1;
        }
    } else {
        minfo(FIM_AUDIT_HEALTHCHECK_DISABLE);
    }

    // Add Audit rules
    audit_added_rules = W_Vector_init(10);
    audit_added_dirs = W_Vector_init(20);
    int rules_added = add_audit_rules_syscheck(true);
    if (rules_added < 1){
        mdebug1(FIM_AUDIT_NORULES);
        return (-1);
    }

    atexit(clean_rules);
    auid_err_reported = 0;

    // Start audit thread
    w_cond_init(&audit_thread_started, NULL);
    w_cond_init(&audit_db_consistency, NULL);
    w_create_thread(audit_main, &audit_socket);
    w_mutex_lock(&audit_mutex);
    while (!audit_thread_active)
        w_cond_wait(&audit_thread_started, &audit_mutex);
    w_mutex_unlock(&audit_mutex);
    return 1;

}
// LCOV_EXCL_STOP


// LCOV_EXCL_START
void audit_set_db_consistency(void) {
    w_mutex_lock(&audit_mutex);
    audit_db_consistency_flag = 1;
    w_cond_signal(&audit_db_consistency);
    w_mutex_unlock(&audit_mutex);
}
// LCOV_EXCL_STOP


// Extract id: node=... type=CWD msg=audit(1529332881.955:3867): cwd="..."
char * audit_get_id(const char * event) {
    char * begin;
    char * end;
    char * id;
    size_t len;

    if (begin = strstr(event, "msg=audit("), !begin) {
        return NULL;
    }

    begin += 10;

    if (end = strchr(begin, ')'), !end) {
        return NULL;
    }

    len = end - begin;
    os_malloc(len + 1, id);
    memcpy(id, begin, len);
    id[len] = '\0';
    return id;
}

char *gen_audit_path(char *cwd, char *path0, char *path1) {

    char *gen_path = NULL;

    if (path0 && cwd) {
        if (path1) {
            if (path1[0] == '/') {
                gen_path = strdup(path1);
            } else if (path1[0] == '.' && path1[1] == '/') {
                char *full_path;
                os_malloc(strlen(cwd) + strlen(path1) + 2, full_path);
                snprintf(full_path, strlen(cwd) + strlen(path1) + 2, "%s/%s", cwd, (path1+2));
                gen_path = strdup(full_path);
                free(full_path);
            } else if (path1[0] == '.' && path1[1] == '.' && path1[2] == '/') {
                gen_path = audit_clean_path(cwd, path1);
            } else if (strlen(cwd) == 1) {
                os_malloc(strlen(cwd) + strlen(path1) + 2, gen_path);
                snprintf(gen_path, strlen(cwd) + strlen(path1) + 2, "%s%s", cwd, path1);
            } else if (strncmp(path0, path1, strlen(path0)) == 0) {
                os_malloc(strlen(cwd) + strlen(path1) + 2, gen_path);
                snprintf(gen_path, strlen(cwd) + strlen(path1) + 2, "%s/%s", cwd, path1);
            } else {
                char *full_path;
                os_malloc(strlen(path0) + strlen(path1) + 2, full_path);
                snprintf(full_path, strlen(path0) + strlen(path1) + 2, "%s/%s", path0, path1);
                gen_path = strdup(full_path);
                free(full_path);
            }
        } else {
            if (path0[0] == '/') {
                gen_path = strdup(path0);
            } else if (path0[0] == '.' && path0[1] == '/') {
                char *full_path;
                os_malloc(strlen(cwd) + strlen(path0) + 2, full_path);
                snprintf(full_path, strlen(cwd) + strlen(path0) + 2, "%s/%s", cwd, (path0+2));
                gen_path = strdup(full_path);
                free(full_path);
            } else if (path0[0] == '.' && path0[1] == '.' && path0[2] == '/') {
                gen_path = audit_clean_path(cwd, path0);
            } else {
                os_malloc(strlen(cwd) + strlen(path0) + 2, gen_path);
                snprintf(gen_path, strlen(cwd) + strlen(path0) + 2, "%s/%s", cwd, path0);
            }
        }
    }
    return gen_path;
}


void audit_parse(char *buffer) {
    char *psuccess;
    char *pconfig;
    char *pdelete;
    regmatch_t match[2];
    int match_size;
    char *path0 = NULL;
    char *path1 = NULL;
    char *path2 = NULL;
    char *path3 = NULL;
    char *path4 = NULL;
    char *cwd = NULL;
    char *file_path = NULL;
    char *dev = NULL;
    whodata_evt *w_evt;
    unsigned int items = 0;
    unsigned int filter_key;

    // Checks if the key obtained is one of those configured to monitor
    filter_key = filterkey_audit_events(buffer);

    switch (filter_key) {
    case 1: // "wazuh_fim"
        if ((pconfig = strstr(buffer,"type=CONFIG_CHANGE"), pconfig)
            && ((pdelete = strstr(buffer,"op=remove_rule"), pdelete) ||
            (pdelete = strstr(buffer,"op=\"remove_rule\""), pdelete))) { // Detect rules modification.

            // Filter rule removed
            char *p_dir = NULL;
            if(regexec(&regexCompiled_dir, buffer, 2, match, 0) == 0) {
                match_size = match[1].rm_eo - match[1].rm_so;
                os_calloc(1, match_size + 1, p_dir);
                snprintf (p_dir, match_size +1, "%.*s", match_size, buffer + match[1].rm_so);
            }


            else if (regexec(&regexCompiled_dir_hex, buffer, 2, match, 0) == 0) {
                match_size = match[1].rm_eo - match[1].rm_so;
                char *decoded_buffer = decode_hex_buffer_2_ascii_buffer(buffer + match[1].rm_so, match_size);
                if (decoded_buffer) {
                    const int decoded_length = match_size / 2;
                    os_malloc(decoded_length + 1, p_dir);
                    snprintf (p_dir, decoded_length + 1, "%.*s", decoded_length, decoded_buffer);
                    os_free(decoded_buffer);
                } else {
                    merror("Error found while decoding HEX bufer: '%.*s'", match_size, buffer + match[1].rm_so);
                }

            }

            if (p_dir && *p_dir != '\0') {
                minfo(FIM_AUDIT_REMOVE_RULE, p_dir);
                // Send alert
                char msg_alert[512 + 1];
                snprintf(msg_alert, 512, "ossec: Audit: Monitored directory was removed: Audit rule removed");
                SendMSG(syscheck.queue, msg_alert, "syscheck", LOCALFILE_MQ);
            } else {
                mwarn(FIM_WARN_AUDIT_RULES_MODIFIED);
                // Send alert
                char msg_alert[512 + 1];
                snprintf(msg_alert, 512, "ossec: Audit: Detected rules manipulation: Audit rules removed");
                SendMSG(syscheck.queue, msg_alert, "syscheck", LOCALFILE_MQ);

                count_reload_retries++;

                if (count_reload_retries < AUDIT_LOAD_RETRIES) {
                    // Reload rules
                    audit_reload_rules();
                } else {
                    // Send alert
                    char msg_alert[512 + 1];
                    snprintf(msg_alert, 512, "ossec: Audit: Detected rules manipulation: Max rules reload retries");
                    SendMSG(syscheck.queue, msg_alert, "syscheck", LOCALFILE_MQ);
                    // Stop thread
                    audit_thread_active = 0;
                }
            }

            free(p_dir);
        }
        // Fallthrough
    case 2:
        if (psuccess = strstr(buffer,"success=yes"), psuccess) {

            os_calloc(1, sizeof(whodata_evt), w_evt);

            // Items
            if(regexec(&regexCompiled_items, buffer, 2, match, 0) == 0) {
                match_size = match[1].rm_eo - match[1].rm_so;
                char *chr_item;
                os_malloc(match_size + 1, chr_item);
                snprintf (chr_item, match_size +1, "%.*s", match_size, buffer + match[1].rm_so);
                items = atoi(chr_item);
                free(chr_item);
            }
            // user_name & user_id
            if(regexec(&regexCompiled_uid, buffer, 2, match, 0) == 0) {
                match_size = match[1].rm_eo - match[1].rm_so;
<<<<<<< HEAD
                os_malloc(match_size + 1, w_evt->user_id);
                snprintf (w_evt->user_id, match_size +1, "%.*s", match_size, buffer + match[1].rm_so);
                w_evt->user_name = get_user("", atoi(w_evt->user_id), NULL);
=======
                char *uid = NULL;
                os_malloc(match_size + 1, uid);
                snprintf (uid, match_size +1, "%.*s", match_size, buffer + match[1].rm_so);
                w_evt->user_name = get_user("",atoi(uid), NULL);
                w_evt->user_id = uid;
>>>>>>> 971b1acb
            }
            // audit_name & audit_uid
            if(regexec(&regexCompiled_auid, buffer, 2, match, 0) == 0) {
                match_size = match[1].rm_eo - match[1].rm_so;
                char *auid = NULL;
                os_malloc(match_size + 1, auid);
                snprintf (auid, match_size +1, "%.*s", match_size, buffer + match[1].rm_so);
                if (strcmp(auid, "4294967295") == 0) { // Invalid auid (-1)
                    if (!auid_err_reported) {
                        mdebug1(FIM_AUDIT_INVALID_AUID);
                        auid_err_reported = 1;
                    }
                    w_evt->audit_name = NULL;
                    w_evt->audit_uid = NULL;
                } else {
                    w_evt->audit_name = get_user("",atoi(auid), NULL);
                    w_evt->audit_uid = strdup(auid);
                }
                os_free(auid);
            }
            // effective_name && effective_uid
            if(regexec(&regexCompiled_euid, buffer, 2, match, 0) == 0) {
                match_size = match[1].rm_eo - match[1].rm_so;
<<<<<<< HEAD
                os_malloc(match_size + 1, w_evt->effective_uid);
                snprintf (w_evt->effective_uid, match_size + 1, "%.*s", match_size, buffer + match[1].rm_so);
                w_evt->effective_name = get_user("",atoi(w_evt->effective_uid), NULL);
=======
                char *euid = NULL;
                os_malloc(match_size + 1, euid);
                snprintf (euid, match_size +1, "%.*s", match_size, buffer + match[1].rm_so);
                w_evt->effective_name = get_user("",atoi(euid), NULL);
                w_evt->effective_uid = euid;
>>>>>>> 971b1acb
            }
            // group_name & group_id
            if(regexec(&regexCompiled_gid, buffer, 2, match, 0) == 0) {
                match_size = match[1].rm_eo - match[1].rm_so;
                os_malloc(match_size + 1, w_evt->group_id);
                snprintf (w_evt->group_id, match_size + 1, "%.*s", match_size, buffer + match[1].rm_so);
                w_evt->group_name = get_group(atoi(w_evt->group_id));
            }
            // process_id
            if(regexec(&regexCompiled_pid, buffer, 2, match, 0) == 0) {
                match_size = match[1].rm_eo - match[1].rm_so;
                char *pid = NULL;
                os_malloc(match_size + 1, pid);
                snprintf (pid, match_size +1, "%.*s", match_size, buffer + match[1].rm_so);
                w_evt->process_id = atoi(pid);
                free(pid);
            }
            // ppid
            if(regexec(&regexCompiled_ppid, buffer, 2, match, 0) == 0) {
                match_size = match[1].rm_eo - match[1].rm_so;
                char *ppid = NULL;
                os_malloc(match_size + 1, ppid);
                snprintf (ppid, match_size +1, "%.*s", match_size, buffer + match[1].rm_so);
                w_evt->ppid = atoi(ppid);
                free(ppid);
            }
            // process_name
            if(regexec(&regexCompiled_pname, buffer, 2, match, 0) == 0) {
                match_size = match[1].rm_eo - match[1].rm_so;
                os_malloc(match_size + 1, w_evt->process_name);
                snprintf (w_evt->process_name, match_size +1, "%.*s", match_size, buffer + match[1].rm_so);
            } else if (regexec(&regexCompiled_pname_hex, buffer, 2, match, 0) == 0) {
                match_size = match[1].rm_eo - match[1].rm_so;
                char *decoded_buffer = decode_hex_buffer_2_ascii_buffer(buffer + match[1].rm_so, match_size);
                if (decoded_buffer) {
                    const int decoded_length = match_size / 2;
                    os_malloc(decoded_length + 1, w_evt->process_name);
                    snprintf(w_evt->process_name, decoded_length + 1, "%.*s", decoded_length, decoded_buffer);
                    os_free(decoded_buffer);
                } else {
                    merror("Error found while decoding HEX bufer: '%.*s'", match_size, buffer + match[1].rm_so);
                }

            }

            // cwd
            if(regexec(&regexCompiled_cwd, buffer, 2, match, 0) == 0) {
                match_size = match[1].rm_eo - match[1].rm_so;
                os_malloc(match_size + 1, cwd);
                snprintf (cwd, match_size +1, "%.*s", match_size, buffer + match[1].rm_so);
            } else if (regexec(&regexCompiled_cwd_hex, buffer, 2, match, 0) == 0) {
                match_size = match[1].rm_eo - match[1].rm_so;
                char *decoded_buffer = decode_hex_buffer_2_ascii_buffer(buffer + match[1].rm_so, match_size);
                if (decoded_buffer) {
                    const int decoded_length = match_size / 2;
                    os_malloc(decoded_length + 1, cwd);
                    snprintf(cwd, decoded_length + 1, "%.*s", decoded_length, decoded_buffer);
                    os_free(decoded_buffer);
                } else {
                    merror("Error found while decoding HEX bufer: '%.*s'", match_size, buffer + match[1].rm_so);
                }
            }

            // path0
            if(regexec(&regexCompiled_path0, buffer, 2, match, 0) == 0) {
                match_size = match[1].rm_eo - match[1].rm_so;
                os_malloc(match_size + 1, path0);
                snprintf (path0, match_size +1, "%.*s", match_size, buffer + match[1].rm_so);
            } else if (regexec(&regexCompiled_path0_hex, buffer, 2, match, 0) == 0) {
                match_size = match[1].rm_eo - match[1].rm_so;
                char *decoded_buffer = decode_hex_buffer_2_ascii_buffer(buffer + match[1].rm_so, match_size);
                if (decoded_buffer) {
                    const int decoded_length = match_size / 2;
                    os_malloc(decoded_length + 1, path0);
                    snprintf(path0, decoded_length + 1, "%.*s", decoded_length, decoded_buffer);
                    os_free(decoded_buffer);
                } else {
                    merror("Error found while decoding HEX bufer: '%.*s'", match_size, buffer + match[1].rm_so);
                }
            }

            // path1
            if(regexec(&regexCompiled_path1, buffer, 2, match, 0) == 0) {
                match_size = match[1].rm_eo - match[1].rm_so;
                os_malloc(match_size + 1, path1);
                snprintf (path1, match_size +1, "%.*s", match_size, buffer + match[1].rm_so);
            } else if (regexec(&regexCompiled_path1_hex, buffer, 2, match, 0) == 0) {
                match_size = match[1].rm_eo - match[1].rm_so;
                char *decoded_buffer = decode_hex_buffer_2_ascii_buffer(buffer + match[1].rm_so, match_size);
                if (decoded_buffer) {
                    const int decoded_length = match_size / 2;
                    os_malloc(decoded_length + 1, path1);
                    snprintf(path1, decoded_length + 1, "%.*s", decoded_length, decoded_buffer);
                    os_free(decoded_buffer);
                } else {
                    merror("Error found while decoding HEX bufer: '%.*s'", match_size, buffer + match[1].rm_so);
                }
            }

            // inode
            if(regexec(&regexCompiled_inode, buffer, 2, match, 0) == 0) {
                match_size = match[1].rm_eo - match[1].rm_so;
                os_malloc(match_size + 1, w_evt->inode);
                snprintf (w_evt->inode, match_size + 1, "%.*s", match_size, buffer + match[1].rm_so);
            }
            // dev
            if(regexec(&regexCompiled_dev, buffer, 2, match, 0) == 0) {
                match_size = match[1].rm_eo - match[1].rm_so;
                os_malloc(match_size + 1, dev);
                snprintf (dev, match_size +1, "%.*s", match_size, buffer + match[1].rm_so);

                char *aux = wstr_chr(dev, ':');

                if (aux) {
                    *(aux++) = '\0';

                    os_calloc(OS_SIZE_64, sizeof(char), w_evt->dev);
                    snprintf(w_evt->dev, OS_SIZE_64, "%s%s", dev, aux);
                    snprintf(w_evt->dev, OS_SIZE_64, "%ld", strtol(w_evt->dev, NULL, 16));
                } else {
                    merror("Couldn't decode device chunk of audit log: colon not found in this string: \"%s\".", dev);
                }

                free(dev);
            }

            // TODO: Verify all case events
            // TODO: Should we consider the w_evt->path if !w_evt->inode?
            switch(items) {

                case 1:
                    if (cwd && path0) {
                        if (file_path = gen_audit_path(cwd, path0, NULL), file_path) {
                            w_evt->path = file_path;
                            mdebug2(FIM_AUDIT_EVENT
                                (w_evt->user_name)?w_evt->user_name:"",
                                (w_evt->audit_name)?w_evt->audit_name:"",
                                (w_evt->effective_name)?w_evt->effective_name:"",
                                (w_evt->group_name)?w_evt->group_name:"",
                                w_evt->process_id,
                                w_evt->ppid,
                                (w_evt->inode)?w_evt->inode:"",
                                (w_evt->path)?w_evt->path:"",
                                (w_evt->process_name)?w_evt->process_name:"");

                            if (w_evt->inode) {
                                fim_whodata_event(w_evt);
                            }
                        }
                    }
                    break;
                case 2:
                    if (cwd && path0 && path1) {
                        if (file_path = gen_audit_path(cwd, path0, path1), file_path) {
                            w_evt->path = file_path;
                            mdebug2(FIM_AUDIT_EVENT
                                (w_evt->user_name)?w_evt->user_name:"",
                                (w_evt->audit_name)?w_evt->audit_name:"",
                                (w_evt->effective_name)?w_evt->effective_name:"",
                                (w_evt->group_name)?w_evt->group_name:"",
                                w_evt->process_id,
                                w_evt->ppid,
                                (w_evt->inode)?w_evt->inode:"",
                                (w_evt->path)?w_evt->path:"",
                                (w_evt->process_name)?w_evt->process_name:"");

                            char *real_path = NULL;
                            os_calloc(PATH_MAX + 2, sizeof(char), real_path);
                            if (realpath(w_evt->path, real_path), !real_path) {
                                mdebug1(FIM_CHECK_LINK_REALPATH, w_evt->path);
                                break;
                            }

                            free(file_path);
                            w_evt->path = real_path;

                            if (w_evt->inode) {
                                fim_whodata_event(w_evt);
                            }
                        }
                    }
                    break;
                case 3:
                    // path2
                    if(regexec(&regexCompiled_path2, buffer, 2, match, 0) == 0) {
                        match_size = match[1].rm_eo - match[1].rm_so;
                        os_malloc(match_size + 1, path2);
                        snprintf (path2, match_size + 1, "%.*s", match_size, buffer + match[1].rm_so);
                    } else if (regexec(&regexCompiled_path2_hex, buffer, 2, match, 0) == 0) {
                        match_size = match[1].rm_eo - match[1].rm_so;
                        char * decoded_buffer = decode_hex_buffer_2_ascii_buffer(buffer + match[1].rm_so, match_size);
                        if (decoded_buffer) {
                            const int decoded_length = match_size / 2;
                            os_malloc(decoded_length + 1, path2);
                            snprintf (path2, decoded_length + 1, "%.*s", decoded_length, decoded_buffer);
                            os_free(decoded_buffer);
                        } else {
                            merror("Error found while decoding HEX bufer: '%.*s'", match_size, buffer + match[1].rm_so);
                        }
                    }

                    if (cwd && path1 && path2) {
                        if (file_path = gen_audit_path(cwd, path1, path2), file_path) {
                            w_evt->path = file_path;
                            mdebug2(FIM_AUDIT_EVENT
                                (w_evt->user_name)?w_evt->user_name:"",
                                (w_evt->audit_name)?w_evt->audit_name:"",
                                (w_evt->effective_name)?w_evt->effective_name:"",
                                (w_evt->group_name)?w_evt->group_name:"",
                                w_evt->process_id,
                                w_evt->ppid,
                                (w_evt->inode)?w_evt->inode:"",
                                (w_evt->path)?w_evt->path:"",
                                (w_evt->process_name)?w_evt->process_name:"");

                            if (w_evt->inode) {
                                fim_whodata_event(w_evt);
                            }
                        }
                    }
                    free(path2);
                    break;
                case 4:
                    // path2
                    if(regexec(&regexCompiled_path2, buffer, 2, match, 0) == 0) {
                        match_size = match[1].rm_eo - match[1].rm_so;
                        os_malloc(match_size + 1, path2);
                        snprintf (path2, match_size + 1, "%.*s", match_size, buffer + match[1].rm_so);
                    } else if (regexec(&regexCompiled_path2_hex, buffer, 2, match, 0) == 0) {
                        match_size = match[1].rm_eo - match[1].rm_so;
                        char *decoded_buffer = decode_hex_buffer_2_ascii_buffer(buffer + match[1].rm_so, match_size);
                        if (decoded_buffer) {
                            const int decoded_length = match_size / 2;
                            os_malloc(decoded_length + 1, path2);
                            snprintf (path2, decoded_length + 1, "%.*s", decoded_length, decoded_buffer);
                            os_free(decoded_buffer);
                        } else {
                            merror("Error found while decoding HEX bufer: '%.*s'", match_size, buffer + match[1].rm_so);
                        }
                    }

                    // path3
                    if(regexec(&regexCompiled_path3, buffer, 2, match, 0) == 0) {
                        match_size = match[1].rm_eo - match[1].rm_so;
                        os_malloc(match_size + 1, path3);
                        snprintf (path3, match_size +1, "%.*s", match_size, buffer + match[1].rm_so);
                    } else if (regexec(&regexCompiled_path3_hex, buffer, 2, match, 0) == 0) {
                        match_size = match[1].rm_eo - match[1].rm_so;
                        char *decoded_buffer = decode_hex_buffer_2_ascii_buffer(buffer + match[1].rm_so, match_size);
                        if (decoded_buffer) {
                            const int decoded_length = match_size / 2;
                            os_malloc(decoded_length + 1, path3);
                            snprintf (path3, decoded_length + 1, "%.*s", decoded_length, decoded_buffer);
                            os_free(decoded_buffer);
                        } else {
                            merror("Error found while decoding HEX bufer: '%.*s'", match_size, buffer + match[1].rm_so);
                        }
                    }

                    if (cwd && path0 && path1 && path2 && path3) {
                        // Send event 1/2
                        char *file_path1;
                        if (file_path1 = gen_audit_path(cwd, path0, path2), file_path1) {
                            w_evt->path = file_path1;
                            mdebug2(FIM_AUDIT_EVENT1
                                (w_evt->user_name)?w_evt->user_name:"",
                                (w_evt->audit_name)?w_evt->audit_name:"",
                                (w_evt->effective_name)?w_evt->effective_name:"",
                                (w_evt->group_name)?w_evt->group_name:"",
                                w_evt->process_id,
                                w_evt->ppid,
                                (w_evt->inode)?w_evt->inode:"",
                                (w_evt->path)?w_evt->path:"",
                                (w_evt->process_name)?w_evt->process_name:"");

                            if (w_evt->inode) {
                                fim_whodata_event(w_evt);
                            }
                            free(file_path1);
                            w_evt->path = NULL;
                        }

                        // Send event 2/2
                        char *file_path2;
                        if (file_path2 = gen_audit_path(cwd, path1, path3), file_path2) {
                            w_evt->path = file_path2;
                            mdebug2(FIM_AUDIT_EVENT2
                                (w_evt->user_name)?w_evt->user_name:"",
                                (w_evt->audit_name)?w_evt->audit_name:"",
                                (w_evt->effective_name)?w_evt->effective_name:"",
                                (w_evt->group_name)?w_evt->group_name:"",
                                w_evt->process_id,
                                w_evt->ppid,
                                (w_evt->inode)?w_evt->inode:"",
                                (w_evt->path)?w_evt->path:"",
                                (w_evt->process_name)?w_evt->process_name:"");

                            if (w_evt->inode) {
                                fim_whodata_event(w_evt);
                            }
                        }
                    }
                    free(path2);
                    free(path3);
                    break;
                case 5:
                    // path4
                    if(regexec(&regexCompiled_path4, buffer, 2, match, 0) == 0) {
                        match_size = match[1].rm_eo - match[1].rm_so;
                        os_malloc(match_size + 1, path4);
                        snprintf (path4, match_size + 1, "%.*s", match_size, buffer + match[1].rm_so);
                    }  else if (regexec(&regexCompiled_path4_hex, buffer, 2, match, 0) == 0) {
                        match_size = match[1].rm_eo - match[1].rm_so;
                        char *decoded_buffer = decode_hex_buffer_2_ascii_buffer(buffer + match[1].rm_so, match_size);
                        if (decoded_buffer) {
                            const int decoded_length = match_size / 2;
                            os_malloc(decoded_length + 1, path4);
                            snprintf (path4, decoded_length + 1, "%.*s", decoded_length, decoded_buffer);
                            os_free(decoded_buffer);
                        } else {
                            merror("Error found while decoding HEX bufer: '%.*s'", match_size, buffer + match[1].rm_so);
                        }
                    }

                    if (cwd && path1 && path4) {
                        char *file_path;
                        if (file_path = gen_audit_path(cwd, path1, path4), file_path) {
                            w_evt->path = file_path;
                            mdebug2(FIM_AUDIT_EVENT
                                (w_evt->user_name)?w_evt->user_name:"",
                                (w_evt->audit_name)?w_evt->audit_name:"",
                                (w_evt->effective_name)?w_evt->effective_name:"",
                                (w_evt->group_name)?w_evt->group_name:"",
                                w_evt->process_id,
                                w_evt->ppid,
                                (w_evt->inode)?w_evt->inode:"",
                                (w_evt->path)?w_evt->path:"",
                                (w_evt->process_name)?w_evt->process_name:"");

                            if (w_evt->inode) {
                                fim_whodata_event(w_evt);
                            }
                        }
                    }
                    free(path4);
                    break;
            }
            free(cwd);
            free(path0);
            free(path1);
            free_whodata_event(w_evt);
        }
        break;
    case 3:
        if(regexec(&regexCompiled_syscall, buffer, 2, match, 0) == 0) {
            match_size = match[1].rm_eo - match[1].rm_so;
            char *syscall = NULL;
            os_malloc(match_size + 1, syscall);
            snprintf (syscall, match_size +1, "%.*s", match_size, buffer + match[1].rm_so);
            if(!strcmp(syscall, "2") || !strcmp(syscall, "257")
                || !strcmp(syscall, "5") || !strcmp(syscall, "295")) {
                // x86_64: 2 open
                // x86_64: 257 openat
                // i686: 5 open
                // i686: 295 openat
                mdebug2(FIM_HEALTHCHECK_CREATE, syscall);
                audit_health_check_creation = 1;
            } else if(!strcmp(syscall, "87") || !strcmp(syscall, "263")
                || !strcmp(syscall, "10") || !strcmp(syscall, "301")) {
                // x86_64: 87 unlink
                // x86_64: 263 unlinkat
                // i686: 10 unlink
                // i686: 301 unlinkat
                mdebug2(FIM_HEALTHCHECK_DELETE, syscall);
                audit_health_check_deletion = 1;
            } else {
                mdebug2(FIM_HEALTHCHECK_UNRECOGNIZED_EVENT, syscall);
            }
            os_free(syscall);
        }
    }
}


// LCOV_EXCL_START
void audit_reload_rules(void) {
    mdebug1(FIM_AUDIT_RELOADING_RULES);
    int rules_added = add_audit_rules_syscheck(false);
    mdebug1(FIM_AUDIT_RELOADED_RULES, rules_added);
}
// LCOV_EXCL_STOP


// LCOV_EXCL_START
void *audit_reload_thread() {

    sleep(RELOAD_RULES_INTERVAL);
    while (audit_thread_active) {
        // Reload rules
        audit_reload_rules();
        sleep(RELOAD_RULES_INTERVAL);
    }

    return NULL;
}
// LCOV_EXCL_STOP


// LCOV_EXCL_START
void *audit_healthcheck_thread(int *audit_sock) {

    w_mutex_lock(&audit_hc_mutex);
    hc_thread_active = 1;
    w_cond_signal(&audit_hc_started);
    w_mutex_unlock(&audit_hc_mutex);

    mdebug2(FIM_HEALTHCHECK_THREAD_ATIVE);

    audit_read_events(audit_sock, HEALTHCHECK_MODE);

    mdebug2(FIM_HEALTHCHECK_THREAD_FINISED);

    return NULL;
}
// LCOV_EXCL_STOP


// LCOV_EXCL_START
void * audit_main(int *audit_sock) {
    count_reload_retries = 0;

    w_mutex_lock(&audit_mutex);
    audit_thread_active = 1;
    w_cond_signal(&audit_thread_started);

    while (!audit_db_consistency_flag) {
        w_cond_wait(&audit_db_consistency, &audit_mutex);
    }

    w_mutex_unlock(&audit_mutex);

    // Start rules reloading thread
    w_create_thread(audit_reload_thread, NULL);

    minfo(FIM_WHODATA_STARTED);

    // Read events
    audit_read_events(audit_sock, READING_MODE);

    // Auditd is not runnig or socket closed.
    mdebug1(FIM_AUDIT_THREAD_STOPED);
    close(*audit_sock);

    regfree(&regexCompiled_uid);
    regfree(&regexCompiled_auid);
    regfree(&regexCompiled_euid);
    regfree(&regexCompiled_gid);
    regfree(&regexCompiled_pid);
    regfree(&regexCompiled_ppid);
    regfree(&regexCompiled_cwd);
    regfree(&regexCompiled_path0);
    regfree(&regexCompiled_path1);
    regfree(&regexCompiled_path2);
    regfree(&regexCompiled_path3);
    regfree(&regexCompiled_path4);
    regfree(&regexCompiled_pname);
    regfree(&regexCompiled_items);
    regfree(&regexCompiled_inode);

    regfree(&regexCompiled_cwd_hex);
    regfree(&regexCompiled_pname_hex);
    regfree(&regexCompiled_path0_hex);
    regfree(&regexCompiled_path1_hex);
    regfree(&regexCompiled_path2_hex);
    regfree(&regexCompiled_path3_hex);
    regfree(&regexCompiled_path4_hex);

    // Change Audit monitored folders to Inotify.
    int i;
    w_mutex_lock(&audit_rules_mutex);
    if (audit_added_dirs) {
        for (i = 0; i < W_Vector_length(audit_added_dirs); i++) {
            char *path;
            os_strdup(W_Vector_get(audit_added_dirs, i), path);
            int pos = fim_configuration_directory(path, "file");

            if (pos >= 0) {
                syscheck.opts[pos] &= ~ WHODATA_ACTIVE;
                syscheck.opts[pos] |= REALTIME_ACTIVE;

                realtime_adddir(path, 0);
            }
            os_free(path);
        }
        W_Vector_free(audit_added_dirs);
    }
    w_mutex_unlock(&audit_rules_mutex);

    // Clean Audit added rules.
    clean_rules();

    return NULL;
}
// LCOV_EXCL_STOP


// LCOV_EXCL_START
void audit_read_events(int *audit_sock, int mode) {
    size_t byteRead;
    char * cache;
    char * cache_id = NULL;
    char * line;
    char * endline;
    size_t cache_i = 0;
    size_t buffer_i = 0; // Buffer offset
    size_t len;
    fd_set fdset;
    struct timeval timeout;
    count_reload_retries = 0;
    int conn_retries;

    char *buffer;
    os_malloc(BUF_SIZE * sizeof(char), buffer);
    os_malloc(BUF_SIZE, cache);

    while ((mode == READING_MODE && audit_thread_active)
       || (mode == HEALTHCHECK_MODE && hc_thread_active)) {
        FD_ZERO(&fdset);
        FD_SET(*audit_sock, &fdset);

        timeout.tv_sec = 1;
        timeout.tv_usec = 0;

        switch (select(*audit_sock + 1, &fdset, NULL, NULL, &timeout)) {
        case -1:
            merror(SELECT_ERROR, errno, strerror(errno));
            sleep(1);
            continue;

        case 0:
            if (cache_i) {
                // Flush cache
                audit_parse(cache);
                cache_i = 0;
            }

            continue;

        default:
            if ((mode == READING_MODE && !audit_thread_active) ||
                (mode == HEALTHCHECK_MODE && !hc_thread_active)) {
                continue;
            }

            break;
        }

        if (byteRead = recv(*audit_sock, buffer + buffer_i, BUF_SIZE - buffer_i - 1, 0), !byteRead) {
            // Connection closed
            mwarn(FIM_WARN_AUDIT_CONNECTION_CLOSED);
            // Reconnect
            conn_retries = 0;
            sleep(1);
            minfo(FIM_AUDIT_RECONNECT, ++conn_retries);
            *audit_sock = init_auditd_socket();
            while (conn_retries < MAX_CONN_RETRIES && *audit_sock < 0) {
                minfo(FIM_AUDIT_RECONNECT, ++conn_retries);
                sleep(1);
                *audit_sock = init_auditd_socket();
            }
            if (*audit_sock >= 0) {
                minfo(FIM_AUDIT_CONNECT);
                // Reload rules
                audit_reload_rules();
                continue;
            }
            // Send alert
            char msg_alert[512 + 1];
            snprintf(msg_alert, 512, "ossec: Audit: Connection closed");
            SendMSG(syscheck.queue, msg_alert, "syscheck", LOCALFILE_MQ);
            break;
        }

        buffer[buffer_i += byteRead] = '\0';

        // Find first endline

        if (endline = strchr(buffer, '\n'), !endline) {
            // No complete line yet.
            continue;
        }

        // Get all the lines
        line = buffer;

        char * id;

        do {
            *endline = '\0';

            if (id = audit_get_id(line), id) {
                // If there was cached data and the ID is different, parse cache first

                if (cache_id && strcmp(cache_id, id) && cache_i) {
                    audit_parse(cache);
                    cache_i = 0;
                }

                // Append to cache
                len = endline - line;
                if (cache_i + len + 1 <= BUF_SIZE) {
                    strncpy(cache + cache_i, line, len);
                    cache_i += len;
                    cache[cache_i++] = '\n';
                    cache[cache_i] = '\0';
                } else {
                    merror(FIM_ERROR_WHODATA_EVENT_TOOLONG);
                }

                free(cache_id);
                cache_id = id;
            } else {
                merror(FIM_ERROR_WHODATA_GETID, line);
            }

            line = endline + 1;
        } while (*line && (endline = strchr(line, '\n'), endline));

        // If some data remains in the buffer, move it to the beginning

        if (*line) {
            buffer_i = strlen(line);
            memmove(buffer, line, buffer_i);
        } else {
            buffer_i = 0;
        }

    }

    free(cache_id);
    free(cache);
    free(buffer);
}
// LCOV_EXCL_STOP


// LCOV_EXCL_START
void clean_rules(void) {
    int i;
    w_mutex_lock(&audit_mutex);
    audit_thread_active = 0;

    if (audit_added_rules) {
        mdebug2(FIM_AUDIT_DELETE_RULE);
        for (i = 0; i < W_Vector_length(audit_added_rules); i++) {
            audit_delete_rule(W_Vector_get(audit_added_rules, i), AUDIT_KEY);
        }
        W_Vector_free(audit_added_rules);
        audit_added_rules = NULL;
    }
    w_mutex_unlock(&audit_mutex);
}
// LCOV_EXCL_STOP


int filterkey_audit_events(char *buffer) {
    int i = 0;
    char logkey1[OS_SIZE_256] = {0};
    char logkey2[OS_SIZE_256] = {0};

    snprintf(logkey1, OS_SIZE_256, "key=\"%s\"", AUDIT_KEY);
    if (strstr(buffer, logkey1)) {
        mdebug2(FIM_AUDIT_MATCH_KEY, logkey1);
        return 1;
    }

    snprintf(logkey1, OS_SIZE_256, "key=\"%s\"", AUDIT_HEALTHCHECK_KEY);
    if (strstr(buffer, logkey1)) {
        mdebug2(FIM_AUDIT_MATCH_KEY, logkey1);
        return 3;
    }

    while (syscheck.audit_key[i]) {
        snprintf(logkey1, OS_SIZE_256, "key=\"%s\"", syscheck.audit_key[i]);
        snprintf(logkey2, OS_SIZE_256, "key=%s", syscheck.audit_key[i]);
        if (strstr(buffer, logkey1) || strstr(buffer, logkey2)) {
            mdebug2(FIM_AUDIT_MATCH_KEY, logkey1);
            return 2;
        }
        i++;
    }
    return 0;
}


// LCOV_EXCL_START
// Audit healthcheck before starting the main thread
int audit_health_check(int audit_socket) {
    int retval;
    FILE *fp;
    audit_health_check_creation = 0;
    audit_health_check_deletion = 0;
    unsigned int timer = 10;

    if(retval = audit_add_rule(AUDIT_HEALTHCHECK_DIR, AUDIT_HEALTHCHECK_KEY), retval <= 0 && retval != -17) { // -17 Means audit rule exist EEXIST
        mdebug1(FIM_AUDIT_HEALTHCHECK_RULE);
        goto exit_err;
    }

    mdebug1(FIM_AUDIT_HEALTHCHECK_START);

    w_cond_init(&audit_hc_started, NULL);

    // Start reading thread
    w_create_thread(audit_healthcheck_thread, &audit_socket);

    w_mutex_lock(&audit_hc_mutex);
    while (!hc_thread_active)
        w_cond_wait(&audit_hc_started, &audit_hc_mutex);
    w_mutex_unlock(&audit_hc_mutex);

    // Create a file
    fp = fopen(AUDIT_HEALTHCHECK_FILE, "w");

    if(!fp) {
        mdebug1(FIM_AUDIT_HEALTHCHECK_FILE);
        goto exit_err;
    }
    fclose(fp);

    /*
     * This is a workaround to fix the whodata mode init when is restarted unexpectedly
     * *********************************************************************************
     */

    sleep(1);

    fp = fopen(AUDIT_HEALTHCHECK_FILE, "w");

    if(!fp) {
        mdebug1(FIM_AUDIT_HEALTHCHECK_FILE);
        goto exit_err;
    }
    fclose(fp);

    mdebug2(FIM_HEALTHCHECK_WAIT_CREATE);
    sleep(1);

    /*
     * *********************************************************************************
     */

    while (!audit_health_check_creation && timer > 0) {
        sleep(1);
        timer--;
    }
    if (!audit_health_check_creation) {
        mdebug1("error: audit_health_check_creation");
        goto exit_err;
    }

    mdebug2(FIM_HEALTHCHECK_CREATE_RECEIVE);
    mdebug2(FIM_HEALTHCHECK_WAIT_DELETE);

    // Delete that file
    unlink(AUDIT_HEALTHCHECK_FILE);

    timer = 10;
    while (!audit_health_check_deletion && timer > 0) {
        sleep(1);
        timer--;
    }
    if (!audit_health_check_deletion) {
        goto exit_err;
    }

    mdebug2(FIM_HEALTHCHECK_DELETE_RECEIVE);

    if(retval = audit_delete_rule(AUDIT_HEALTHCHECK_DIR, AUDIT_HEALTHCHECK_KEY), retval <= 0){
        mdebug1(FIM_HEALTHCHECK_CHECK_RULE);
    }
    hc_thread_active = 0;

    mdebug2(FIM_HEALTHCHECK_SUCCESS);

    return 0;

exit_err:
    if(retval = audit_delete_rule(AUDIT_HEALTHCHECK_DIR, AUDIT_HEALTHCHECK_KEY), retval <= 0){
        mdebug1(FIM_HEALTHCHECK_CHECK_RULE);
    }
    hc_thread_active = 0;
    return -1;

}
// LCOV_EXCL_STOP

#endif
#endif<|MERGE_RESOLUTION|>--- conflicted
+++ resolved
@@ -672,17 +672,9 @@
             // user_name & user_id
             if(regexec(&regexCompiled_uid, buffer, 2, match, 0) == 0) {
                 match_size = match[1].rm_eo - match[1].rm_so;
-<<<<<<< HEAD
                 os_malloc(match_size + 1, w_evt->user_id);
                 snprintf (w_evt->user_id, match_size +1, "%.*s", match_size, buffer + match[1].rm_so);
                 w_evt->user_name = get_user("", atoi(w_evt->user_id), NULL);
-=======
-                char *uid = NULL;
-                os_malloc(match_size + 1, uid);
-                snprintf (uid, match_size +1, "%.*s", match_size, buffer + match[1].rm_so);
-                w_evt->user_name = get_user("",atoi(uid), NULL);
-                w_evt->user_id = uid;
->>>>>>> 971b1acb
             }
             // audit_name & audit_uid
             if(regexec(&regexCompiled_auid, buffer, 2, match, 0) == 0) {
@@ -706,24 +698,16 @@
             // effective_name && effective_uid
             if(regexec(&regexCompiled_euid, buffer, 2, match, 0) == 0) {
                 match_size = match[1].rm_eo - match[1].rm_so;
-<<<<<<< HEAD
                 os_malloc(match_size + 1, w_evt->effective_uid);
                 snprintf (w_evt->effective_uid, match_size + 1, "%.*s", match_size, buffer + match[1].rm_so);
                 w_evt->effective_name = get_user("",atoi(w_evt->effective_uid), NULL);
-=======
-                char *euid = NULL;
-                os_malloc(match_size + 1, euid);
-                snprintf (euid, match_size +1, "%.*s", match_size, buffer + match[1].rm_so);
-                w_evt->effective_name = get_user("",atoi(euid), NULL);
-                w_evt->effective_uid = euid;
->>>>>>> 971b1acb
             }
             // group_name & group_id
             if(regexec(&regexCompiled_gid, buffer, 2, match, 0) == 0) {
                 match_size = match[1].rm_eo - match[1].rm_so;
                 os_malloc(match_size + 1, w_evt->group_id);
                 snprintf (w_evt->group_id, match_size + 1, "%.*s", match_size, buffer + match[1].rm_so);
-                w_evt->group_name = get_group(atoi(w_evt->group_id));
+                w_evt->group_name = (char*)get_group(atoi(w_evt->group_id));
             }
             // process_id
             if(regexec(&regexCompiled_pid, buffer, 2, match, 0) == 0) {
