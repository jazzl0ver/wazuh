/* Copyright (C) 2015-2021, Wazuh Inc.
 * Copyright (C) 2009 Trend Micro Inc.
 * All right reserved.
 *
 * This program is free software; you can redistribute it
 * and/or modify it under the terms of the GNU General Public
 * License (version 2) as published by the FSF - Free Software
 * Foundation
 */

/* Functions to generate debug/information/error/warning/critical reports
 *
 * We have two debug levels (1 and 2), a verbose mode and functions to catch warnings, errors, and critical situations
 *
 * To see these messages, use the "-d","-v" options (or "-d" twice to see debug2)
 * The merror is printed by default when an important error occurs
 */

#ifndef DEBUG_H
#define DEBUG_H

#ifndef __GNUC__
#define __attribute__(x)
#endif

#include <stdarg.h>
#include <external/cJSON/cJSON.h>
/* For internal logs */
#ifndef LOGFILE
#ifndef WIN32
<<<<<<< HEAD
#define LOGFILE   "/logs/ossec.log"
#define LOGJSONFILE "/logs/ossec.json"
#define LOGALERTS "/logs/alerts"
#define LOGARCHIVES "/logs/archives"
=======
#define LOGFILE   "logs/ossec.log"
#define LOGJSONFILE "logs/ossec.json"
>>>>>>> 03272e6e
#define _PRINTF_FORMAT printf
#else
#define LOGFILE "ossec.log"
#define LOGJSONFILE "ossec.json"
#define _PRINTF_FORMAT __MINGW_PRINTF_FORMAT
#endif
#endif

#define mdebug1(msg, ...) _mdebug1(__FILE__, __LINE__, __func__, msg, ##__VA_ARGS__)
#define mtdebug1(tag, msg, ...) _mtdebug1(tag, __FILE__, __LINE__, __func__, msg, ##__VA_ARGS__)
#define mdebug2(msg, ...) _mdebug2(__FILE__, __LINE__, __func__, msg, ##__VA_ARGS__)
#define mtdebug2(tag, msg, ...) _mtdebug2(tag, __FILE__, __LINE__, __func__, msg, ##__VA_ARGS__)
#define merror(msg, ...) _merror(__FILE__, __LINE__, __func__, msg, ##__VA_ARGS__)
#define mterror(tag, msg, ...) _mterror(tag, __FILE__, __LINE__, __func__, msg, ##__VA_ARGS__)
#define mwarn(msg, ...) _mwarn(__FILE__, __LINE__, __func__, msg, ##__VA_ARGS__)
#define mtwarn(tag, msg, ...) _mtwarn(tag, __FILE__, __LINE__, __func__, msg, ##__VA_ARGS__)
#define minfo(msg, ...) _minfo(__FILE__, __LINE__, __func__, msg, ##__VA_ARGS__)
#define mtinfo(tag, msg, ...) _mtinfo(tag, __FILE__, __LINE__, __func__, msg, ##__VA_ARGS__)
#define mferror(msg, ...) _mferror(__FILE__, __LINE__, __func__, msg, ##__VA_ARGS__)
#define mtferror(tag, msg, ...) _mtferror(tag, __FILE__, __LINE__, __func__, msg, ##__VA_ARGS__)
#define merror_exit(msg, ...) _merror_exit(__FILE__, __LINE__, __func__, msg, ##__VA_ARGS__)
#define mterror_exit(tag, msg, ...) _mterror_exit(tag, __FILE__, __LINE__, __func__, msg, ##__VA_ARGS__)

void _mdebug1(const char * file, int line, const char * func, const char *msg, ...) __attribute__((format(_PRINTF_FORMAT, 4, 5))) __attribute__((nonnull));
void _mtdebug1(const char *tag, const char * file, int line, const char * func, const char *msg, ...) __attribute__((format(_PRINTF_FORMAT, 5, 6))) __attribute__((nonnull));
void _mdebug2(const char * file, int line, const char * func, const char *msg, ...) __attribute__((format(_PRINTF_FORMAT, 4, 5))) __attribute__((nonnull));
void _mtdebug2(const char *tag, const char * file, int line, const char * func, const char *msg, ...) __attribute__((format(_PRINTF_FORMAT, 5, 6))) __attribute__((nonnull));
void _merror(const char * file, int line, const char * func, const char *msg, ...) __attribute__((format(_PRINTF_FORMAT, 4, 5))) __attribute__((nonnull));
void _mterror(const char *tag, const char * file, int line, const char * func, const char *msg, ...) __attribute__((format(_PRINTF_FORMAT, 5, 6))) __attribute__((nonnull));
void _mverror(const char * file, int line, const char * func, const char *msg, va_list args)  __attribute__((nonnull));
void _mwarn(const char * file, int line, const char * func, const char *msg, ...) __attribute__((format(_PRINTF_FORMAT, 4, 5))) __attribute__((nonnull));
void _mtwarn(const char *tag, const char * file, int line, const char * func, const char *msg, ...) __attribute__((format(_PRINTF_FORMAT, 5, 6))) __attribute__((nonnull));
void _mvwarn(const char * file, int line, const char * func, const char *msg, va_list args)  __attribute__((nonnull));
void _minfo(const char * file, int line, const char * func, const char *msg, ...) __attribute__((format(_PRINTF_FORMAT, 4, 5))) __attribute__((nonnull));
void _mtinfo(const char *tag, const char * file, int line, const char * func, const char *msg, ...) __attribute__((format(_PRINTF_FORMAT, 5, 6))) __attribute__((nonnull));
void _mvinfo(const char * file, int line, const char * func, const char *msg, va_list args)  __attribute__((nonnull));
void print_out(const char *msg, ...) __attribute__((format(_PRINTF_FORMAT, 1, 2))) __attribute__((nonnull));
void _mferror(const char * file, int line, const char * func, const char *msg, ... ) __attribute__((format(_PRINTF_FORMAT, 4, 5))) __attribute__((nonnull));
void _mtferror(const char *tag, const char * file, int line, const char * func, const char *msg, ...) __attribute__((format(_PRINTF_FORMAT, 5, 6))) __attribute__((nonnull));
void _merror_exit(const char * file, int line, const char * func, const char *msg, ...) __attribute__((format(_PRINTF_FORMAT, 4, 5))) __attribute__((nonnull)) __attribute__ ((noreturn));
void _mterror_exit(const char *tag, const char * file, int line, const char * func, const char *msg, ...) __attribute__((format(_PRINTF_FORMAT, 5, 6))) __attribute__((nonnull)) __attribute__ ((noreturn));

/**
 * @brief Logging module initializer
 */
void w_logging_init(void);

/* Function to read the logging format configuration */
void os_logging_config(void);
cJSON *getLoggingConfig(void);

#ifdef WIN32
char * win_strerror(unsigned long error);
#endif

/* Use these three functions to set when you
 * enter in debug, chroot or daemon mode
 */
void nowDebug(void);
int isDebug(void);

void nowChroot(void);
void nowDaemon(void);

int isChroot(void);

/* Debug analysisd */
#ifdef DEBUGAD
#define DEBUG_MSG(x,y,z) minfo(x,y,z)
#else
#define DEBUG_MSG(x,y,z)
#endif /* end debug analysisd */

#endif /* DEBUG_H */<|MERGE_RESOLUTION|>--- conflicted
+++ resolved
@@ -28,20 +28,15 @@
 /* For internal logs */
 #ifndef LOGFILE
 #ifndef WIN32
-<<<<<<< HEAD
-#define LOGFILE   "/logs/ossec.log"
-#define LOGJSONFILE "/logs/ossec.json"
-#define LOGALERTS "/logs/alerts"
-#define LOGARCHIVES "/logs/archives"
-=======
-#define LOGFILE   "logs/ossec.log"
-#define LOGJSONFILE "logs/ossec.json"
->>>>>>> 03272e6e
-#define _PRINTF_FORMAT printf
+#define LOGFILE         "logs/ossec.log"
+#define LOGJSONFILE     "logs/ossec.json"
+#define LOGALERTS       "logs/alerts"
+#define LOGARCHIVES     "logs/archives"
+#define _PRINTF_FORMAT  printf
 #else
-#define LOGFILE "ossec.log"
-#define LOGJSONFILE "ossec.json"
-#define _PRINTF_FORMAT __MINGW_PRINTF_FORMAT
+#define LOGFILE         "ossec.log"
+#define LOGJSONFILE     "ossec.json"
+#define _PRINTF_FORMAT  __MINGW_PRINTF_FORMAT
 #endif
 #endif
 
