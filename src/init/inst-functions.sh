#!/bin/sh

# Wazuh Installer Functions
# Copyright (C) 2015-2020, Wazuh Inc.
# November 18, 2016.
#
# This program is free software; you can redistribute it
# and/or modify it under the terms of the GNU General Public
# License (version 2) as published by the FSF - Free Software
# Foundation.

# File dependencies:
# ./src/init/shared.sh
# ./src/init/template-select.sh

## Templates
. ./src/init/template-select.sh

HEADER_TEMPLATE="./etc/templates/config/generic/header-comments.template"
GLOBAL_TEMPLATE="./etc/templates/config/generic/global.template"
GLOBAL_AR_TEMPLATE="./etc/templates/config/generic/global-ar.template"
RULES_TEMPLATE="./etc/templates/config/generic/rules.template"
RULE_TEST_TEMPLATE="./etc/templates/config/generic/rule_test.template"
AR_COMMANDS_TEMPLATE="./etc/templates/config/generic/ar-commands.template"
AR_DEFINITIONS_TEMPLATE="./etc/templates/config/generic/ar-definitions.template"
ALERTS_TEMPLATE="./etc/templates/config/generic/alerts.template"
LOGGING_TEMPLATE="./etc/templates/config/generic/logging.template"
REMOTE_SEC_TEMPLATE="./etc/templates/config/generic/remote-secure.template"

LOCALFILES_TEMPLATE="./etc/templates/config/generic/localfile-logs/*.template"

AUTH_TEMPLATE="./etc/templates/config/generic/auth.template"
CLUSTER_TEMPLATE="./etc/templates/config/generic/cluster.template"

CISCAT_TEMPLATE="./etc/templates/config/generic/wodle-ciscat.template"
VULN_TEMPLATE="./etc/templates/config/generic/wodle-vulnerability-detector.manager.template"

SECURITY_CONFIGURATION_ASSESSMENT_TEMPLATE="./etc/templates/config/generic/sca.template"

##########
# WriteSyscheck()
##########
WriteSyscheck()
{
    # Adding to the config file
    if [ "X$SYSCHECK" = "Xyes" ]; then
      SYSCHECK_TEMPLATE=$(GetTemplate "syscheck.$1.template" ${DIST_NAME} ${DIST_VER} ${DIST_SUBVER})
      if [ "$SYSCHECK_TEMPLATE" = "ERROR_NOT_FOUND" ]; then
        SYSCHECK_TEMPLATE=$(GetTemplate "syscheck.template" ${DIST_NAME} ${DIST_VER} ${DIST_SUBVER})
      fi
      cat ${SYSCHECK_TEMPLATE} >> $NEWCONFIG
      echo "" >> $NEWCONFIG
    else
      if [ "$1" = "manager" ]; then
        echo "  <syscheck>" >> $NEWCONFIG
        echo "    <disabled>yes</disabled>" >> $NEWCONFIG
        echo "" >> $NEWCONFIG
        echo "    <scan_on_start>yes</scan_on_start>" >> $NEWCONFIG
        echo "" >> $NEWCONFIG
        echo "    <!-- Generate alert when new file detected -->" >> $NEWCONFIG
        echo "    <alert_new_files>yes</alert_new_files>" >> $NEWCONFIG
        echo "" >> $NEWCONFIG
        echo "  </syscheck>" >> $NEWCONFIG
        echo "" >> $NEWCONFIG
      else
        echo "  <syscheck>" >> $NEWCONFIG
        echo "    <disabled>yes</disabled>" >> $NEWCONFIG
        echo "  </syscheck>" >> $NEWCONFIG
        echo "" >> $NEWCONFIG
      fi
    fi
}

##########
# DisableAuthd()
##########
DisableAuthd()
{
    echo "  <!-- Configuration for wazuh-authd -->" >> $NEWCONFIG
    echo "  <auth>" >> $NEWCONFIG
    echo "    <disabled>yes</disabled>" >> $NEWCONFIG
    echo "    <port>1515</port>" >> $NEWCONFIG
    echo "    <use_source_ip>no</use_source_ip>" >> $NEWCONFIG
    echo "    <force_insert>yes</force_insert>" >> $NEWCONFIG
    echo "    <force_time>0</force_time>" >> $NEWCONFIG
    echo "    <purge>yes</purge>" >> $NEWCONFIG
    echo "    <use_password>no</use_password>" >> $NEWCONFIG
    echo "    <ciphers>HIGH:!ADH:!EXP:!MD5:!RC4:!3DES:!CAMELLIA:@STRENGTH</ciphers>" >> $NEWCONFIG
    echo "    <!-- <ssl_agent_ca></ssl_agent_ca> -->" >> $NEWCONFIG
    echo "    <ssl_verify_host>no</ssl_verify_host>" >> $NEWCONFIG
    echo "    <ssl_manager_cert>${INSTALLDIR}/etc/sslmanager.cert</ssl_manager_cert>" >> $NEWCONFIG
    echo "    <ssl_manager_key>${INSTALLDIR}/etc/sslmanager.key</ssl_manager_key>" >> $NEWCONFIG
    echo "    <ssl_auto_negotiate>no</ssl_auto_negotiate>" >> $NEWCONFIG
    echo "  </auth>" >> $NEWCONFIG
    echo "" >> $NEWCONFIG
}

##########
# WriteRootcheck()
##########
WriteRootcheck()
{
    # Adding to the config file
    if [ "X$ROOTCHECK" = "Xyes" ]; then
      ROOTCHECK_TEMPLATE=$(GetTemplate "rootcheck.$1.template" ${DIST_NAME} ${DIST_VER} ${DIST_SUBVER})
      if [ "$ROOTCHECK_TEMPLATE" = "ERROR_NOT_FOUND" ]; then
        ROOTCHECK_TEMPLATE=$(GetTemplate "rootcheck.template" ${DIST_NAME} ${DIST_VER} ${DIST_SUBVER})
      fi
      sed -e "s|\${INSTALLDIR}|$INSTALLDIR|g" "${ROOTCHECK_TEMPLATE}" >> $NEWCONFIG
      echo "" >> $NEWCONFIG
    else
      echo "  <rootcheck>" >> $NEWCONFIG
      echo "    <disabled>yes</disabled>" >> $NEWCONFIG
      echo "  </rootcheck>" >> $NEWCONFIG
      echo "" >> $NEWCONFIG
    fi
}

##########
# Syscollector()
##########
WriteSyscollector()
{
    # Adding to the config file
    if [ "X$SYSCOLLECTOR" = "Xyes" ]; then
      SYSCOLLECTOR_TEMPLATE=$(GetTemplate "wodle-syscollector.$1.template" ${DIST_NAME} ${DIST_VER} ${DIST_SUBVER})
      if [ "$SYSCOLLECTOR_TEMPLATE" = "ERROR_NOT_FOUND" ]; then
        SYSCOLLECTOR_TEMPLATE=$(GetTemplate "wodle-syscollector.template" ${DIST_NAME} ${DIST_VER} ${DIST_SUBVER})
      fi
      cat ${SYSCOLLECTOR_TEMPLATE} >> $NEWCONFIG
      echo "" >> $NEWCONFIG
    fi
}

##########
# Osquery()
##########
WriteOsquery()
{
    # Adding to the config file
    OSQUERY_TEMPLATE=$(GetTemplate "osquery.$1.template" ${DIST_NAME} ${DIST_VER} ${DIST_SUBVER})
    if [ "$OSQUERY_TEMPLATE" = "ERROR_NOT_FOUND" ]; then
        OSQUERY_TEMPLATE=$(GetTemplate "osquery.template" ${DIST_NAME} ${DIST_VER} ${DIST_SUBVER})
    fi
    sed -e "s|\${INSTALLDIR}|$INSTALLDIR|g" "${OSQUERY_TEMPLATE}" >> $NEWCONFIG
    echo "" >> $NEWCONFIG
}

##########
# WriteCISCAT()
##########
WriteCISCAT()
{
    # Adding to the config file
    CISCAT_TEMPLATE=$(GetTemplate "wodle-ciscat.$1.template" ${DIST_NAME} ${DIST_VER} ${DIST_SUBVER})
    if [ "$CISCAT_TEMPLATE" = "ERROR_NOT_FOUND" ]; then
        CISCAT_TEMPLATE=$(GetTemplate "wodle-ciscat.template" ${DIST_NAME} ${DIST_VER} ${DIST_SUBVER})
    fi
    sed -e "s|\${INSTALLDIR}|$INSTALLDIR|g" "${CISCAT_TEMPLATE}" >> $NEWCONFIG
    echo "" >> $NEWCONFIG
}

##########
# WriteConfigurationAssessment()
##########
WriteConfigurationAssessment()
{
    # Adding to the config file
    if [ "X$SECURITY_CONFIGURATION_ASSESSMENT" = "Xyes" ]; then
      SECURITY_CONFIGURATION_ASSESSMENT_TEMPLATE=$(GetTemplate "sca.template" ${DIST_NAME} ${DIST_VER} ${DIST_SUBVER})
      cat ${SECURITY_CONFIGURATION_ASSESSMENT_TEMPLATE} >> $NEWCONFIG
      echo "" >> $NEWCONFIG
    fi
}

##########
# InstallSecurityConfigurationAssessmentFiles()
##########
InstallSecurityConfigurationAssessmentFiles()
{

    cd ..

    CONFIGURATION_ASSESSMENT_FILES_PATH=$(GetTemplate "sca.files" ${DIST_NAME} ${DIST_VER} ${DIST_SUBVER})

    if [ "X$1" = "Xmanager" ]; then
        CONFIGURATION_ASSESSMENT_MANAGER_FILES_PATH=$(GetTemplate "sca.$1.files" ${DIST_NAME} ${DIST_VER} ${DIST_SUBVER})
    fi
    cd ./src
    if [ "$CONFIGURATION_ASSESSMENT_FILES_PATH" = "ERROR_NOT_FOUND" ]; then
        echo "SCA policies are not available for this OS version ${DIST_NAME} ${DIST_VER} ${DIST_SUBVER}."
    else
        echo "Removing old SCA policies..."
        rm -f ${PREFIX}/ruleset/sca/*

        echo "Installing SCA policies..."
        CONFIGURATION_ASSESSMENT_FILES=$(cat .$CONFIGURATION_ASSESSMENT_FILES_PATH)
        for FILE in $CONFIGURATION_ASSESSMENT_FILES; do
            if [ -f "../ruleset/sca/$FILE" ]; then
                ${INSTALL} -m 0640 -o root -g ${OSSEC_GROUP} ../ruleset/sca/$FILE ${PREFIX}/ruleset/sca
            else
                echo "ERROR: SCA policy not found: ../ruleset/sca/$FILE"
            fi
        done
    fi

    if [ "X$1" = "Xmanager" ]; then
        echo "Installing additional SCA policies..."
        CONFIGURATION_ASSESSMENT_FILES=$(cat .$CONFIGURATION_ASSESSMENT_MANAGER_FILES_PATH)
        for FILE in $CONFIGURATION_ASSESSMENT_FILES; do
            FILENAME=$(basename $FILE)
            if [ -f "../ruleset/sca/$FILE" ] && [ ! -f "${PREFIX}/ruleset/sca/$FILENAME" ]; then
                ${INSTALL} -m 0640 -o root -g ${OSSEC_GROUP} ../ruleset/sca/$FILE ${PREFIX}/ruleset/sca/
                mv ${PREFIX}/ruleset/sca/$FILENAME ${PREFIX}/ruleset/sca/$FILENAME.disabled
            fi
        done
    fi
}

##########
# GenerateAuthCert()
##########
GenerateAuthCert()
{
    if [ "X$SSL_CERT" = "Xyes" ]; then
        # Generation auto-signed certificate if not exists
        if [ ! -f "${INSTALLDIR}/etc/sslmanager.key" ] && [ ! -f "${INSTALLDIR}/etc/sslmanager.cert" ]; then
            if [ ! "X${USER_GENERATE_AUTHD_CERT}" = "Xn" ]; then
                if type openssl >/dev/null 2>&1; then
                    echo "Generating self-signed certificate for wazuh-authd..."
                    openssl req -x509 -batch -nodes -days 365 -newkey rsa:2048 -subj "/C=US/ST=California/CN=Wazuh/" -keyout ${INSTALLDIR}/etc/sslmanager.key -out ${INSTALLDIR}/etc/sslmanager.cert 2>/dev/null
                    chmod 640 ${INSTALLDIR}/etc/sslmanager.key
                    chmod 640 ${INSTALLDIR}/etc/sslmanager.cert
                else
                    echo "ERROR: OpenSSL not found. Cannot generate certificate for wazuh-authd."
                fi
            fi
        fi
    fi
}

##########
# WriteLogs()
##########
WriteLogs()
{
  LOCALFILES_TMP=`cat ${LOCALFILES_TEMPLATE}`
  for i in ${LOCALFILES_TMP}; do
      field1=$(echo $i | cut -d\: -f1)
      field2=$(echo $i | cut -d\: -f2)
      field3=$(echo $i | cut -d\: -f3)
      if [ "X$field1" = "Xskip_check_exist" ]; then
          SKIP_CHECK_FILE="yes"
          LOG_FORMAT="$field2"
          FILE="$field3"
      else
          SKIP_CHECK_FILE="no"
          LOG_FORMAT="$field1"
          FILE="$field2"
      fi

      # Check installation directory
      if [ $(echo $FILE | grep "INSTALL_DIR") ]; then
        FILE=$(echo $FILE | sed -e "s|INSTALL_DIR|${INSTALLDIR}|g")
      fi

      # If log file present or skip file
      if [ -f "$FILE" ] || [ "X$SKIP_CHECK_FILE" = "Xyes" ]; then
        if [ "$1" = "echo" ]; then
          echo "    -- $FILE"
        elif [ "$1" = "add" ]; then
          echo "  <localfile>" >> $NEWCONFIG
          if [ "$FILE" = "snort" ]; then
            head -n 1 $FILE|grep "\[**\] "|grep -v "Classification:" > /dev/null
            if [ $? = 0 ]; then
              echo "    <log_format>snort-full</log_format>" >> $NEWCONFIG
            else
              echo "    <log_format>snort-fast</log_format>" >> $NEWCONFIG
            fi
          else
            echo "    <log_format>$LOG_FORMAT</log_format>" >> $NEWCONFIG
          fi
          echo "    <location>$FILE</location>" >>$NEWCONFIG
          echo "  </localfile>" >> $NEWCONFIG
          echo "" >> $NEWCONFIG
        fi
      fi
  done
}

##########
# SetHeaders() 1-agent|manager|local
##########
SetHeaders()
{
    HEADERS_TMP="/tmp/wazuh-headers.tmp"
    if [ "$DIST_VER" = "0" ]; then
        sed -e "s/TYPE/$1/g; s/DISTRIBUTION/${DIST_NAME}/g; s/VERSION//g" "$HEADER_TEMPLATE" > $HEADERS_TMP
    else
      if [ "$DIST_SUBVER" = "0" ]; then
        sed -e "s/TYPE/$1/g; s/DISTRIBUTION/${DIST_NAME}/g; s/VERSION/${DIST_VER}/g" "$HEADER_TEMPLATE" > $HEADERS_TMP
      else
        sed -e "s/TYPE/$1/g; s/DISTRIBUTION/${DIST_NAME}/g; s/VERSION/${DIST_VER}.${DIST_SUBVER}/g" "$HEADER_TEMPLATE" > $HEADERS_TMP
      fi
    fi
    cat $HEADERS_TMP
    rm -f $HEADERS_TMP
}

##########
# Generate the ossec-init.conf
##########
GenerateInitConf()
{
    NEWINIT="./ossec-init.conf.temp"
    echo "DIRECTORY=\"${INSTALLDIR}\"" > ${NEWINIT}
    echo "NAME=\"${NAME}\"" >> ${NEWINIT}
    echo "VERSION=\"${VERSION}\"" >> ${NEWINIT}
    echo "REVISION=\"${REVISION}\"" >> ${NEWINIT}
    echo "DATE=\"`date`\"" >> ${NEWINIT}
    echo "TYPE=\"${INSTYPE}\"" >> ${NEWINIT}
    cat "$NEWINIT"
    rm "$NEWINIT"
}

##########
# WriteAgent() $1="no_locafiles" or empty
##########
WriteAgent()
{
    NO_LOCALFILES=$1

    HEADERS=$(SetHeaders "Agent")
    echo "$HEADERS" > $NEWCONFIG
    echo "" >> $NEWCONFIG

    echo "<ossec_config>" >> $NEWCONFIG
    echo "  <client>" >> $NEWCONFIG
    echo "    <server>" >> $NEWCONFIG
    if [ "X${HNAME}" = "X" ]; then
      echo "      <address>$SERVER_IP</address>" >> $NEWCONFIG
    else
      echo "      <address>$HNAME</address>" >> $NEWCONFIG
    fi
    echo "      <port>1514</port>" >> $NEWCONFIG
    echo "      <protocol>tcp</protocol>" >> $NEWCONFIG
    echo "    </server>" >> $NEWCONFIG
    if [ "X${USER_AGENT_CONFIG_PROFILE}" != "X" ]; then
         PROFILE=${USER_AGENT_CONFIG_PROFILE}
         echo "    <config-profile>$PROFILE</config-profile>" >> $NEWCONFIG
    else
      if [ "$DIST_VER" = "0" ]; then
        echo "    <config-profile>$DIST_NAME</config-profile>" >> $NEWCONFIG
      else
        if [ "$DIST_SUBVER" = "0" ]; then
          echo "    <config-profile>$DIST_NAME, $DIST_NAME$DIST_VER</config-profile>" >> $NEWCONFIG
        else
          echo "    <config-profile>$DIST_NAME, $DIST_NAME$DIST_VER, $DIST_NAME$DIST_VER.$DIST_SUBVER</config-profile>" >> $NEWCONFIG
        fi
      fi
    fi
    echo "    <notify_time>10</notify_time>" >> $NEWCONFIG
    echo "    <time-reconnect>60</time-reconnect>" >> $NEWCONFIG
    echo "    <auto_restart>yes</auto_restart>" >> $NEWCONFIG
    echo "    <crypto_method>aes</crypto_method>" >> $NEWCONFIG
    echo "  </client>" >> $NEWCONFIG
    echo "" >> $NEWCONFIG

    echo "  <client_buffer>" >> $NEWCONFIG
    echo "    <!-- Agent buffer options -->" >> $NEWCONFIG
    echo "    <disabled>no</disabled>" >> $NEWCONFIG
    echo "    <queue_size>5000</queue_size>" >> $NEWCONFIG
    echo "    <events_per_second>500</events_per_second>" >> $NEWCONFIG
    echo "  </client_buffer>" >> $NEWCONFIG
    echo "" >> $NEWCONFIG

    # Rootcheck
    WriteRootcheck "agent"

    # CIS-CAT configuration
    if [ "X$DIST_NAME" !=  "Xdarwin" ]; then
        WriteCISCAT "agent"
    fi

    # Write osquery
    WriteOsquery "agent"

    # Syscollector configuration
    WriteSyscollector "agent"

    # Configuration assessment configuration
    WriteConfigurationAssessment

    # Syscheck
    WriteSyscheck "agent"

    # Write the log files
    if [ "X${NO_LOCALFILES}" = "X" ]; then
      echo "  <!-- Log analysis -->" >> $NEWCONFIG
      WriteLogs "add"
    else
      echo "  <!-- Log analysis -->" >> $NEWCONFIG
    fi

    # Localfile commands
    LOCALFILE_COMMANDS_TEMPLATE=$(GetTemplate "localfile-commands.agent.template" ${DIST_NAME} ${DIST_VER} ${DIST_SUBVER})
    if [ "$LOCALFILE_COMMANDS_TEMPLATE" = "ERROR_NOT_FOUND" ]; then
      LOCALFILE_COMMANDS_TEMPLATE=$(GetTemplate "localfile-commands.template" ${DIST_NAME} ${DIST_VER} ${DIST_SUBVER})
    fi
    cat ${LOCALFILE_COMMANDS_TEMPLATE} >> $NEWCONFIG
    echo "" >> $NEWCONFIG

    echo "  <!-- Active response -->" >> $NEWCONFIG

    echo "  <active-response>" >> $NEWCONFIG
    if [ "X$ACTIVERESPONSE" = "Xyes" ]; then
        echo "    <disabled>no</disabled>" >> $NEWCONFIG
    else
        echo "    <disabled>yes</disabled>" >> $NEWCONFIG
    fi
    echo "    <ca_store>${INSTALLDIR}/etc/wpk_root.pem</ca_store>" >> $NEWCONFIG

    if [ -n "$CA_STORE" ]
    then
        echo "    <ca_store>${CA_STORE}</ca_store>" >> $NEWCONFIG
    fi

    echo "    <ca_verification>yes</ca_verification>" >> $NEWCONFIG
    echo "  </active-response>" >> $NEWCONFIG
    echo "" >> $NEWCONFIG

    # Logging format
    cat ${LOGGING_TEMPLATE} >> $NEWCONFIG
    echo "" >> $NEWCONFIG

    echo "</ossec_config>" >> $NEWCONFIG
}


##########
# WriteManager() $1="no_locafiles" or empty
##########
WriteManager()
{
    NO_LOCALFILES=$1

    HEADERS=$(SetHeaders "Manager")
    echo "$HEADERS" > $NEWCONFIG
    echo "" >> $NEWCONFIG

    echo "<ossec_config>" >> $NEWCONFIG

    if [ "$EMAILNOTIFY" = "yes"   ]; then
        sed -e "s|<email_notification>no</email_notification>|<email_notification>yes</email_notification>|g; \
        s|<smtp_server>smtp.example.wazuh.com</smtp_server>|<smtp_server>${SMTP}</smtp_server>|g; \
        s|<email_from>ossecm@example.wazuh.com</email_from>|<email_from>ossecm@${HOST}</email_from>|g; \
        s|<email_to>recipient@example.wazuh.com</email_to>|<email_to>${EMAIL}</email_to>|g;" "${GLOBAL_TEMPLATE}" >> $NEWCONFIG
    else
        cat ${GLOBAL_TEMPLATE} >> $NEWCONFIG
    fi
    echo "" >> $NEWCONFIG

    # Alerts level
    cat ${ALERTS_TEMPLATE} >> $NEWCONFIG
    echo "" >> $NEWCONFIG

    # Logging format
    cat ${LOGGING_TEMPLATE} >> $NEWCONFIG
    echo "" >> $NEWCONFIG

    # Remote connection secure
    if [ "X$SLOG" = "Xyes" ]; then
      cat ${REMOTE_SEC_TEMPLATE} >> $NEWCONFIG
      echo "" >> $NEWCONFIG
    fi

    # Write rootcheck
    WriteRootcheck "manager"

    # CIS-CAT configuration
    if [ "X$DIST_NAME" !=  "Xdarwin" ]; then
        WriteCISCAT "manager"
    fi

    # Write osquery
    WriteOsquery "manager"

    # Syscollector configuration
    WriteSyscollector "manager"

    # Configuration assessment
    WriteConfigurationAssessment

    # Vulnerability Detector
    cat ${VULN_TEMPLATE} >> $NEWCONFIG
    echo "" >> $NEWCONFIG

    # Write syscheck
    WriteSyscheck "manager"

    # Active response
    if [ "$SET_WHITE_LIST"="true" ]; then
       sed -e "/  <\/global>/d" "${GLOBAL_AR_TEMPLATE}" >> $NEWCONFIG
      # Nameservers in /etc/resolv.conf
      for ip in ${NAMESERVERS} ${NAMESERVERS2};
        do
          if [ ! "X${ip}" = "X" -a ! "${ip}" = "0.0.0.0" ]; then
              echo "    <white_list>${ip}</white_list>" >>$NEWCONFIG
          fi
      done
      # Read string
      for ip in ${IPS};
        do
          if [ ! "X${ip}" = "X" -a ! "${ip}" = "0.0.0.0" ]; then
            echo $ip | grep -E "^[0-9./]{5,20}$" > /dev/null 2>&1
            if [ $? = 0 ]; then
              echo "    <white_list>${ip}</white_list>" >>$NEWCONFIG
            fi
          fi
        done
        echo "  </global>" >> $NEWCONFIG
        echo "" >> $NEWCONFIG
    else
      cat ${GLOBAL_AR_TEMPLATE} >> $NEWCONFIG
      echo "" >> $NEWCONFIG
    fi

    cat ${AR_COMMANDS_TEMPLATE} >> $NEWCONFIG
    echo "" >> $NEWCONFIG
    cat ${AR_DEFINITIONS_TEMPLATE} >> $NEWCONFIG
    echo "" >> $NEWCONFIG

    # Write the log files
    if [ "X${NO_LOCALFILES}" = "X" ]; then
      echo "  <!-- Log analysis -->" >> $NEWCONFIG
      WriteLogs "add"
    else
      echo "  <!-- Log analysis -->" >> $NEWCONFIG
    fi

    # Localfile commands
    LOCALFILE_COMMANDS_TEMPLATE=$(GetTemplate "localfile-commands.manager.template" ${DIST_NAME} ${DIST_VER} ${DIST_SUBVER})
    if [ "$LOCALFILE_COMMANDS_TEMPLATE" = "ERROR_NOT_FOUND" ]; then
      LOCALFILE_COMMANDS_TEMPLATE=$(GetTemplate "localfile-commands.template" ${DIST_NAME} ${DIST_VER} ${DIST_SUBVER})
    fi
    cat ${LOCALFILE_COMMANDS_TEMPLATE} >> $NEWCONFIG
    echo "" >> $NEWCONFIG

    # Writting rules configuration
    cat ${RULES_TEMPLATE} >> $NEWCONFIG
    echo "" >> $NEWCONFIG

    # Writting wazuh-logtest configuration
    cat ${RULE_TEST_TEMPLATE} >> $NEWCONFIG
    echo "" >> $NEWCONFIG

    # Writting auth configuration
    if [ "X${AUTHD}" = "Xyes" ]; then
        sed -e "s|\${INSTALLDIR}|$INSTALLDIR|g" "${AUTH_TEMPLATE}" >> $NEWCONFIG
        echo "" >> $NEWCONFIG
    else
        DisableAuthd
    fi

    # Writting cluster configuration
    cat ${CLUSTER_TEMPLATE} >> $NEWCONFIG
    echo "" >> $NEWCONFIG

    echo "</ossec_config>" >> $NEWCONFIG

}

##########
# WriteLocal() $1="no_locafiles" or empty
##########
WriteLocal()
{
    NO_LOCALFILES=$1

    HEADERS=$(SetHeaders "Local")
    echo "$HEADERS" > $NEWCONFIG
    echo "" >> $NEWCONFIG

    echo "<ossec_config>" >> $NEWCONFIG

    if [ "$EMAILNOTIFY" = "yes"   ]; then
        sed -e "s|<email_notification>no</email_notification>|<email_notification>yes</email_notification>|g; \
        s|<smtp_server>smtp.example.wazuh.com</smtp_server>|<smtp_server>${SMTP}</smtp_server>|g; \
        s|<email_from>ossecm@example.wazuh.com</email_from>|<email_from>ossecm@${HOST}</email_from>|g; \
        s|<email_to>recipient@example.wazuh.com</email_to>|<email_to>${EMAIL}</email_to>|g;" "${GLOBAL_TEMPLATE}" >> $NEWCONFIG
    else
        cat ${GLOBAL_TEMPLATE} >> $NEWCONFIG
    fi
    echo "" >> $NEWCONFIG

    # Alerts level
    cat ${ALERTS_TEMPLATE} >> $NEWCONFIG
    echo "" >> $NEWCONFIG

    # Logging format
    cat ${LOGGING_TEMPLATE} >> $NEWCONFIG
    echo "" >> $NEWCONFIG

    # Write rootcheck
    WriteRootcheck "manager"

    # CIS-CAT configuration
    if [ "X$DIST_NAME" !=  "Xdarwin" ]; then
        WriteCISCAT "agent"
    fi

    # Write osquery
    WriteOsquery "manager"

    # Vulnerability Detector
    cat ${VULN_TEMPLATE} >> $NEWCONFIG
    echo "" >> $NEWCONFIG

    # Write syscheck
    WriteSyscheck "manager"

    # Active response
    if [ "$SET_WHITE_LIST"="true" ]; then
       sed -e "/  <\/global>/d" "${GLOBAL_AR_TEMPLATE}" >> $NEWCONFIG
      # Nameservers in /etc/resolv.conf
      for ip in ${NAMESERVERS} ${NAMESERVERS2};
        do
          if [ ! "X${ip}" = "X" ]; then
              echo "    <white_list>${ip}</white_list>" >>$NEWCONFIG
          fi
      done
      # Read string
      for ip in ${IPS};
        do
          if [ ! "X${ip}" = "X" ]; then
            echo $ip | grep -E "^[0-9./]{5,20}$" > /dev/null 2>&1
            if [ $? = 0 ]; then
              echo "    <white_list>${ip}</white_list>" >>$NEWCONFIG
            fi
          fi
        done
        echo "  </global>" >> $NEWCONFIG
        echo "" >> $NEWCONFIG
    else
      cat ${GLOBAL_AR_TEMPLATE} >> $NEWCONFIG
      echo "" >> $NEWCONFIG
    fi

    cat ${AR_COMMANDS_TEMPLATE} >> $NEWCONFIG
    echo "" >> $NEWCONFIG
    cat ${AR_DEFINITIONS_TEMPLATE} >> $NEWCONFIG
    echo "" >> $NEWCONFIG

    # Write the log files
    if [ "X${NO_LOCALFILES}" = "X" ]; then
      echo "  <!-- Log analysis -->" >> $NEWCONFIG
      WriteLogs "add"
    else
      echo "  <!-- Log analysis -->" >> $NEWCONFIG
    fi

    # Localfile commands
    LOCALFILE_COMMANDS_TEMPLATE=$(GetTemplate "localfile-commands.manager.template" ${DIST_NAME} ${DIST_VER} ${DIST_SUBVER})
    if [ "$LOCALFILE_COMMANDS_TEMPLATE" = "ERROR_NOT_FOUND" ]; then
      LOCALFILE_COMMANDS_TEMPLATE=$(GetTemplate "localfile-commands.template" ${DIST_NAME} ${DIST_VER} ${DIST_SUBVER})
    fi
    cat ${LOCALFILE_COMMANDS_TEMPLATE} >> $NEWCONFIG
    echo "" >> $NEWCONFIG

    # Writting rules configuration
    cat ${RULES_TEMPLATE} >> $NEWCONFIG
    echo "" >> $NEWCONFIG

    # Writting wazuh-logtest configuration
    cat ${RULE_TEST_TEMPLATE} >> $NEWCONFIG
    echo "" >> $NEWCONFIG

    echo "</ossec_config>" >> $NEWCONFIG
}

InstallCommon()
{

    PREFIX='/var/ossec'
    OSSEC_GROUP='ossec'
    OSSEC_USER='ossec'
    OSSEC_USER_MAIL='ossecm'
    OSSEC_USER_REM='ossecr'
    INSTALL="install"

    if [ ${INSTYPE} = 'server' ]; then
        OSSEC_CONTROL_SRC='./init/wazuh-server.sh'
        OSSEC_CONF_SRC='../etc/ossec-server.conf'
    elif [ ${INSTYPE} = 'agent' ]; then
        OSSEC_CONTROL_SRC='./init/wazuh-client.sh'
        OSSEC_CONF_SRC='../etc/ossec-agent.conf'
    elif [ ${INSTYPE} = 'local' ]; then
        OSSEC_CONTROL_SRC='./init/wazuh-local.sh'
        OSSEC_CONF_SRC='../etc/ossec-local.conf'
    fi

    if [ ! ${PREFIX} = ${INSTALLDIR} ]; then
        PREFIX=${INSTALLDIR}
    fi

    if [ ${DIST_NAME} = "sunos" ]; then
        INSTALL="ginstall"
    elif [ ${DIST_NAME} = "HP-UX" ]; then
        INSTALL="/usr/local/coreutils/bin/install"
   elif [ ${DIST_NAME} = "AIX" ]; then
        INSTALL="/opt/freeware/bin/install"
    fi

    ./init/adduser.sh ${OSSEC_USER} ${OSSEC_USER_MAIL} ${OSSEC_USER_REM} ${OSSEC_GROUP} ${PREFIX} ${INSTYPE}

  ${INSTALL} -d -m 0750 -o root -g ${OSSEC_GROUP} ${PREFIX}/
  ${INSTALL} -d -m 0770 -o ${OSSEC_USER} -g ${OSSEC_GROUP} ${PREFIX}/logs
  ${INSTALL} -d -m 0750 -o ${OSSEC_USER} -g ${OSSEC_GROUP} ${PREFIX}/logs/ossec
  ${INSTALL} -m 0660 -o ${OSSEC_USER} -g ${OSSEC_GROUP} /dev/null ${PREFIX}/logs/ossec.log
  ${INSTALL} -m 0660 -o ${OSSEC_USER} -g ${OSSEC_GROUP} /dev/null ${PREFIX}/logs/ossec.json
  ${INSTALL} -m 0660 -o ${OSSEC_USER} -g ${OSSEC_GROUP} /dev/null ${PREFIX}/logs/active-responses.log

    if [ ${INSTYPE} = 'agent' ]; then
        ${INSTALL} -d -m 0750 -o root -g 0 ${PREFIX}/bin
    else
        ${INSTALL} -d -m 0750 -o root -g ${OSSEC_GROUP} ${PREFIX}/bin
    fi

  ${INSTALL} -d -m 0750 -o root -g ${OSSEC_GROUP} ${PREFIX}/lib

    if [ ${NUNAME} = 'Darwin' ]
    then
        if [ -f libwazuhext.dylib ]
        then
            ${INSTALL} -m 0750 -o root -g 0 libwazuhext.dylib ${PREFIX}/lib
        fi
    elif [ -f libwazuhext.so ]
    then
        ${INSTALL} -m 0750 -o root -g ${OSSEC_GROUP} libwazuhext.so ${PREFIX}/lib

        if ([ "X${DIST_NAME}" = "Xrhel" ] || [ "X${DIST_NAME}" = "Xcentos" ] || [ "X${DIST_NAME}" = "XCentOS" ]) && [ ${DIST_VER} -le 5 ]; then
            chcon -t textrel_shlib_t ${PREFIX}/lib/libwazuhext.so
        fi
    fi

  ${INSTALL} -m 0750 -o root -g 0 wazuh-logcollector ${PREFIX}/bin
  ${INSTALL} -m 0750 -o root -g 0 wazuh-syscheckd ${PREFIX}/bin
  ${INSTALL} -m 0750 -o root -g 0 wazuh-execd ${PREFIX}/bin
  ${INSTALL} -m 0750 -o root -g 0 manage_agents ${PREFIX}/bin
  ${INSTALL} -m 0750 -o root -g 0 ${OSSEC_CONTROL_SRC} ${PREFIX}/bin/wazuh-control
  ${INSTALL} -m 0750 -o root -g 0 wazuh-modulesd ${PREFIX}/bin/

  ${INSTALL} -d -m 0750 -o root -g ${OSSEC_GROUP} ${PREFIX}/queue
  ${INSTALL} -d -m 0770 -o ${OSSEC_USER} -g ${OSSEC_GROUP} ${PREFIX}/queue/alerts
  ${INSTALL} -d -m 0770 -o ${OSSEC_USER} -g ${OSSEC_GROUP} ${PREFIX}/queue/ossec
  ${INSTALL} -d -m 0750 -o ${OSSEC_USER} -g ${OSSEC_GROUP} ${PREFIX}/queue/diff
  ${INSTALL} -d -m 0750 -o ${OSSEC_USER} -g ${OSSEC_GROUP} ${PREFIX}/queue/fim
  ${INSTALL} -d -m 0750 -o ${OSSEC_USER} -g ${OSSEC_GROUP} ${PREFIX}/queue/fim/db
  ${INSTALL} -d -m 0750 -o ${OSSEC_USER} -g ${OSSEC_GROUP} ${PREFIX}/queue/logcollector

  ${INSTALL} -d -m 0750 -o root -g ${OSSEC_GROUP} ${PREFIX}/ruleset
  ${INSTALL} -d -m 0750 -o root -g ${OSSEC_GROUP} ${PREFIX}/ruleset/sca

  ${INSTALL} -d -m 0750 -o root -g ${OSSEC_GROUP} ${PREFIX}/wodles
  ${INSTALL} -d -m 0770 -o root -g ${OSSEC_GROUP} ${PREFIX}/var/wodles

  ${INSTALL} -d -m 0770 -o ${OSSEC_USER} -g ${OSSEC_GROUP} ${PREFIX}/etc

    if [ -f /etc/localtime ]
    then
         ${INSTALL} -m 0640 -o root -g ${OSSEC_GROUP} /etc/localtime ${PREFIX}/etc
    fi

  ${INSTALL} -d -m 1770 -o root -g ${OSSEC_GROUP} ${PREFIX}/tmp

    if [ -f /etc/TIMEZONE ]; then
         ${INSTALL} -m 0640 -o root -g ${OSSEC_GROUP} /etc/TIMEZONE ${PREFIX}/etc/
    fi
    # Solaris Needs some extra files
    if [ ${DIST_NAME} = "SunOS" ]; then
      ${INSTALL} -d -m 0750 -o root -g ${OSSEC_GROUP} ${PREFIX}/usr/share/lib/zoneinfo/
        cp -rf /usr/share/lib/zoneinfo/* ${PREFIX}/usr/share/lib/zoneinfo/
        chown root:${OSSEC_GROUP} ${PREFIX}/usr/share/lib/zoneinfo/*
        find ${PREFIX}/usr/share/lib/zoneinfo/ -type d -exec chmod 0750 {} +
        find ${PREFIX}/usr/share/lib/zoneinfo/ -type f -exec chmod 0640 {} +
    fi

    ${INSTALL} -m 0640 -o root -g ${OSSEC_GROUP} -b ../etc/internal_options.conf ${PREFIX}/etc/

    if [ ! -f ${PREFIX}/etc/local_internal_options.conf ]; then
        ${INSTALL} -m 0640 -o root -g ${OSSEC_GROUP} ../etc/local_internal_options.conf ${PREFIX}/etc/local_internal_options.conf
    fi

    if [ ! -f ${PREFIX}/etc/client.keys ]; then
        if [ ${INSTYPE} = 'agent' ]; then
            ${INSTALL} -m 0640 -o root -g ${OSSEC_GROUP} /dev/null ${PREFIX}/etc/client.keys
        else
            ${INSTALL} -m 0640 -o ossec -g ${OSSEC_GROUP} /dev/null ${PREFIX}/etc/client.keys
        fi
    fi

    if [ ! -f ${PREFIX}/etc/ossec.conf ]; then
        if [ -f  ../etc/ossec.mc ]; then
            ${INSTALL} -m 0660 -o root -g ${OSSEC_GROUP} ../etc/ossec.mc ${PREFIX}/etc/ossec.conf
        else
            ${INSTALL} -m 0660 -o root -g ${OSSEC_GROUP} ${OSSEC_CONF_SRC} ${PREFIX}/etc/ossec.conf
        fi
    fi

  ${INSTALL} -d -m 0770 -o root -g ${OSSEC_GROUP} ${PREFIX}/etc/shared
  ${INSTALL} -d -m 0750 -o root -g ${OSSEC_GROUP} ${PREFIX}/active-response
  ${INSTALL} -d -m 0750 -o root -g ${OSSEC_GROUP} ${PREFIX}/active-response/bin
  ${INSTALL} -d -m 0750 -o root -g ${OSSEC_GROUP} ${PREFIX}/agentless
  ${INSTALL} -m 0750 -o root -g ${OSSEC_GROUP} agentlessd/scripts/* ${PREFIX}/agentless/

  ${INSTALL} -d -m 0770 -o root -g ${OSSEC_GROUP} ${PREFIX}/.ssh

  ./init/fw-check.sh execute
  ${INSTALL} -m 0750 -o root -g ${OSSEC_GROUP} active-response/*.sh ${PREFIX}/active-response/bin/
  ${INSTALL} -m 0750 -o root -g ${OSSEC_GROUP} active-response/*.py ${PREFIX}/active-response/bin/
  ${INSTALL} -m 0750 -o root -g ${OSSEC_GROUP} active-response/firewalls/*.sh ${PREFIX}/active-response/bin/
  ${INSTALL} -m 0750 -o root -g ${OSSEC_GROUP} firewall-drop ${PREFIX}/active-response/bin/
  ${INSTALL} -m 0750 -o root -g ${OSSEC_GROUP} default-firewall-drop ${PREFIX}/active-response/bin/
  ${INSTALL} -m 0750 -o root -g ${OSSEC_GROUP} disable-account ${PREFIX}/active-response/bin/
  ${INSTALL} -m 0750 -o root -g ${OSSEC_GROUP} restart-wazuh ${PREFIX}/active-response/bin/
<<<<<<< HEAD
  ${INSTALL} -m 0750 -o root -g ${OSSEC_GROUP} firewalld-drop ${PREFIX}/active-response/bin/
=======
  ${INSTALL} -m 0750 -o root -g ${OSSEC_GROUP} ipfw ${PREFIX}/active-response/bin/
>>>>>>> ebb164cc

  ${INSTALL} -d -m 0750 -o root -g ${OSSEC_GROUP} ${PREFIX}/var
  ${INSTALL} -d -m 0770 -o root -g ${OSSEC_GROUP} ${PREFIX}/var/run
  ${INSTALL} -d -m 0770 -o root -g ${OSSEC_GROUP} ${PREFIX}/var/upgrade
  ${INSTALL} -d -m 0770 -o root -g ${OSSEC_GROUP} ${PREFIX}/var/selinux

  if [ -f selinux/wazuh.pp ]
  then
    ${INSTALL} -m 0640 -o root -g ${OSSEC_GROUP} selinux/wazuh.pp ${PREFIX}/var/selinux/
    InstallSELinuxPolicyPackage
  fi

  ${INSTALL} -d -m 0750 -o root -g ${OSSEC_GROUP} ${PREFIX}/backup

}

InstallLocal()
{

    InstallCommon

    ${INSTALL} -d -m 0770 -o root -g ${OSSEC_GROUP} ${PREFIX}/etc/decoders
    ${INSTALL} -d -m 0770 -o root -g ${OSSEC_GROUP} ${PREFIX}/etc/rules
    ${INSTALL} -d -m 0770 -o ${OSSEC_USER} -g ${OSSEC_GROUP} ${PREFIX}/var/multigroups
    ${INSTALL} -d -m 0770 -o root -g ${OSSEC_GROUP} ${PREFIX}/var/db
    ${INSTALL} -d -m 0770 -o root -g ${OSSEC_GROUP} ${PREFIX}/var/db/agents
    ${INSTALL} -d -m 0770 -o root -g ${OSSEC_GROUP} ${PREFIX}/var/download
    ${INSTALL} -d -m 0750 -o ${OSSEC_USER} -g ${OSSEC_GROUP} ${PREFIX}/logs/archives
    ${INSTALL} -d -m 0750 -o ${OSSEC_USER} -g ${OSSEC_GROUP} ${PREFIX}/logs/alerts
    ${INSTALL} -d -m 0750 -o ${OSSEC_USER} -g ${OSSEC_GROUP} ${PREFIX}/logs/firewall
    ${INSTALL} -d -m 0750 -o ${OSSEC_USER} -g ${OSSEC_GROUP} ${PREFIX}/logs/api
    ${INSTALL} -d -m 0770 -o root -g ${OSSEC_GROUP} ${PREFIX}/etc/rootcheck

    ${INSTALL} -m 0750 -o root -g 0 wazuh-agentlessd ${PREFIX}/bin
    ${INSTALL} -m 0750 -o root -g 0 wazuh-analysisd ${PREFIX}/bin
    ${INSTALL} -m 0750 -o root -g 0 wazuh-monitord ${PREFIX}/bin
    ${INSTALL} -m 0750 -o root -g 0 wazuh-reportd ${PREFIX}/bin
    ${INSTALL} -m 0750 -o root -g 0 wazuh-maild ${PREFIX}/bin
    ${INSTALL} -m 0750 -o root -g 0 wazuh-csyslogd ${PREFIX}/bin
    ${INSTALL} -m 0750 -o root -g 0 wazuh-dbd ${PREFIX}/bin
    ${INSTALL} -m 0750 -o root -g ${OSSEC_GROUP} verify-agent-conf ${PREFIX}/bin/
    ${INSTALL} -m 0750 -o root -g 0 clear_stats ${PREFIX}/bin/
    ${INSTALL} -m 0750 -o root -g 0 wazuh-regex ${PREFIX}/bin/
    ${INSTALL} -m 0750 -o root -g 0 agent_control ${PREFIX}/bin/
    ${INSTALL} -m 0750 -o root -g 0 wazuh-integratord ${PREFIX}/bin/
    ${INSTALL} -m 0750 -o root -g 0 wazuh-db ${PREFIX}/bin/

    ${INSTALL} -d -m 0750 -o ${OSSEC_USER} -g ${OSSEC_GROUP} ${PREFIX}/stats
    ${INSTALL} -d -m 0750 -o root -g ${OSSEC_GROUP} ${PREFIX}/ruleset/decoders
    ${INSTALL} -d -m 0750 -o root -g ${OSSEC_GROUP} ${PREFIX}/ruleset/rules

    ${INSTALL} -m 0640 -o root -g ${OSSEC_GROUP} -b ../ruleset/rules/*.xml ${PREFIX}/ruleset/rules
    ${INSTALL} -m 0640 -o root -g ${OSSEC_GROUP} -b ../ruleset/decoders/*.xml ${PREFIX}/ruleset/decoders
    ${INSTALL} -m 0660 -o root -g ${OSSEC_GROUP} ../ruleset/rootcheck/db/*.txt ${PREFIX}/etc/rootcheck

    InstallSecurityConfigurationAssessmentFiles "manager"

    # Build SQLite library for CentOS 6
    if ([ "X${DIST_NAME}" = "Xrhel" ] || [ "X${DIST_NAME}" = "Xcentos" ]) && [ ${DIST_VER} -le 6 ]; then
        LIB_FLAG="yes"
    else
        LIB_FLAG="no"
    fi

    if [ ! -f ${PREFIX}/etc/decoders/local_decoder.xml ]; then
        ${INSTALL} -m 0660 -o ossec -g ${OSSEC_GROUP} -b ../etc/local_decoder.xml ${PREFIX}/etc/decoders/local_decoder.xml
    fi
    if [ ! -f ${PREFIX}/etc/rules/local_rules.xml ]; then
        ${INSTALL} -m 0660 -o ossec -g ${OSSEC_GROUP} -b ../etc/local_rules.xml ${PREFIX}/etc/rules/local_rules.xml
    fi
    if [ ! -f ${PREFIX}/etc/lists ]; then
        ${INSTALL} -d -m 0770 -o root -g ${OSSEC_GROUP} ${PREFIX}/etc/lists
    fi
    if [ ! -f ${PREFIX}/etc/lists/amazon ]; then
        ${INSTALL} -d -m 0770 -o ossec -g ${OSSEC_GROUP} ${PREFIX}/etc/lists/amazon
        ${INSTALL} -m 0660 -o ossec -g ${OSSEC_GROUP} -b ../ruleset/lists/amazon/* ${PREFIX}/etc/lists/amazon/
    fi
    if [ ! -f ${PREFIX}/etc/lists/audit-keys ]; then
        ${INSTALL} -m 0660 -o ossec -g ${OSSEC_GROUP} -b ../ruleset/lists/audit-keys ${PREFIX}/etc/lists/audit-keys
    fi
    if [ ! -f ${PREFIX}/etc/lists/security-eventchannel ]; then
        ${INSTALL} -m 0660 -o ossec -g ${OSSEC_GROUP} -b ../ruleset/lists/security-eventchannel ${PREFIX}/etc/lists/security-eventchannel
    fi

    ${INSTALL} -d -m 0750 -o ${OSSEC_USER} -g ${OSSEC_GROUP} ${PREFIX}/queue/fts
    ${INSTALL} -d -m 0750 -o ${OSSEC_USER} -g ${OSSEC_GROUP} ${PREFIX}/queue/agentless
    ${INSTALL} -d -m 0750 -o ${OSSEC_USER} -g ${OSSEC_GROUP} ${PREFIX}/queue/db

    ${INSTALL} -d -m 0750 -o root -g ${OSSEC_GROUP} ${PREFIX}/integrations
    ${INSTALL} -m 750 -o root -g ${OSSEC_GROUP} ../integrations/pagerduty ${PREFIX}/integrations/pagerduty
    ${INSTALL} -m 750 -o root -g ${OSSEC_GROUP} ../integrations/slack ${PREFIX}/integrations/slack.py
    ${INSTALL} -m 750 -o root -g ${OSSEC_GROUP} ../integrations/virustotal ${PREFIX}/integrations/virustotal.py
    touch ${PREFIX}/logs/integrations.log
    chmod 640 ${PREFIX}/logs/integrations.log
    chown ${OSSEC_USER_MAIL}:${OSSEC_GROUP} ${PREFIX}/logs/integrations.log

    if [ "X${OPTIMIZE_CPYTHON}" = "Xy" ]; then
        CPYTHON_FLAGS="OPTIMIZE_CPYTHON=yes"
    fi

    # Install Vulnerability Detector files
    ${INSTALL} -d -m 0660 -o root -g ${OSSEC_GROUP} ${PREFIX}/queue/vulnerabilities
    ${INSTALL} -d -m 0440 -o root -g ${OSSEC_GROUP} ${PREFIX}/queue/vulnerabilities/dictionaries
    ${INSTALL} -m 0440 -o root -g ${OSSEC_GROUP} wazuh_modules/vulnerability_detector/cpe_helper.json ${PREFIX}/queue/vulnerabilities/dictionaries

    # Install Task Manager files
    ${INSTALL} -d -m 0770 -o ${OSSEC_USER} -g ${OSSEC_GROUP} ${PREFIX}/queue/tasks

    ### Install Python
    ${MAKEBIN} wpython PREFIX=${PREFIX} TARGET=${INSTYPE}

    ${MAKEBIN} --quiet -C ../framework install PREFIX=${PREFIX} USE_FRAMEWORK_LIB=${LIB_FLAG}

    ### Backup old API
    if [ "X${update_only}" = "Xyes" ]; then
      ${MAKEBIN} --quiet -C ../api backup PREFIX=${PREFIX} REVISION=${REVISION}
    fi

    ### Install API
    ${MAKEBIN} --quiet -C ../api install PREFIX=${PREFIX}

    ### Restore old API
    if [ "X${update_only}" = "Xyes" ]; then
      ${MAKEBIN} --quiet -C ../api restore PREFIX=${PREFIX} REVISION=${REVISION}
    fi
}

TransferShared()
{
    rm -f ${PREFIX}/etc/shared/merged.mg
    find ${PREFIX}/etc/shared -maxdepth 1 -type f -not -name ar.conf -not -name files.yml -exec cp -pf {} ${PREFIX}/backup/shared \;
    find ${PREFIX}/etc/shared -maxdepth 1 -type f -not -name ar.conf -not -name files.yml -exec mv -f {} ${PREFIX}/etc/shared/default \;
}

InstallServer()
{

    InstallLocal

    # Install cluster files
    ${INSTALL} -d -m 0770 -o ${OSSEC_USER} -g ${OSSEC_GROUP} ${PREFIX}/queue/cluster
    ${INSTALL} -d -m 0750 -o ${OSSEC_USER} -g ${OSSEC_GROUP} ${PREFIX}/logs/cluster

    ${INSTALL} -d -m 0770 -o ossec -g ${OSSEC_GROUP} ${PREFIX}/etc/shared/default
    ${INSTALL} -d -m 0750 -o root -g ${OSSEC_GROUP} ${PREFIX}/backup/shared

    TransferShared

    ${INSTALL} -m 0750 -o root -g 0 wazuh-remoted ${PREFIX}/bin
    ${INSTALL} -m 0750 -o root -g 0 wazuh-authd ${PREFIX}/bin

    ${INSTALL} -d -m 0770 -o ${OSSEC_USER_REM} -g ${OSSEC_GROUP} ${PREFIX}/queue/rids
    ${INSTALL} -d -m 0770 -o root -g ${OSSEC_GROUP} ${PREFIX}/queue/agent-groups

    if [ ! -f ${PREFIX}/queue/agents-timestamp ]; then
        ${INSTALL} -m 0600 -o root -g ${OSSEC_GROUP} /dev/null ${PREFIX}/queue/agents-timestamp
    fi

    ${INSTALL} -d -m 0750 -o ${OSSEC_USER} -g ${OSSEC_GROUP} ${PREFIX}/backup/agents
    ${INSTALL} -d -m 0750 -o ${OSSEC_USER} -g ${OSSEC_GROUP} ${PREFIX}/backup/groups

    ${INSTALL} -m 0660 -o ossec -g ${OSSEC_GROUP} ../ruleset/rootcheck/db/*.txt ${PREFIX}/etc/shared/default

    if [ ! -f ${PREFIX}/etc/shared/default/agent.conf ]; then
        ${INSTALL} -m 0660 -o ossec -g ${OSSEC_GROUP} ../etc/agent.conf ${PREFIX}/etc/shared/default
    fi

    if [ ! -f ${PREFIX}/etc/shared/agent-template.conf ]; then
        ${INSTALL} -m 0660 -o ossec -g ${OSSEC_GROUP} ../etc/agent.conf ${PREFIX}/etc/shared/agent-template.conf
    fi

    # Install the plugins files
    ${INSTALL} -d -m 0750 -o root -g ${OSSEC_GROUP} ${PREFIX}/wodles/aws
    ${INSTALL} -m 0750 -o root -g ${OSSEC_GROUP} ../wodles/aws/aws_s3.py ${PREFIX}/wodles/aws/aws-s3.py
    ${INSTALL} -m 0750 -o root -g ${OSSEC_GROUP} ../framework/wrappers/generic_wrapper.sh ${PREFIX}/wodles/aws/aws-s3

    ${INSTALL} -d -m 0750 -o root -g ${OSSEC_GROUP} ${PREFIX}/wodles/gcloud
    ${INSTALL} -m 0750 -o root -g ${OSSEC_GROUP} ../wodles/gcloud/gcloud.py ${PREFIX}/wodles/gcloud/gcloud.py
    ${INSTALL} -m 0750 -o root -g ${OSSEC_GROUP} ../wodles/gcloud/integration.py ${PREFIX}/wodles/gcloud/integration.py
    ${INSTALL} -m 0750 -o root -g ${OSSEC_GROUP} ../wodles/gcloud/tools.py ${PREFIX}/wodles/gcloud/tools.py
    ${INSTALL} -m 0750 -o root -g ${OSSEC_GROUP} ../framework/wrappers/generic_wrapper.sh ${PREFIX}/wodles/gcloud/gcloud

    ${INSTALL} -d -m 0750 -o root -g ${OSSEC_GROUP} ${PREFIX}/wodles/docker
    ${INSTALL} -m 0750 -o root -g ${OSSEC_GROUP} ../wodles/docker-listener/DockerListener.py ${PREFIX}/wodles/docker/DockerListener.py
    ${INSTALL} -m 0750 -o root -g ${OSSEC_GROUP} ../framework/wrappers/generic_wrapper.sh ${PREFIX}/wodles/docker/DockerListener

    # Add Azure script (for manager only)
    ${INSTALL} -d -m 0750 -o root -g ${OSSEC_GROUP} ${PREFIX}/wodles/azure
    ${INSTALL} -m 0750 -o root -g ${OSSEC_GROUP} ../wodles/azure/azure-logs.py ${PREFIX}/wodles/azure/azure-logs.py
    ${INSTALL} -m 0750 -o root -g ${OSSEC_GROUP} ../framework/wrappers/generic_wrapper.sh ${PREFIX}/wodles/azure/azure-logs

    GenerateAuthCert

    # Add the wrappers for python script in active-response
    ${INSTALL} -m 0750 -o root -g ${OSSEC_GROUP} ../framework/wrappers/generic_wrapper.sh ${PREFIX}/integrations/slack
    ${INSTALL} -m 0750 -o root -g ${OSSEC_GROUP} ../framework/wrappers/generic_wrapper.sh ${PREFIX}/integrations/virustotal

}

InstallAgent()
{

    InstallCommon

    InstallSecurityConfigurationAssessmentFiles "agent"

    ${INSTALL} -m 0750 -o root -g 0 wazuh-agentd ${PREFIX}/bin
    ${INSTALL} -m 0750 -o root -g 0 agent-auth ${PREFIX}/bin

    ${INSTALL} -d -m 0750 -o ${OSSEC_USER} -g ${OSSEC_GROUP} ${PREFIX}/queue/rids
    ${INSTALL} -d -m 0770 -o root -g ${OSSEC_GROUP} ${PREFIX}/var/incoming
    ${INSTALL} -m 0660 -o root -g ${OSSEC_GROUP} ../ruleset/rootcheck/db/*.txt ${PREFIX}/etc/shared/
    ${INSTALL} -m 0640 -o root -g ${OSSEC_GROUP} ../etc/wpk_root.pem ${PREFIX}/etc/

    # Install the plugins files
    # Don't install the plugins if they are already installed. This check affects
    # hybrid installation mode
    if [ ! -d ${PREFIX}/wodles/aws ]; then
        ${INSTALL} -d -m 0750 -o root -g ${OSSEC_GROUP} ${PREFIX}/wodles/aws
        ${INSTALL} -m 0750 -o root -g ${OSSEC_GROUP} ../wodles/aws/aws_s3.py ${PREFIX}/wodles/aws/aws-s3
    fi

    if [ ! -d ${PREFIX}/wodles/gcloud ]; then
        ${INSTALL} -d -m 0750 -o root -g ${OSSEC_GROUP} ${PREFIX}/wodles/gcloud
        ${INSTALL} -m 0750 -o root -g ${OSSEC_GROUP} ../wodles/gcloud/gcloud.py ${PREFIX}/wodles/gcloud/gcloud
        ${INSTALL} -m 0750 -o root -g ${OSSEC_GROUP} ../wodles/gcloud/integration.py ${PREFIX}/wodles/gcloud/integration.py
        ${INSTALL} -m 0750 -o root -g ${OSSEC_GROUP} ../wodles/gcloud/tools.py ${PREFIX}/wodles/gcloud/tools.py
    fi

    if [ ! -d ${PREFIX}/wodles/docker ]; then
        ${INSTALL} -d -m 0750 -o root -g ${OSSEC_GROUP} ${PREFIX}/wodles/docker
        ${INSTALL} -m 0750 -o root -g ${OSSEC_GROUP} ../wodles/docker-listener/DockerListener.py ${PREFIX}/wodles/docker/DockerListener
    fi

}

InstallWazuh()
{
    if [ "X$INSTYPE" = "Xagent" ]; then
        InstallAgent
    elif [ "X$INSTYPE" = "Xserver" ]; then
        InstallServer
    elif [ "X$INSTYPE" = "Xlocal" ]; then
        InstallLocal
    fi

}<|MERGE_RESOLUTION|>--- conflicted
+++ resolved
@@ -823,11 +823,8 @@
   ${INSTALL} -m 0750 -o root -g ${OSSEC_GROUP} default-firewall-drop ${PREFIX}/active-response/bin/
   ${INSTALL} -m 0750 -o root -g ${OSSEC_GROUP} disable-account ${PREFIX}/active-response/bin/
   ${INSTALL} -m 0750 -o root -g ${OSSEC_GROUP} restart-wazuh ${PREFIX}/active-response/bin/
-<<<<<<< HEAD
   ${INSTALL} -m 0750 -o root -g ${OSSEC_GROUP} firewalld-drop ${PREFIX}/active-response/bin/
-=======
   ${INSTALL} -m 0750 -o root -g ${OSSEC_GROUP} ipfw ${PREFIX}/active-response/bin/
->>>>>>> ebb164cc
 
   ${INSTALL} -d -m 0750 -o root -g ${OSSEC_GROUP} ${PREFIX}/var
   ${INSTALL} -d -m 0770 -o root -g ${OSSEC_GROUP} ${PREFIX}/var/run
