--- conflicted
+++ resolved
@@ -187,12 +187,7 @@
     ; install files
     File wazuh-agent.exe
     File wazuh-agent-eventchannel.exe
-<<<<<<< HEAD
     File default-agent.conf
-    File default-agent-pre6.conf
-=======
-    File default-ossec.conf
->>>>>>> 683fe1ee
     File manage_agents.exe
     File /oname=win32ui.exe os_win32ui.exe
     File internal_options.conf
@@ -306,17 +301,8 @@
     ; rename agent.conf if it does not already exist
     ConfInstallOSSEC:
         ClearErrors
-<<<<<<< HEAD
         IfFileExists "$INSTDIR\agent.conf" ConfPresentOSSEC
-        ${If} ${AtLeastWinVista}
             Rename "$INSTDIR\default-agent.conf" "$INSTDIR\agent.conf"
-        ${Else}
-            Rename "$INSTDIR\default-agent-pre6.conf" "$INSTDIR\agent.conf"
-        ${EndIf}
-=======
-        IfFileExists "$INSTDIR\ossec.conf" ConfPresentOSSEC
-            Rename "$INSTDIR\default-ossec.conf" "$INSTDIR\ossec.conf"
->>>>>>> 683fe1ee
         IfErrors ConfErrorOSSEC ConfPresentOSSEC
     ConfErrorOSSEC:
         MessageBox MB_ABORTRETRYIGNORE|MB_ICONSTOP "$\r$\n\
