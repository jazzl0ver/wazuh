# Change Log
All notable changes to this project will be documented in this file.

<<<<<<< HEAD
## [v4.3.8]

### Manager

#### Fixed

- Fixed wrong field assignation in Audit decoders (thanks to @pyama86). ([#14752](https://github.com/wazuh/wazuh/pull/14752))
- Prevented wazuh-remoted from cleaning the multigroup folder in worker nodes. ([#14825](https://github.com/wazuh/wazuh/pull/14825))
- Fixed rule skipping in wazuh-analysisd when the option if_sid is invalid. ([#14772](https://github.com/wazuh/wazuh/pull/14772))

### Agent

#### Changed

- Updated root CA certificate in agents to validate WPK upgrades. ([#14842](https://github.com/wazuh/wazuh/pull/14842))

#### Fixed

- Fixed a path traversal flaw in Active Response affecting agents from v3.6.1 to v4.3.7 (reported by @guragainroshan0). ([#14801](https://github.com/wazuh/wazuh/pull/14801))


## [v4.3.7] - 2022-08-24

### Manager

#### Added

- Added cluster command to obtain custom ruleset files and their hash. ([#14540](https://github.com/wazuh/wazuh/pull/14540))

#### Fixed

- Fixed a bug in Analysisd that may make it crash when decoding regexes with more than 14 or-ed subpatterns. ([#13956](https://github.com/wazuh/wazuh/pull/13956))
- Fixed a crash hazard in Vulnerability Detector when parsing OVAL feeds. ([#14366](https://github.com/wazuh/wazuh/pull/14366))
- Fixed busy-looping in wazuh-maild when monitoring alerts.json. ([#14436](https://github.com/wazuh/wazuh/pull/14436))
- Fixed a segmentation fault in wazuh-maild when parsing alerts exceeding the nesting limit. ([#14417](https://github.com/wazuh/wazuh/pull/14417))

### Agent

#### Changed

- Improved Office365 integration module logs. ([#13958](https://github.com/wazuh/wazuh/pull/13958))

#### Fixed

- Fixed a code defect in the GitHub integration module reported by Coverity. ([#14368](https://github.com/wazuh/wazuh/pull/14368))
- Fixed an undefined behavior in the agent unit tests. ([#14518](https://github.com/wazuh/wazuh/pull/14518))

### RESTful API

#### Added

- Added endpoint GET /cluster/ruleset/synchronization to check ruleset synchronization status in a cluster. ([#14551](https://github.com/wazuh/wazuh/pull/14551))

#### Changed

- Improved performance for MITRE API endpoints. ([#14208](https://github.com/wazuh/wazuh/pull/14208))

### Ruleset

#### Added

- Added SCA Policy for CIS Microsoft Windows 11 Enterprise Benchmark v1.0.0. ([#13806](https://github.com/wazuh/wazuh/pull/13806))
- Added SCA Policy for CIS Microsoft Windows 10 Enterprise Release 21H2 Benchmark v1.12.0. ([#13879](https://github.com/wazuh/wazuh/pull/13879))
- Added SCA policy for Red Hat Enterprise Linux 9 (RHEL9). ([#13843](https://github.com/wazuh/wazuh/pull/13843))
- Added SCA policy for CIS Microsoft Windows Server 2022 Benchmark 1.0.0. ([#13899](https://github.com/wazuh/wazuh/pull/13899))

#### Fixed

- Fixed rule regular expression bug on Ubuntu 20.04 Linux SCA policy control ID 19137. ([#14513](https://github.com/wazuh/wazuh/pull/14513))
- Fixed AWS Amazon Linux SCA policy. Fixed bug when wazuh-agent tries to run the policy. ([#14483](https://github.com/wazuh/wazuh/pull/14483))
- Fixed AWS Amazon Linux 2 SCA policy. Limit journalctl to kernel events and only since boot. ([#13950](https://github.com/wazuh/wazuh/pull/13950))
- Added missing SCA files during Wazuh-manager installation. ([#14482](https://github.com/wazuh/wazuh/pull/14482))
- Fixed OS detection in Ubuntu 20.04 LTS SCA policy. ([#14678](https://github.com/wazuh/wazuh/pull/14678))


## [v4.3.6] - 2022-07-20

### Manager

#### Added

- Added support for Ubuntu 22 (Jammy) in Vulnerability Detector. ([#14085](https://github.com/wazuh/wazuh/pull/14085))
- Addded support for Red Hat 9 in Vulnerability Detector. ([#14117](https://github.com/wazuh/wazuh/pull/14117))

#### Changed

- Improved the shared configuration file handling performance in wazuh-remoted. ([#14111](https://github.com/wazuh/wazuh/pull/14111))

#### Fixed

- Fixed potential memory leaks in Vulnerability Detector when parsing OVAL with no criteria. ([#14098](https://github.com/wazuh/wazuh/pull/14098))
- Fixed a bug in Vulnerability Detector that skipped Windows 8.1 and Windows 8 agents. ([#13957](https://github.com/wazuh/wazuh/pull/13957))
- Fixed a bug in wazuh-db that stored duplicate Syscollector package data. ([#14061](https://github.com/wazuh/wazuh/pull/14061))

### Agent

#### Changed

- Updated macOS codename list in Syscollector. ([#13837](https://github.com/wazuh/wazuh/pull/13837))
- Improved GitHub and Office365 integrations log messages. ([#14093](https://github.com/wazuh/wazuh/pull/14093))

#### Fixed

- Fixed agent shutdown when syncing Syscollector data. ([#13941](https://github.com/wazuh/wazuh/pull/13941))
- Fixed a bug in the agent installer that misdetected the wazuh username. ([#14207](https://github.com/wazuh/wazuh/pull/14207))
- Fixed macOS vendor data retrieval in Syscollector. ([#14100](https://github.com/wazuh/wazuh/pull/14100))
- Fixed a bug in the Syscollector data sync when the agent gets disconnected. ([#14106](https://github.com/wazuh/wazuh/pull/14106))
- Fixed a crash in the Windows agent caused by the Syscollector SMBIOS parser for Windows agents. ([#13980](https://github.com/wazuh/wazuh/pull/13980))

### RESTful API

#### Fixed

- Return an exception when the user asks for agent inventory information where there is no database for it, such as never_connected agents. ([#14152](https://github.com/wazuh/wazuh/pull/14152))

### Ruleset

#### Added

- Added Ubuntu Linux 22.04 SCA Policy. ([#13893](https://github.com/wazuh/wazuh/pull/13893))
- Added Apple macOS 12.0 Monterey SCA Policy. ([#13905](https://github.com/wazuh/wazuh/pull/13905))

### Other

#### Changed

- Disabled filebeat logging metrics. ([#14121](https://github.com/wazuh/wazuh/pull/14121))


## [v4.3.5] - 2022-06-29

### Manager

#### Changed

- Improved the Vulnerability Detector's log when the agent's OS data is unavailable. ([#13915](https://github.com/wazuh/wazuh/pull/13915))

#### Fixed

- The upgrade module's response message has been fixed not to include null values. ([#13662](https://github.com/wazuh/wazuh/pull/13662))
- Fixed a string truncation warning log in wazuh-authd when enabling password authentication. ([#13863](https://github.com/wazuh/wazuh/pull/13863))
- Fixed a memory leak in wazuh-analysisd when overwriting a rule multiple times. ([#13587](https://github.com/wazuh/wazuh/pull/13587))
- Prevented wazuh-agentd and client-auth from performing enrollment if the agent fails to validate the manager's certificate. ([#13907](https://github.com/wazuh/wazuh/pull/13907))
- Fixed manager's compilation when enabling GeoIP support. ([#13694](https://github.com/wazuh/wazuh/pull/13694))
- Fixed a crash in wazuh-modulesd when getting stopped while downloading a Vulnerability Detector feed. ([#13883](https://github.com/wazuh/wazuh/pull/13883))

### Agent

#### Changed

- Extended package data support in Syscollector for modern RPM agents. ([#13749](https://github.com/wazuh/wazuh/pull/13749))
- Improved verbosity of the GitHub module logs. ([#13898](https://github.com/wazuh/wazuh/pull/13898))

#### Fixed

- Fixed agent auto-restart on shared configuration changes when running on containerized environments. ([#13606](https://github.com/wazuh/wazuh/pull/13606))
- Fixed an issue when attempting to run the DockerListener integration using Python 3.6 and having the Docker service stopped. ([#13880](https://github.com/wazuh/wazuh/pull/13880))

### RESTful API

#### Fixed
- Updated `tag` parameter of `GET /manager/logs` and `GET /cluster/{node_id}/logs` endpoints to accept any string. ([#13867](https://github.com/wazuh/wazuh/pull/13867))

### Ruleset

#### Fixed

- Solved Eventchannel testing and improved reporting capabilities of the runtest tool. ([#13597](https://github.com/wazuh/wazuh/pull/13597))
- Modified Amazon Linux 2 SCA policy to resolve a typo on control 1.1.22 and `EMPTY_LINE` conditions. ([#13781](https://github.com/wazuh/wazuh/pull/13781))
- Modified Amazon Linux 2 SCA policy to resolve the rule and condition on control 1.5.2. ([#13950](https://github.com/wazuh/wazuh/pull/13950))

#### Removed

- Removed deprecated MITRE tags in rules. ([#13567](https://github.com/wazuh/wazuh/pull/13567))

### Other

#### Changed

- Fixed `test_agent_PUT_endpoints.tavern.yaml` API integration test failure in numbered branches. ([#13811](https://github.com/wazuh/wazuh/pull/13811))
- Upgraded external click and clickclick python dependencies to 8.1.3 and 20.10.2 respectively. ([13790]([https://github.com/wazuh/wazuh/pull/13790))


## [v4.3.4] - 2022-06-09

### Manager

#### Changed

- Integratord now tries to read alerts indefinitely, instead of performing 3 attempts. ([#13437](https://github.com/wazuh/wazuh/pull/13437))
- Adds a timeout for remote queries made by the Office 365, GitHub, and Agent Update modules. ([#13626](https://github.com/wazuh/wazuh/pull/13626))

#### Fixed

- Fixed bug in `agent_groups` CLI when removing agent groups. ([#13621](https://github.com/wazuh/wazuh/pull/13621))
- Fixed linux compilation errors with GCC 12. ([#13459](https://github.com/wazuh/wazuh/pull/13459))
- Fixed a crash in wazuh-analysisd when overwriting a rule with a configured active response. ([#13604](https://github.com/wazuh/wazuh/pull/13604))
- Fixed a crash in wazuh-db when it cannot open a database file. ([#13666](https://github.com/wazuh/wazuh/pull/13666))
- Fixed the vulnerability feed parsing mechanism, now truncates excessively long values (This problem was detected during Ubuntu Bionic feed update). ([#13566](https://github.com/wazuh/wazuh/pull/13566))
- Fixed a crash in wazuh-maild when parsing an alert with no full log and containing arrays of non-strings. [#13679](https://github.com/wazuh/wazuh/pull/13679))

### RESTful API

#### Fixed

- Updated default timeouts for `GET /mitre/software` and `GET /mitre/techniques` to avoid timing out in slow environments. ([#13550](https://github.com/wazuh/wazuh/pull/13550))

### Ruleset

#### Fixed

- Fixed the prematch criteria of `sshd-disconnect` decoder. ([#13560](https://github.com/wazuh/wazuh/pull/13560))


## [v4.3.3] - 2022-05-31

### Manager

#### Fixed

- Avoid creating duplicated client tags during deployment. ([#13651](https://github.com/wazuh/wazuh/pull/13651))

### Agent

#### Fixed

- Prevented Agentd from resetting its configuration on client block re-definition. ([#13642](https://github.com/wazuh/wazuh/pull/13642))


## [v4.3.2] - 2022-05-30

### Manager

#### Fixed

- Fixed a crash in Vuln Detector when scanning agents running on Windows. ([#13616](https://github.com/wazuh/wazuh/pull/13616))


## [v4.3.1] - 2022-05-18

### Manager

#### Fixed

- Fixed a crash when overwrite rules are triggered. ([#13439](https://github.com/wazuh/wazuh/pull/13439))
- Fixed a memory leak when loading overwrite rules. ([#13439](https://github.com/wazuh/wazuh/pull/13439))
- Fixed the use of relationship labels in overwrite rules. ([#13439](https://github.com/wazuh/wazuh/pull/13439))
- Fixed regex used to transform into datetime in the logtest framework function. ([#13430](https://github.com/wazuh/wazuh/pull/13430))

### RESTful API

#### Fixed

- Fixed API response when using sort in Agent upgrade related endpoints. ([#13178](https://github.com/wazuh/wazuh/pull/13178))

### Ruleset

#### Fixed

- Fixed rule 92656, added field condition win.eventdata.logonType equals 10 to avoid false positives. ([#13409](https://github.com/wazuh/wazuh/pull/13409))


## [v4.3.0] - 2022-05-05

### Manager

#### Added

- Added support for Arch Linux OS in Vulnerability Detector. Thanks to Aviel Warschawski (@avielw). ([#8178](https://github.com/wazuh/wazuh/pull/8178))
- Added a log message in the `cluster.log` file to notify that wazuh-clusterd has been stopped. ([#8749](https://github.com/wazuh/wazuh/pull/8749))
- Added message with the PID of `wazuh-clusterd` process when launched in foreground mode. ([#9077](https://github.com/wazuh/wazuh/pull/9077))
- Added time calculation when extra information is requested to the `cluster_control` binary. ([#10492](https://github.com/wazuh/wazuh/pull/10492))
- Added a context variable to indicate origin module in socket communication messages. ([#9209](https://github.com/wazuh/wazuh/pull/9209))
- Added unit tests for framework/core files to increase coverage. ([#9733](https://github.com/wazuh/wazuh/pull/9733))
- Added a verbose mode in the wazuh-logtest tool. ([#9204](https://github.com/wazuh/wazuh/pull/9204))
- Added Vulnerability Detector support for Amazon Linux. ([#8830](https://github.com/wazuh/wazuh/pull/8830))
- Introduced new option `<force>` to set the behavior when Authd finds conflicts on agent enrollment requests. ([#10693](https://github.com/wazuh/wazuh/pull/10693))
- Added saniziters to the unit tests execution. ([#9099](https://github.com/wazuh/wazuh/pull/9099))
- Vulnerability Detector introduces vulnerability inventory. ([#8237](https://github.com/wazuh/wazuh/pull/8237))
  - The manager will only deliver alerts when new vulnerabilities are detected in agents or when they stop applying.
- Added a mechanism to ensure the worker synchronization permissions is reset after a fixed period of time. ([#11031](https://github.com/wazuh/wazuh/pull/11031))
- Included mechanism to create and handle PID files for each child process of the API and cluster. ([#11799](https://github.com/wazuh/wazuh/pull/11799))
- Added support for Windows 11 in Vulnerability Detector. ([#12446](https://github.com/wazuh/wazuh/pull/12446))

#### Changed

- Changed the internal handling of agent keys in Remoted and Remoted to speed up key reloading. ([#8083](https://github.com/wazuh/wazuh/pull/8083))
- The option `<server>` of the Syslog output now supports hostname resolution. ([#7885](https://github.com/wazuh/wazuh/pull/7885))
- The product's UNIX user and group have been renamed to "wazuh". ([#7763](https://github.com/wazuh/wazuh/pull/7763))
- The MITRE database has been redesigned to provide full and searchable data. ([#7865](https://github.com/wazuh/wazuh/pull/7865))
- The static fields related to FIM have been ported to dynamic fields in Analysisd. ([7358](https://github.com/wazuh/wazuh/pull/7358))
- Changed all randomly generated IDs used for cluster tasks. Now, `uuid4` is used to ensure IDs are not repeated. ([8351](https://github.com/wazuh/wazuh/pull/8351))
- Improved sendsync error log to provide more details of the used parameters. ([#8873](https://github.com/wazuh/wazuh/pull/8873))
- Changed `walk_dir` function to be iterative instead of recursive. ([#9708](https://github.com/wazuh/wazuh/pull/9708))
- Refactored Integrity sync behavior so that new synchronizations do not start until extra-valid files are processed. ([#10183](https://github.com/wazuh/wazuh/issues/10038))
- Changed cluster synchronization, now the content of the `etc/shared` folder is synchronized. ([#10101](https://github.com/wazuh/wazuh/pull/10101))
- Changed all XML file loads. Now, `defusedxml` library is used to avoid possible XML-based attacks. ([8351](https://github.com/wazuh/wazuh/pull/8351))
- Changed configuration validation from execq socket to com socket. ([#8535](https://github.com/wazuh/wazuh/pull/8535))
- Updated utils unittest to improve process_array function coverage. ([#8392](https://github.com/wazuh/wazuh/pull/8392))
- Changed `request_slice` calculation to improve efficiency when accessing wazuh-db data. ([#8885](https://github.com/wazuh/wazuh/pull/8885))
- Improved the retrieval of information from `wazuh-db` so it reaches the optimum size in a single iteration. ([#9273](https://github.com/wazuh/wazuh/pull/9273))
- Optimized the way framework uses context cached functions and added a note on context_cached docstring. ([#9234](https://github.com/wazuh/wazuh/issues/9234))
- Improved framework regexes to be more specific and less vulnerable. ([#9332](https://github.com/wazuh/wazuh/pull/9332))
- Unified framework exceptions for non-active agents. ([#9423](https://github.com/wazuh/wazuh/pull/9423))
- Changed RBAC policies to case insensitive. ([#9433](https://github.com/wazuh/wazuh/pull/9433))
- Refactored framework stats module into SDK and core components to comply with Wazuh framework code standards. ([#9548](https://github.com/wazuh/wazuh/pull/9548))
- Changed the size of the agents chunks sent to the upgrade socket to make the upgrade endpoints faster. ([#10309](https://github.com/wazuh/wazuh/pull/10309))
- Refactored rootcheck and syscheck SDK code to make it clearer. ([#9408](https://github.com/wazuh/wazuh/pull/9408))
- Adapted Azure-logs module to use Microsoft Graph API instead of Active Directory Graph API. ([#9738](https://github.com/wazuh/wazuh/pull/9738))
- Analysisd now reconnects to Active Response if Remoted or Execd get restarted. ([#8060](https://github.com/wazuh/wazuh/pull/8060))
- Agent key polling now supports cluster environments. ([#10335](https://github.com/wazuh/wazuh/pull/10335))
- Extended support of Vulnerability Detector for Debian 11 (Bullseye). ([#10357](https://github.com/wazuh/wazuh/pull/10357))
- Improved Remoted performance with an agent TCP connection sending queue. ([#10326](https://github.com/wazuh/wazuh/pull/10326))
- Agent DB synchronization has been boosted by caching the last data checksum in Wazuh DB. ([#9093](https://github.com/wazuh/wazuh/pull/9093))
- Logtest now scans new ruleset files when loading a new session. ([#8892](https://github.com/wazuh/wazuh/pull/8892))
- CVE alerts by Vulnerability Detector now include the time of detection, severity, and score. ([#8237](https://github.com/wazuh/wazuh/pull/8237))
- Fixed manager startup when `<database_output>` is enabled. ([#10849](https://github.com/wazuh/wazuh/pull/10849))
- Improved cluster performance using multiprocessing.
  - Changed the cluster `local_integrity` task to run in a separate process to improve overall performance. ([#10767](https://github.com/wazuh/wazuh/pull/10767))
  - The cluster communication with the database for agent information synchronization runs in a parallel separate process. ([#10807](https://github.com/wazuh/wazuh/pull/10807))
  - The cluster processing of the extra-valid files in the master node is carried out in a parallel separate process. ([#10920](https://github.com/wazuh/wazuh/pull/10920))
  - The cluster's file compression task in the master node is carried out in a parallel separate process. ([#11328](https://github.com/wazuh/wazuh/pull/11328))
  - Now the processing of Integrity files in worker nodes is carried out in a parallel separate process ([#11364](https://github.com/wazuh/wazuh/pull/11364))
  - Use cluster and API single processing when the wazuh user doesn't have permissions to access `/dev/shm`. ([#11386](https://github.com/wazuh/wazuh/pull/11386))
- Changed the Ubuntu OVAL feed URL to security-metadata.canonical.com. ([#12491](https://github.com/wazuh/wazuh/pull/12491))
- Let Analysisd warn about missing rule dependencies instead of rejecting the ruleset. ([#12652](https://github.com/wazuh/wazuh/pull/12652))

#### Fixed

- Fixed a memory defect in Remoted when closing connection handles. ([#8223](https://github.com/wazuh/wazuh/pull/8223))
- Fixed a timing problem in the manager that might prevent Analysisd from sending Active responses to agents. ([#7625](https://github.com/wazuh/wazuh/pull/7625))
- Fixed a bug in Analysisd that did not apply field lookup in rules that overwrite other ones. ([#8210](https://github.com/wazuh/wazuh/pull/8210))
- Prevented the manager from leaving dangling agent database files. ([#8902](https://github.com/wazuh/wazuh/pull/8902))
- Corrected remediation message for error code 6004. ([#8254](https://github.com/wazuh/wazuh/pull/8254))
- Fixed a bug when deleting non-existing users or roles in the security SDK. ([#8157](https://github.com/wazuh/wazuh/pull/8157))
- Fixed a bug with `agent.conf` file permissions when creating an agent group. ([#8418](https://github.com/wazuh/wazuh/pull/8418))
- Fixed wrong exceptions with wdb pagination mechanism. ([#8422](https://github.com/wazuh/wazuh/pull/8422))
- Fixed error when loading some rules with the `\` character. ([#8747](https://github.com/wazuh/wazuh/pull/8747))
- Changed `WazuhDBQuery` class to properly close socket connections and prevent file descriptor leaks. ([#9216](https://github.com/wazuh/wazuh/pull/9216))
- Fixed error in the api configuration when using the `agent_upgrade` script. ([#10320](https://github.com/wazuh/wazuh/pull/10320))
- Handle `JSONDecodeError` in Distributed API class methods. ([#10341](https://github.com/wazuh/wazuh/pull/10341))
- Fixed an issue with duplicated logs in Azure-logs module and applied several improvements to it. ([#9738](https://github.com/wazuh/wazuh/pull/9738))
- Fixed the query parameter validation to allow usage of special chars in Azure module. ([#10680](https://github.com/wazuh/wazuh/pull/10680))
- Fix a bug running wazuh-clusterd process when it was already running. ([#8394](https://github.com/wazuh/wazuh/pull/8394))
- Allow cluster to send and receive messages with size higher than request_chunk. ([#8732](https://github.com/wazuh/wazuh/pull/8732))
- Fixed a bug that caused `wazuh-clusterd` process to not delete its pidfile when running in foreground mode and it is stopped. ([#9077](https://github.com/wazuh/wazuh/pull/9077))
- Fixed race condition due to lack of atomicity in the cluster synchronization mechanism. ([#10376](https://github.com/wazuh/wazuh/pull/10376))
- Fixed bug when displaying the dates of the cluster tasks that have not finished yet. Now `n/a` is displayed in these cases. ([#10492](https://github.com/wazuh/wazuh/pull/10492))
- Fixed missing field `value_type` in FIM alerts. ([#9196](https://github.com/wazuh/wazuh/pull/9196))
- Fixed a typo in the SSH Integrity Check script for Agentless. ([#9292](https://github.com/wazuh/wazuh/pull/9292))
- Fixed multiple race conditions in Remoted. ([#10421](https://github.com/wazuh/wazuh/pull/10421))
- The manager's agent database has been fixed to prevent dangling entries from removed agents. ([#10390](https://github.com/wazuh/wazuh/pull/10390))
- Fixed the alerts generated by FIM when a lookup operation on an SID fails. ([#9765](https://github.com/wazuh/wazuh/pull/9765))
- Fixed a bug that caused cluster agent-groups files to be synchronized multiple times unnecessarily. ([#10866](https://github.com/wazuh/wazuh/pull/10866))
- Fixed an issue in Wazuh DB that compiled the SQL statements multiple times unnecessarily. ([#10922](https://github.com/wazuh/wazuh/pull/10922))
- Fixed a crash in Analysisd when setting Active Response with agent_id = 0. ([#10948](https://github.com/wazuh/wazuh/pull/10948))
- Fixed an uninitialized Blowfish encryption structure warning. ([#11161](https://github.com/wazuh/wazuh/pull/11161))
- Fixed a memory overrun hazard in Vulnerability Detector. ([#11262](https://github.com/wazuh/wazuh/pull/11262))
- Fixed a bug when using a limit parameter higher than the total number of objects in the wazuh-db queries. ([#11282](https://github.com/wazuh/wazuh/pull/11282))
- Prevented a false positive for MySQL in Vulnerability Detector. ([#11440](https://github.com/wazuh/wazuh/pull/11440))
- Fixed segmentation fault in Analysisd when setting the number of queues to zero. ([#11448](https://github.com/wazuh/wazuh/pull/11448))
- Fixed false positives in Vulnerability Detector when scanning OVAl for Ubuntu Xenial and Bionic. ([#11440](https://github.com/wazuh/wazuh/pull/11440))
- Fixed an argument injection hazard in the Pagerduty integration script. Reported by Jose Maria Zaragoza (@JoseMariaZ). ([#11835](https://github.com/wazuh/wazuh/pull/11835))
- Fixed memory leaks in the feed parser at Vulnerability Detector. ([#11863](https://github.com/wazuh/wazuh/pull/11863))
  - Architecture data member from the RHEL 5 feed.
  - RHSA items containing no CVEs.
  - Unused RHSA data member when parsing Debian feeds.
- Prevented Authd from exiting due to a pipe signal if Wazuh DB gets closed. ([#12368](https://github.com/wazuh/wazuh/pull/12368))
- Fixed a buffer handling bug in Remoted that left the syslog TCP server stuck. ([#12415](https://github.com/wazuh/wazuh/pull/12415))
- Fixed a memory leak in Vulnerability Detector when discarding kernel packages. ([#12644](https://github.com/wazuh/wazuh/pull/12644))
- Fixed a memory leak at wazuh-logtest-legacy when matching a level-0 rule. ([#12655](https://github.com/wazuh/wazuh/pull/12655))
- Fixed a bug in the Vulnerability Detector CPE helper that may lead to produce false positives about Firefox ESR. ([#13067](https://github.com/wazuh/wazuh/pull/13067))

#### Removed

- The data reporting for Rootcheck scans in the agent_control tool has been deprecated. ([#8399](https://github.com/wazuh/wazuh/pull/8399))
- Removed old framework functions used to calculate agent status. ([#8846](https://github.com/wazuh/wazuh/pull/8846))

### Agent

#### Added

- Added an option to allow the agent to refresh the connection to the manager. ([#8016](https://github.com/wazuh/wazuh/pull/8016))
- Introduced a new module to collect audit logs from GitHub. ([#8532](https://github.com/wazuh/wazuh/pull/8532))
- FIM now expands wildcarded paths in the configuration on Windows agents. ([8461](https://github.com/wazuh/wazuh/pull/8461))
- FIM reloads wildcarded paths on full scans. ([8754](https://github.com/wazuh/wazuh/pull/8754))
- Added new `path_suffix` option to AWS module configuration. ([#8306](https://github.com/wazuh/wazuh/pull/8306))
- Added new `discard_regex` option to AWS module configuration. ([8331](https://github.com/wazuh/wazuh/pull/8331))
- Added support for the S3 Server Access bucket type in AWS module. ([#8482](https://github.com/wazuh/wazuh/pull/8442))
- Added support for Google Cloud Storage buckets using a new GCP module called `gcp-bucket`. ([#9119](https://github.com/wazuh/wazuh/pull/9119))
- Added support for VPC endpoints in AWS module. ([#9420](https://github.com/wazuh/wazuh/pull/9420))
- Added support for GCS access logs in the GCP module. ([#9279](https://github.com/wazuh/wazuh/pull/9279))
- Added an iam role session duration parameter to AWS module. ([#10198](https://github.com/wazuh/wazuh/pull/10198))
- Added support for variables in SCA policies. ([#8826](https://github.com/wazuh/wazuh/pull/8826))
- FIM now fills an audit rule file to support who-data although Audit is in immutable mode. ([#7721](https://github.com/wazuh/wazuh/pull/7721))
- Introduced an integration to collect audit logs from Office365. ([#8957](https://github.com/wazuh/wazuh/pull/8957))
- Added a new field `DisplayVersion` to Syscollector to help Vulnerability Detector match vulnerabilities for Windows. ([#10168](https://github.com/wazuh/wazuh/pull/10168))
- Added support for macOS agent upgrade via WPK. ([#10148](https://github.com/wazuh/wazuh/pull/10148))
- Added Logcollector support for macOS logs (Unified Logging System). ([#8632](https://github.com/wazuh/wazuh/pull/8632))

#### Changed

- The agent now reports the version of the running AIX operating system to the manager. ([#8381](https://github.com/wazuh/wazuh/pull/8381))
- Improved the reliability of the user ID parsing in FIM who-data mode on Linux. ([#8604](https://github.com/wazuh/wazuh/pull/8604))
- Extended support of Logcollector for MySQL 4.7 logs. Thanks to @YoyaYOSHIDA. ([#5047](https://github.com/wazuh/wazuh/pull/5047))
- Agents running on FreeBSD and OpenBSD now report their IP address. ([#9887](https://github.com/wazuh/wazuh/pull/9887))
- Reduced verbosity of FIM debugging logs. ([#8202](https://github.com/wazuh/wazuh/pull/8202))
- The agent's IP resolution frequency has been limited to prevent high CPU load. ([#9992](https://github.com/wazuh/wazuh/pull/9992))
- Syscollector has been optimized to use lees memory. ([#10236](https://github.com/wazuh/wazuh/pull/10236))
- Added support of ZscalerOS system information in the agent. ([#10337](https://github.com/wazuh/wazuh/pull/10337))
- Syscollector has been extended to collect missing Microsoft product hotfixes. ([#10259](https://github.com/wazuh/wazuh/pull/10259))
- Updated the osquery integration to find the new osqueryd location as of version 5.0. ([#10396](https://github.com/wazuh/wazuh/pull/10396))
- The internal FIM data handling has been simplified to find files by their path instead of their inode. ([#9123](https://github.com/wazuh/wazuh/pull/9123))
- Reimplemented the WPK installer rollback on Windows. ([#9764](https://github.com/wazuh/wazuh/pull/9764))
- Active responses for Windows agents now support native fields from Eventchannel. ([#10208](https://github.com/wazuh/wazuh/pull/10208))
- Error logs by Logcollector when a file is missing have been changed to info logs. ([#10651](https://github.com/wazuh/wazuh/pull/10651))
- The agent MSI installer for Windows now detects the platform version to install the default configuration. ([#8724](https://github.com/wazuh/wazuh/pull/8724))
- Agent logs for inability to resolve the manager hostname now have info level. ([#3659](https://github.com/wazuh/wazuh/pull/3659))
- Added ID number to connection enrollment logs. ([#11276](https://github.com/wazuh/wazuh/pull/11276))
- Standardized the use of the `only_logs_after` parameter in the external integration modules. ([#10838](https://github.com/wazuh/wazuh/pull/10838))
- Updated DockerListener integration shebang to python3 for Wazuh agents. ([#12150](https://github.com/wazuh/wazuh/pull/12150))
- Updated the Windows installer ico and png assets to the new logo. ([#12779](https://github.com/wazuh/wazuh/pull/12779))

#### Fixed

- Fixed a bug in FIM that did not allow monitoring new directories in real-time mode if the limit was reached at some point. ([#8784](https://github.com/wazuh/wazuh/pull/8784))
- Fixed a bug in FIM that threw an error when a query to the internal database returned no data. ([#8941](https://github.com/wazuh/wazuh/pull/8941))
- Fixed an error where the IP address was being returned along with the port for Amazon NLB service.([#8362](https://github.com/wazuh/wazuh/pull/8362))
- Fixed AWS module to properly handle the exception raised when processing a folder without logs. ([#8372](https://github.com/wazuh/wazuh/pull/8372)
- Fixed a bug with AWS module when pagination is needed in the bucket. ([#8433](https://github.com/wazuh/wazuh/pull/8433))
- Fixed an error with the ipGeoLocation field in AWS Macie logs. ([#8672](https://github.com/wazuh/wazuh/pull/8672))
- Changed an incorrect debug message in the GCloud integration module. ([#10333](https://github.com/wazuh/wazuh/pull/10333))
- Data race conditions have been fixed in FIM. ([#7848](https://github.com/wazuh/wazuh/pull/7848))
- Fixed wrong command line display in the Syscollector process report on Windows. ([#10011](https://github.com/wazuh/wazuh/pull/10011))
- Prevented Modulesd from freezing if Analysisd or Agentd get stopped before it. ([#10249](https://github.com/wazuh/wazuh/pull/10249))
- Fixed wrong keepalive message from the agent when file merged.mg is missing. ([#10405](https://github.com/wazuh/wazuh/pull/10405))
- Fixed missing logs from the Windows agent when it's getting stopped. ([#10381](https://github.com/wazuh/wazuh/pull/10381))
- Fixed missing packages reporting in Syscollector for macOS due to empty architecture data. ([#10524](https://github.com/wazuh/wazuh/pull/10524))
- Fixed FIM on Linux to parse audit rules with multiple keys for who-data. ([#7506](https://github.com/wazuh/wazuh/pull/7506))
- Fixed Windows 11 version collection in the agent. ([#10639](https://github.com/wazuh/wazuh/pull/10639))
- Fixed missing Eventchannel location in Logcollector configuration reporting. ([#10602](https://github.com/wazuh/wazuh/pull/10602))
- Updated CloudWatch Logs integration to avoid crashing when AWS raises Throttling errors. ([#10794](https://github.com/wazuh/wazuh/pull/10794))
- Fixed AWS modules' log file filtering when there are logs with and without a prefix mixed in a bucket. ([#10718](https://github.com/wazuh/wazuh/pull/10718))
- Fixed a bug on the installation script that made upgrades not to update the code of the external integration modules. ([#10884](https://github.com/wazuh/wazuh/pull/10884))
- Fixed issue with AWS integration module trying to parse manually created folders as if they were files. ([#10921](https://github.com/wazuh/wazuh/pull/10921))
- Fixed installation errors in OS with no subversion. ([#11086](https://github.com/wazuh/wazuh/pull/11086))
- Fixed a typo in an error log about enrollment SSL certificate. ([#11115](https://github.com/wazuh/wazuh/pull/11115))
- Fixed unit tests for Windows agent when built on MinGW 10. ([#11121](https://github.com/wazuh/wazuh/pull/11121))
- Fixed Windows agent compilation warnings. ([#10942](https://github.com/wazuh/wazuh/pull/10942))
- Fixed the OS version reported by the agent on OpenSUSE Tumbleweed. ([#11207](https://github.com/wazuh/wazuh/pull/11207))
- Prevented Syscollector from truncating the open port inode numbers on Linux. ([#11329](https://github.com/wazuh/wazuh/pull/11329))
- Fixed agent auto-restart on configuration changes when started via `wazuh-control` on a Systemd based Linux OS. ([#11365](https://github.com/wazuh/wazuh/pull/11365))
- Fixed a bug in the AWS module resulting in unnecessary API calls when trying to obtain the different Account IDs for the bucket. ([#10952](https://github.com/wazuh/wazuh/pull/10952))
- Fixed Azure integration's configuration parsing to allow omitting optional parameters. ([#11278](https://github.com/wazuh/wazuh/pull/11278))
- Fixed Azure Storage credentials validation bug. ([#11296](https://github.com/wazuh/wazuh/pull/11296))
- Fixed the read of the hostname in the installation process for openSUSE. ([#11455](https://github.com/wazuh/wazuh/pull/11455))
- Fixed the graceful shutdown when agent loses connection. ([#11425](https://github.com/wazuh/wazuh/pull/11425))
- Fixed error "Unable to set server IP address" on the Windows agent. ([#11736](https://github.com/wazuh/wazuh/pull/11736))
- Fixed reparse option in the AWS VPCFlow and Config integrations. ([#11608](https://github.com/wazuh/wazuh/pull/11608))
- Removed unnecessary calls to the AWS API made by the VPCFlow and Config integration modules. ([#11644](https://github.com/wazuh/wazuh/pull/11644))
- Fixed how the AWS Config module parses the dates used to request logs from AWS. ([#12324](https://github.com/wazuh/wazuh/pull/12324))
- Let Logcollector audit format parse logs with a custom name_format. ([#12676](https://github.com/wazuh/wazuh/pull/12676))
- Fixed Agent bootstrap issue that might lead to startup timeout when it cannot resolve a manager hostname. ([#12704](https://github.com/wazuh/wazuh/pull/12704))
- Fixed a bug in the agent's leaky bucket throughput regulator that could leave it stuck if the time is advanced on Windows. ([#13088](https://github.com/wazuh/wazuh/pull/13088))

#### Removed
- Removed oscap module files as it was already deprecated since v4.0.0. ([#10900](https://github.com/wazuh/wazuh/pull/10900))

### RESTful API

#### Added

- Added new `PUT /agents/reconnect` endpoint to force agents reconnection to the manager. ([#7988](https://github.com/wazuh/wazuh/pull/7988))
- Added `select` parameter to the `GET /security/users`, `GET /security/roles`, `GET /security/rules` and `GET /security/policies` endpoints. ([#6761](https://github.com/wazuh/wazuh/pull/6761))
- Added type and status filters to `GET /vulnerability/{agent_id}` endpoint. ([#8100](https://github.com/wazuh/wazuh/pull/8100))
- Added an option to configure SSL ciphers. ([#7490](https://github.com/wazuh/wazuh/pull/7490))
- Added an option to configure the maximum response time of the API. ([#8919](https://github.com/wazuh/wazuh/pull/8919))
- Added new `DELETE /rootcheck/{agent_id}` endpoint. ([#8945](https://github.com/wazuh/wazuh/pull/8945))
- Added new `GET /vulnerability/{agent_id}/last_scan` endpoint to check the latest vulnerability scan of an agent. ([#9028](https://github.com/wazuh/wazuh/pull/9028))
- Added new `cvss` and `severity` fields and filters to `GET /vulnerability/{agent_id}` endpoint. ([#9028](https://github.com/wazuh/wazuh/pull/9028))
- Added an option to configure the maximum allowed API upload size. ([#9100](https://github.com/wazuh/wazuh/pull/9100))
- Added new unit and integration tests for API models. ([#9142](https://github.com/wazuh/wazuh/pull/9142))
- Added message with the PID of `wazuh-apid` process when launched in foreground mode. ([#9077](https://github.com/wazuh/wazuh/pull/9077))
- Added `external id`, `source` and `url` to the MITRE endpoints responses. ([#9144](https://github.com/wazuh/wazuh/pull/9144))
- Added custom healthchecks for legacy agents in API integration tests, improving maintainability. ([#9297](https://github.com/wazuh/wazuh/pull/9297))
- Added new unit tests for the API python module to increase coverage. ([#9914](https://github.com/wazuh/wazuh/issues/9914))
- Added docker logs separately in API integration tests environment to get cleaner reports. ([#10238](https://github.com/wazuh/wazuh/pull/10238))
- Added new `disconnection_time` field to `GET /agents` response. ([#10437](https://github.com/wazuh/wazuh/pull/10437))
- Added new filters to agents upgrade endpoints. ([#10457](https://github.com/wazuh/wazuh/pull/10457))
- Added new API endpoints to access all the MITRE information. ([#8288](https://github.com/wazuh/wazuh/pull/8288))
- Show agent-info permissions flag when using cluster_control and in the `GET /cluster/healthcheck` API endpoint. ([#10947](https://github.com/wazuh/wazuh/pull/10947))
- Save agents' ossec.log if an API integration test fails. ([#11931](https://github.com/wazuh/wazuh/pull/11931))
- Added `POST /security/user/authenticate/run_as` endpoint to API bruteforce blocking system. ([#12085](https://github.com/wazuh/wazuh/pull/12085))
- Added new API endpoint to obtain summaries of agent vulnerabilities' inventory items. ([#12638](https://github.com/wazuh/wazuh/pull/12638))
- Added fields external_references, condition, title, published and updated to GET /vulnerability/{agent_id} API endpoint. ([#12727](https://github.com/wazuh/wazuh/pull/12727))
- Added the possibility to include strings in brackets in values of the `q` parameter. ([#13262](https://github.com/wazuh/wazuh/pull/13262]))

#### Changed

- Renamed SSL protocol configuration parameter. ([#7490](https://github.com/wazuh/wazuh/pull/7490))
- Reviewed and updated API spec examples and JSON body examples. ([#8827](https://github.com/wazuh/wazuh/pull/8827))
- Improved the performance of several API endpoints. This is specially appreciable in environments with a big number of agents.
  - Improved `PUT /agents/group` endpoint. ([#8937](https://github.com/wazuh/wazuh/pull/8937))
  - Improved `PUT /agents/restart` endpoint. ([#8938](https://github.com/wazuh/wazuh/pull/8938))
  - Improved `DELETE /agents` endpoint. ([#8950](https://github.com/wazuh/wazuh/pull/8950))
  - Improved `PUT /rootcheck` endpoint. ([#8959](https://github.com/wazuh/wazuh/pull/8959))
  - Improved `PUT /syscheck` endpoint. ([#8966](https://github.com/wazuh/wazuh/pull/8966))
  - Improved `DELETE /groups` endpoint and changed API response to be more consistent. ([#9046](https://github.com/wazuh/wazuh/pull/9046))
- Changed `DELETE /rootcheck` endpoint to `DELETE /experimental/rootcheck`. ([#8945](https://github.com/wazuh/wazuh/pull/8945))
- Reduced the time it takes for `wazuh-apid` process to check its configuration when using the `-t` parameter. ([#9012](https://github.com/wazuh/wazuh/pull/9012))
- Fixed malfunction in the `sort` parameter of syscollector endpoints. ([#9019](https://github.com/wazuh/wazuh/pull/9019))
- Improved API integration tests stability when failing in entrypoint. ([#9113](https://github.com/wazuh/wazuh/pull/9113))
- Made SCA API integration tests dynamic to validate responses coming from any agent version. ([#9228](https://github.com/wazuh/wazuh/pull/9228))
- Refactored and standardized all the date fields in the API responses to use ISO8601. ([#9227](https://github.com/wazuh/wazuh/pull/9227))
- Removed `Server` header from API HTTP responses. ([#9263](https://github.com/wazuh/wazuh/pull/9263))
- Improved JWT implementation by replacing HS256 signing algorithm with RS256. ([#9371](https://github.com/wazuh/wazuh/pull/9371))
- Removed limit of agents to upgrade using the API upgrade endpoints. ([#10009](https://github.com/wazuh/wazuh/pull/10009))
- Changed Windows agents FIM responses to return permissions as JSON. ([#10158](https://github.com/wazuh/wazuh/pull/10158))
- Adapted API endpoints to changes in `wazuh-authd` daemon `force` parameter. ([#10389](https://github.com/wazuh/wazuh/pull/10389))
- Deprecated `use_only_authd` API configuration option and related functionality. `wazuh-authd` will always be required for creating and removing agents. ([#10512](https://github.com/wazuh/wazuh/pull/10512))
- Improved API validators and related unit tests. ([#10745](https://github.com/wazuh/wazuh/pull/10745))
- Improved specific module healthchecks in API integration tests environment. ([#10905](https://github.com/wazuh/wazuh/pull/10905))
- Changed thread pool executors for process pool executors to improve API availability. ([#10916](https://github.com/wazuh/wazuh/pull/10916))
- Changed HTTPS options to use files instead of relative paths. ([#11410](https://github.com/wazuh/wazuh/pull/11410))

#### Fixed

- Fixed inconsistency in RBAC resources for `group:create`, `decoders:update`, and `rules:update` actions. ([#8196](https://github.com/wazuh/wazuh/pull/8196))
- Fixed the handling of an API error message occurring when Wazuh is started with a wrong `ossec.conf`. Now the execution continues and raises a warning. ([8378](https://github.com/wazuh/wazuh/pull/8378))
- Fixed a bug with `sort` parameter that caused a wrong response when sorting by several fields.([#8548](https://github.com/wazuh/wazuh/pull/8548))
- Fixed the description of `force_time` parameter in the API spec reference. ([#8597](https://github.com/wazuh/wazuh/issues/8597))
- Fixed API incorrect path in remediation message when maximum number of requests per minute is reached. ([#8537](https://github.com/wazuh/wazuh/pull/8537))
- Fixed agents' healthcheck error in the API integration test environment. ([#9071](https://github.com/wazuh/wazuh/pull/9071))
- Fixed a bug with `wazuh-apid` process handling of pidfiles when running in foreground mode. ([#9077](https://github.com/wazuh/wazuh/pull/9077))
- Fixed a bug with RBAC `group_id` matching. ([#9192](https://github.com/wazuh/wazuh/pull/9192))
- Removed temporal development keys and values from `GET /cluster/healthcheck` response. ([#9147](https://github.com/wazuh/wazuh/pull/9147))
- Fixed several errors when filtering by dates. ([#9227](https://github.com/wazuh/wazuh/pull/9227))
- Fixed limit in some endpoints like `PUT /agents/group/{group_id}/restart` and added a pagination method. ([#9262](https://github.com/wazuh/wazuh/pull/9262))
- Fixed bug with the `search` parameter resulting in invalid results. ([#9320](https://github.com/wazuh/wazuh/pull/9320))
- Fixed wrong values of `external_id` field in MITRE resources. ([#9368](https://github.com/wazuh/wazuh/pull/9368))
- Fixed how the API integration testing environment checks that `wazuh-apid` daemon is running before starting the tests. ([#9399](https://github.com/wazuh/wazuh/pull/9399))
- Add healthcheck to verify that `logcollector` stats are ready before starting the API integration test. ([#9777](https://github.com/wazuh/wazuh/pull/9777))
- Fixed API integration test healthcheck used in the `vulnerability` test cases. ([#10159](https://github.com/wazuh/wazuh/pull/10159))
- Fixed an error with `PUT /agents/node/{node_id}/restart` endpoint when no agents are present in selected node. ([#10179](https://github.com/wazuh/wazuh/pull/10179))
- Fixed RBAC experimental API integration tests expecting a 1760 code in implicit requests. ([#10322](https://github.com/wazuh/wazuh/pull/10322))
- Fixed cluster race condition that caused API integration test to randomly fail. ([#10289](https://github.com/wazuh/wazuh/pull/10289))
- Fixed `PUT /agents/node/{node_id}/restart` endpoint to exclude exception codes properly. ([#10619](https://github.com/wazuh/wazuh/pull/10619))
- Fixed `PUT /agents/group/{group_id}/restart` endpoint to exclude exception codes properly. ([#10666](https://github.com/wazuh/wazuh/pull/10666))
- Fixed agent endpoints `q` parameter to allow more operators when filtering by groups. ([#10656](https://github.com/wazuh/wazuh/pull/10656))
- Fixed API integration tests related to rule, decoder and task endpoints. ([#10830](https://github.com/wazuh/wazuh/pull/10830))
- Improved exceptions handling when starting the Wazuh API service. ([#11411](https://github.com/wazuh/wazuh/pull/11411))
- Fixed race condition while creating RBAC database. ([#11598](https://github.com/wazuh/wazuh/pull/11598))
- Fixed API integration tests failures caused by race conditions. ([#12102](https://github.com/wazuh/wazuh/pull/12102))

#### Removed

- Removed select parameter from GET /agents/stats/distinct endpoint. ([#8599](https://github.com/wazuh/wazuh/pull/8599))
- Removed `GET /mitre` endpoint. ([#8099](https://github.com/wazuh/wazuh/pull/8099))
- Deprecated the option to set log `path` in the configuration. ([#11410](https://github.com/wazuh/wazuh/pull/11410))

### Ruleset

#### Added

- Added Carbanak detection rules. ([#11306](https://github.com/wazuh/wazuh/pull/11306))
- Added Cisco FTD rules and decoders. ([#11309](https://github.com/wazuh/wazuh/pull/11309))
- Added decoders for AWS EKS service. ([#11284](https://github.com/wazuh/wazuh/pull/11284))
- Added F5 BIG IP ruleset. ([#11394](https://github.com/wazuh/wazuh/pull/11394))
- Added GCP VPC Storage, Firewall and Flow rules. ([#11191](https://github.com/wazuh/wazuh/pull/11191))
- Added Gitlab v12 ruleset. ([#11323](https://github.com/wazuh/wazuh/pull/11323))
- Added Microsoft Exchange Server rules and decoders. ([#11289](https://github.com/wazuh/wazuh/pull/11289))
- Added Microsoft Windows persistence by using registry keys detection. ([#11390](https://github.com/wazuh/wazuh/pull/11390))
- Added Oracle Database 12c rules and decoders. ([#11274](https://github.com/wazuh/wazuh/pull/11274))
- Added rules for Carbanak step 1.A - User Execution: Malicious File. ([#8476](https://github.com/wazuh/wazuh/pull/8476))
- Added rules for Carbanak step 2.A - Local Discovery. ([#11212](https://github.com/wazuh/wazuh/pull/11212))
- Added rules for Carbanak step 2.B - Screen Capture. ([#9075](https://github.com/wazuh/wazuh/pull/9075))
- Added rules for Carbanak step 5.B - Lateral Movement via SSH. ([#9097](https://github.com/wazuh/wazuh/pull/9097))
- Added rules for Carbanak step 9.A - User Monitoring. ([#11342](https://github.com/wazuh/wazuh/pull/11342))
- Added rules for Cloudflare WAF. ([#11373](https://github.com/wazuh/wazuh/pull/11373))
- Added ruleset for ESET Remote console. ([#11013](https://github.com/wazuh/wazuh/pull/11013))
- Added ruleset for GITHUB audit logs. ([#8532](https://github.com/wazuh/wazuh/pull/8532))
- Added ruleset for Palo Alto v8.X - v10.X. ([#11137](https://github.com/wazuh/wazuh/pull/11137))
- Added SCA policy for Amazon Linux 1. ([#11431](https://github.com/wazuh/wazuh/pull/11431))
- Added SCA policy for Amazon Linux 2. ([#11480](https://github.com/wazuh/wazuh/pull/11480))
- Added SCA policy for apple macOS 10.14 Mojave. ([#7035](https://github.com/wazuh/wazuh/pull/7035))
- Added SCA policy for apple macOS 10.15 Catalina. ([#7036](https://github.com/wazuh/wazuh/pull/7036))
- Added SCA policy for macOS Big Sur. ([#11454](https://github.com/wazuh/wazuh/pull/11454))
- Added SCA policy for Microsoft IIS 10. ([#11250](https://github.com/wazuh/wazuh/pull/11250))
- Added SCA policy for Microsoft SQL 2016. ([#11249](https://github.com/wazuh/wazuh/pull/11249))
- Added SCA policy for Mongo Database 3.6. ([#11247](https://github.com/wazuh/wazuh/pull/11247))
- Added SCA policy for NGINX. ([#11248](https://github.com/wazuh/wazuh/pull/11248))
- Added SCA policy for Oracle Database 19c. ([#11245](https://github.com/wazuh/wazuh/pull/11245))
- Added SCA policy for PostgreSQL 13. ([#11154](https://github.com/wazuh/wazuh/pull/11154))
- Added SCA policy for SUSE Linux Enterprise Server 15. ([#11223](https://github.com/wazuh/wazuh/pull/11223))
- Added SCA policy for Ubuntu 14. ([#11432](https://github.com/wazuh/wazuh/pull/11432))
- Added SCA policy for Ubuntu 16. ([#11452](https://github.com/wazuh/wazuh/pull/11452))
- Added SCA policy for Ubuntu 18. ([#11453](https://github.com/wazuh/wazuh/pull/11453))
- Added SCA policy for Ubuntu 20. ([#11430](https://github.com/wazuh/wazuh/pull/11430))
- Added SCA policy for. Solaris 11.4. ([#11286](https://github.com/wazuh/wazuh/pull/11286))
- Added Sophos UTM Firewall ruleset. ([#11122](https://github.com/wazuh/wazuh/pull/11122))
- Added Wazuh-api ruleset. ([#11357](https://github.com/wazuh/wazuh/pull/11357))

#### Changed

- Updated audit rules. ([#11016](https://github.com/wazuh/wazuh/pull/11016))
- Updated AWS s3 ruleset. ([#11177](https://github.com/wazuh/wazuh/pull/11177))
- Updated Exim 4 decoder and rules to latest format. ([#11344](https://github.com/wazuh/wazuh/pull/11344))
- Updated MITRE DB with latest MITRE JSON specification. ([#8738](https://github.com/wazuh/wazuh/pull/8738))
- Updated multiple rules to remove alert_by_email option. ([#11255](https://github.com/wazuh/wazuh/pull/11255))
- Updated NextCloud ruleset. ([#11795](https://github.com/wazuh/wazuh/pull/11795))
- Updated ProFTPD decoder. ([#11232](https://github.com/wazuh/wazuh/pull/11232))
- Updated RedHat Enterprise Linux 8 SCA up to version 1.0.1. ([#11242](https://github.com/wazuh/wazuh/pull/11242))
- Updated rules and decoders for FortiNet products. ([#11100](https://github.com/wazuh/wazuh/pull/11100))
- Updated SCA policy for CentOS 7. ([#11429](https://github.com/wazuh/wazuh/pull/11429))
- Updated SCA policy for CentOS 8. ([#8751](https://github.com/wazuh/wazuh/pull/8751))
- Updated SonicWall rules decoder. ([#11263](https://github.com/wazuh/wazuh/pull/11263))
- Updated SSHD ruleset. ([#11388](https://github.com/wazuh/wazuh/pull/11388))
- From file 0580-win-security_rules.xml, rules with id 60198 and 60199 are moved to file 0585-win-application_rules.xml, with rule ids 61071 and 61072 respectively. ([#8552](https://github.com/wazuh/wazuh/pull/8552))

#### Fixed

- Fixed bad character on rules 60908 and 60884 - win-application rules. ([#11117](https://github.com/wazuh/wazuh/pull/11117))
- Fixed Microsoft logs rules. ([#11369](https://github.com/wazuh/wazuh/pull/11369))
- Fixed PHP rules for MITRE and groups. ([#11405](https://github.com/wazuh/wazuh/pull/11405))
- Fixed rules id for Microsoft Windows Powershell. ([#11214](https://github.com/wazuh/wazuh/pull/11214))

### Other

#### Changed

- Upgraded external SQLite library dependency version to 3.36. ([#10247](https://github.com/wazuh/wazuh/pull/10247))
- Upgraded external BerkeleyDB library dependency version to 18.1.40. ([#10247](https://github.com/wazuh/wazuh/pull/10247))
- Upgraded external OpenSSL library dependency version to 1.1.1l. ([#10247](https://github.com/wazuh/wazuh/pull/10247))
- Upgraded external Google Test library dependency version to 1.11. ([#10927](https://github.com/wazuh/wazuh/pull/10927))
- Upgraded external Aiohttp library dependency version to 3.8.1. ([11436]([https://github.com/wazuh/wazuh/pull/11436))
- Upgraded external Werkzeug library dependency version to 2.0.2. ([11436]([https://github.com/wazuh/wazuh/pull/11436))
- Upgraded embedded Python version to 3.9.9. ([11436]([https://github.com/wazuh/wazuh/pull/11436))

#### Fixed

- Fixed error detection in the CURL helper library. ([#9168](https://github.com/wazuh/wazuh/pull/9168))
- Fixed external BerkeleyDB library support for GCC 11. ([#10899](https://github.com/wazuh/wazuh/pull/10899))
- Fixed an installation error due to missing OS minor version on CentOS Stream. ([#11086](https://github.com/wazuh/wazuh/pull/11086))
- Fixed an installation error due to missing command `hostname` on OpenSUSE Tumbleweed. ([#11455](https://github.com/wazuh/wazuh/pull/11455))


## [v4.2.7] - 2022-05-30

### Manager

#### Fixed

- Fixed a crash in Vuln Detector when scanning agents running on Windows (backport from 4.3.2). ([#13617](https://github.com/wazuh/wazuh/pull/13617))


## [v4.2.6] - 2022-03-29

### Manager

#### Fixed

- Fixed an integer overflow hazard in `wazuh-remoted` that caused it to drop incoming data after receiving 2^31 messages. ([#11974](https://github.com/wazuh/wazuh/pull/11974))


## [v4.2.5] - 2021-11-15

### Manager

#### Changed

- Active response requests for agents between v4.2.0 and v4.2.4 is now sanitized to prevent unauthorized code execution. ([#10809](https://github.com/wazuh/wazuh/pull/10809))
=======
## [v3.13.6]
>>>>>>> ebfc9a93

### Agent

#### Fixed

<<<<<<< HEAD
- A bug in the Active response tools that may allow unauthorized code execution has been mitigated. Reported by @rk700. ([#10809](https://github.com/wazuh/wazuh/pull/10809))


## [v4.2.4] - 2021-10-20

### Manager

#### Fixed

- Prevented files belonging to deleted agents from remaining in the manager. ([#9158](https://github.com/wazuh/wazuh/pull/9158))
- Fixed inaccurate agent group file cleanup in the database sync module. ([#10432](https://github.com/wazuh/wazuh/pull/10432))
- Prevented the manager from corrupting the agent data integrity when the disk gets full. ([#10479](https://github.com/wazuh/wazuh/pull/10479))
- Fixed a resource leak in Vulnerability Detector when scanning Windows agents. ([#10559](https://github.com/wazuh/wazuh/pull/10559))
- Stop deleting agent related files in cluster process when an agent is removed from `client.keys`. ([#9061](https://github.com/wazuh/wazuh/pull/9061))

## [v4.2.3] - 2021-10-06

### Manager

#### Fixed

- Fixed a bug in Remoted that might lead it to crash when retrieving an agent's group. ([#10388](https://github.com/wazuh/wazuh/pull/10388))


## [v4.2.2] - 2021-09-28

### Manager

#### Changed

- Clean up the agent's inventory data on the manager if Syscollector is disabled. ([#9133](https://github.com/wazuh/wazuh/pull/9133))
- Authd now refuses enrollment attempts if the agent already holds a valid key. ([#9779](https://github.com/wazuh/wazuh/pull/9779))

#### Fixed

- Fixed a false positive in Vulnerability Detector when packages have multiple conditions in the OVAL feed. ([#9647](https://github.com/wazuh/wazuh/pull/9647))
- Prevented pending agents from keeping their state indefinitely in the manager. ([#9042](https://github.com/wazuh/wazuh/pull/9042))
- Fixed Remoted to avoid agents in connected state with no group assignation. ([#9088](https://github.com/wazuh/wazuh/pull/9088))
- Fixed a bug in Analysisd that ignored the value of the rule option `noalert`. ([#9278](https://github.com/wazuh/wazuh/pull/9278))
- Fixed Authd's startup to set up the PID file before loading keys. ([#9378](https://github.com/wazuh/wazuh/pull/9378))
- Fixed a bug in Authd that delayed the agent timestamp update when removing agents. ([#9295](https://github.com/wazuh/wazuh/pull/9295))
- Fixed a bug in Wazuh DB that held wrong agent timestamp data. ([#9705](https://github.com/wazuh/wazuh/pull/9705))
- Fixed a bug in Remoted that kept deleted shared files in the multi-groups' merged.mg file. ([#9942](https://github.com/wazuh/wazuh/pull/9942))
- Fixed a bug in Analysisd that overwrote its queue socket when launched in test mode. ([#9987](https://github.com/wazuh/wazuh/pull/9987))
- Fixed a condition in the Windows Vulnerability Detector to prevent false positives when evaluating DU patches. ([#10016](https://github.com/wazuh/wazuh/pull/10016))
- Fixed a memory leak when generating the Windows report in Vulnerability Detector. ([#10214](https://github.com/wazuh/wazuh/pull/10214))
- Fixed a file descriptor leak in Analysisd when delivering an AR request to an agent. ([#10194](https://github.com/wazuh/wazuh/pull/10194))
- Fixed error with Wazuh path in Azure module. ([#10250](https://github.com/wazuh/wazuh/pull/10250))

### Agent

#### Changed

- Optimized Syscollector scan performance. ([#9907](https://github.com/wazuh/wazuh/pull/9907))
- Reworked the Google Cloud Pub/Sub integration module to increase the number of processed events per second allowing multithreading. Added new `num_threads` option to module configuration. ([#9927](https://github.com/wazuh/wazuh/pull/9927))
- Upgraded google-cloud-pubsub dependency to the latest stable version (2.7.1). ([#9964](https://github.com/wazuh/wazuh/pull/9964))
- Reimplemented the WPK installer rollback on Linux. ([#9443](https://github.com/wazuh/wazuh/pull/9443))
- Updated AWS WAF implementation to change `httpRequest.headers` field format. ([#10217](https://github.com/wazuh/wazuh/pull/10217))

#### Fixed

- Prevented the manager from hashing the shared configuration too often. ([#9710](https://github.com/wazuh/wazuh/pull/9710))
- Fixed a memory leak in Logcollector when re-subscribing to Windows Eventchannel. ([#9310](https://github.com/wazuh/wazuh/pull/9310))
- Fixed a memory leak in the agent when enrolling for the first time if it had no previous key. ([#9967](https://github.com/wazuh/wazuh/pull/9967))
- Removed CloudWatchLogs log stream limit when there are more than 50 log streams. ([#9934](https://github.com/wazuh/wazuh/pull/9934))
- Fixed a problem in the Windows installer that causes the agent to be unable to get uninstalled or upgraded. ([#9897](https://github.com/wazuh/wazuh/pull/9897))
- Fixed AWS WAF log parsing when there are multiple dicts in one line. ([#9775](https://github.com/wazuh/wazuh/pull/9775))
- Fixed a bug in AWS CloudWatch Logs module that caused already processed logs to be collected and reprocessed. ([#10024](https://github.com/wazuh/wazuh/pull/10024))
- Avoid duplicate alerts from case-insensitive 32-bit registry values in FIM configuration for Windows agents. ([#8256](https://github.com/wazuh/wazuh/pull/8256))
- Fixed a bug in the sources and WPK installer that made upgrade unable to detect the previous installation on CentOS 7. ([#10210](https://github.com/wazuh/wazuh/pull/10210))

### RESTful API

#### Changed

- Made SSL ciphers configurable and renamed SSL protocol option. ([#10219](https://github.com/wazuh/wazuh/pull/10219))

#### Fixed

- Fixed a bug with distributed API calls when the cluster is disabled. ([#9984](https://github.com/wazuh/wazuh/pull/9984))


## [v4.2.1] - 2021-09-03

### Fixed

- **Installer:**
  - Fixed a bug in the upgrade to 4.2.0 that disabled Eventchannel support on Windows agent. ([#9973](https://github.com/wazuh/wazuh/issues/9973))

- **Modules:**
  - Fixed a bug with Python-based integration modules causing the integrations to stop working in agents for Wazuh v4.2.0. ([#9975](https://github.com/wazuh/wazuh/issues/9975))


## [v4.2.0] - 2021-08-25

### Added

- **Core:**
  - Added support for bookmarks in Logcollector, allowing to follow the log file at the point where the agent stopped. ([#3368](https://github.com/wazuh/wazuh/issues/3368))
  - Improved support for multi-line logs with a variable number of lines in Logcollector. ([#5652](https://github.com/wazuh/wazuh/issues/5652))
  - Added an option to limit the number of files per second in FIM. ([#6830](https://github.com/wazuh/wazuh/pull/6830))
  - Added a statistics file to Logcollector. Such data is also available via API queries. ([#7109](https://github.com/wazuh/wazuh/pull/7109))
  - Allow statistical data queries to the agent. ([#7239](https://github.com/wazuh/wazuh/pull/7239))
  - Allowed quoting in commands to group arguments in the command wodle and SCA checks. ([#7307](https://github.com/wazuh/wazuh/pull/7307))
  - Let agents running on Solaris send their IP to the manager. ([#7408](https://github.com/wazuh/wazuh/pull/7408))
  - New option `<ip_update_interval>` to set how often the agent refresh its IP address. ([#7444](https://github.com/wazuh/wazuh/pull/7444))
  - Added support for testing location information in Wazuh Logtest. ([#7661](https://github.com/wazuh/wazuh/issues/7661))
  - Added Vulnerability Detector reports to Wazuh DB to know which CVE’s affect an agent. ([#7731](https://github.com/wazuh/wazuh/issues/7731))
  - Introduced an option to enable or disable listening Authd TLS port. ([#8755](https://github.com/wazuh/wazuh/pull/8755))

- **API:**
  - Added new endpoint to get agent stats from different components. ([#7200](https://github.com/wazuh/wazuh/pull/7200))
  - Added new endpoint to modify users' allow_run_as flag. ([#7588](https://github.com/wazuh/wazuh/pull/7588))
  - Added new endpoint to get vulnerabilities that affect an agent. ([#7647](https://github.com/wazuh/wazuh/pull/7647))
  - Added API configuration validator. ([#7803](https://github.com/wazuh/wazuh/pull/7803))
  - Added the capability to disable the max_request_per_minute API configuration option using 0 as value. ([#8115](https://github.com/wazuh/wazuh/pull/8115))

- **Ruleset:**
  - Decoders
    - Added support for UFW firewall to decoders. ([#7100](https://github.com/wazuh/wazuh/pull/7100))
    - Added Sophos firewall Decoders ([#7289](https://github.com/wazuh/wazuh/pull/7289))
    - Added Wazuh API Decoders ([#7289](https://github.com/wazuh/wazuh/pull/7289))
    - Added F5 BigIP Decoders. ([#7289](https://github.com/wazuh/wazuh/pull/7289))
  - Rules
    - Added Sophos firewall Rules ([#7289](https://github.com/wazuh/wazuh/pull/7289))
    - Added Wazuh API Rules ([#7289](https://github.com/wazuh/wazuh/pull/7289))
    - Added Firewall Rules
    - Added F5 BigIp Rules. ([#7289](https://github.com/wazuh/wazuh/pull/7289))
  - SCA
    - Added CIS policy "Ensure XD/NX support is enabled" back for SCA. ([#7316](https://github.com/wazuh/wazuh/pull/7316))
    - Added Apple MacOS 10.14 SCA ([#7035](https://github.com/wazuh/wazuh/pull/7035))
    - Added Apple MacOS 10.15 SCA ([#7036](https://github.com/wazuh/wazuh/pull/7036))
    - Added Apple MacOS 11.11 SCA ([#7037](https://github.com/wazuh/wazuh/pull/7037))

### Changed

- **Cluster:**
  - Improved the cluster nodes integrity calculation process. It only calculates the MD5 of the files that have been modified since the last integrity check. ([#8175](https://github.com/wazuh/wazuh/pull/8175))
  - Changed the synchronization of agent information between cluster nodes to complete the synchronization in a single task for each worker. ([#8182](https://github.com/wazuh/wazuh/pull/8182))
  - Changed cluster logs to show more useful information. ([#8002](https://github.com/wazuh/wazuh/pull/8002))

- **Core:**
  - Wazuh daemons have been renamed to a unified standard. ([#6912](https://github.com/wazuh/wazuh/pull/6912))
  - Wazuh CLIs have been renamed to a unified standard. ([#6903](https://github.com/wazuh/wazuh/pull/6903))
  - Wazuh internal directories have been renamed to a unified standard. ([#6920](https://github.com/wazuh/wazuh/pull/6920))
  - Prevent a condition in FIM that may lead to a memory error. ([#6759](https://github.com/wazuh/wazuh/pull/6759))
  - Let FIM switch to real-time mode for directories where who-data is not available (Audit in immutable mode). ([#6828](https://github.com/wazuh/wazuh/pull/6828))
  - Changed the Active Response protocol to receive messages in JSON format that include the full alert. ([#7317](https://github.com/wazuh/wazuh/pull/7317))
  - Changed references to the product name in logs. ([#7264](https://github.com/wazuh/wazuh/pull/7264))
  - Syscollector now synchronizes its database with the manager, avoiding full data delivery on each scan. ([#7379](https://github.com/wazuh/wazuh/pull/7379))
  - Remoted now supports both TCP and UDP protocols simultaneously. ([#7541](https://github.com/wazuh/wazuh/pull/7541))
  - Improved the unit tests for the os_net library. ([#7595](https://github.com/wazuh/wazuh/pull/7595))
  - FIM now removes the audit rules when their corresponding symbolic links change their target. ([#6999](https://github.com/wazuh/wazuh/pull/6999))
  - Compilation from sources now downloads the external dependencies prebuilt. ([#7797](https://github.com/wazuh/wazuh/pull/7797))
  - Added the old implementation of Logtest as `wazuh-logtest-legacy`. ([#7807](https://github.com/wazuh/wazuh/pull/7807))
  - Improved the performance of Analysisd when running on multi-core hosts. ([#7974](https://github.com/wazuh/wazuh/pull/7974))
  - Agents now report the manager when they stop. That allows the manager to log an alert and immediately set their state to "disconnected". ([#8021](https://github.com/wazuh/wazuh/pull/8021))
  - Wazuh building is now independent from the installation directory. ([#7327](https://github.com/wazuh/wazuh/pull/7327))
  - The embedded python interpreter is provided in a preinstalled, portable package. ([#7327](https://github.com/wazuh/wazuh/pull/7327))
  - Wazuh resources are now accessed by a relative path to the installation directory. ([#7327](https://github.com/wazuh/wazuh/pull/7327))
  - The error log that appeared when the agent cannot connect to SCA has been switched to warning. ([#8201](https://github.com/wazuh/wazuh/pull/8201))
  - The agent now validates the Audit connection configuration when enabling whodata for FIM on Linux. ([#8921](https://github.com/wazuh/wazuh/pull/8921))

- **API:**
  - Removed ruleset version from `GET /cluster/{node_id}/info` and `GET /manager/info` as it was deprecated. ([#6904](https://github.com/wazuh/wazuh/issues/6904))
  - Changed the `POST /groups` endpoint to specify the group name in a JSON body instead of in a query parameter. ([#6909](https://github.com/wazuh/wazuh/pull/6909))
  - Changed the `PUT /active-response` endpoint function to create messages with the new JSON format. ([#7312](https://github.com/wazuh/wazuh/pull/7312))
  - New parameters added to `DELETE /agents` endpoint and `older_than` field removed from response. ([#6366](https://github.com/wazuh/wazuh/issues/6366))
  - Changed login security controller to avoid errors in Restful API reference links. ([#7909](https://github.com/wazuh/wazuh/pull/7909))
  - Changed the PUT /agents/group/{group_id}/restart response format when there are no agents assigned to the group. ([#8123](https://github.com/wazuh/wazuh/pull/8123))
  - Agent keys used when adding agents are now obscured in the API log. ([#8149](https://github.com/wazuh/wazuh/pull/8149))
  - Improved all agent restart endpoints by removing active-response check. ([#8457](https://github.com/wazuh/wazuh/pull/8457))
  - Improved API requests processing time by applying cache to token RBAC permissions extraction. It will be invalidated if any resource related to the token is modified. ([#8615](https://github.com/wazuh/wazuh/pull/8615))
  - Increased to 100000 the maximum value accepted for `limit` API parameter, default value remains at 500. ([#8841](https://github.com/wazuh/wazuh/pull/8841))

- **Framework:**
  - Improved agent insertion algorithm when Authd is not available. ([#8682](https://github.com/wazuh/wazuh/pull/8682))

- **Ruleset:**
  - The ruleset was normalized according to the Wazuh standard. ([#6867](https://github.com/wazuh/wazuh/pull/6867))
  - Rules
    - Changed Ossec Rules. ([#7260](https://github.com/wazuh/wazuh/pull/7260))
    - Changed Cisco IOS Rules. ([#7289](https://github.com/wazuh/wazuh/pull/7289))
    - Changed ID from 51000 to 51003 in Dropbear Rules. ([#7289](https://github.com/wazuh/wazuh/pull/7289))
    - Changed 6 new rules for Sophos Rules. ([#7289](https://github.com/wazuh/wazuh/pull/7289))
  - Decoders
    - Changed Active Response Decoders. ([#7317](https://github.com/wazuh/wazuh/pull/7317))
    - Changed Auditd Decoders. ([#7289](https://github.com/wazuh/wazuh/pull/7289))
    - Changed Checkpoint Smart1 Decoders. ([#8676](https://github.com/wazuh/wazuh/pull/8676))
    - Changed Cisco ASA Decoders. ([#7289](https://github.com/wazuh/wazuh/pull/7289))
    - Changed Cisco IOS Decoders. ([#7289](https://github.com/wazuh/wazuh/pull/7289))
    - Changed Kernel Decoders. ([#7837](https://github.com/wazuh/wazuh/pull/7837))
    - Changed OpenLDAP Decoders. ([#7289](https://github.com/wazuh/wazuh/pull/7289))
    - Changed Ossec Decoders. ([#7260](https://github.com/wazuh/wazuh/pull/7260))
    - Changed Sophos Decoders. ([#7289](https://github.com/wazuh/wazuh/pull/7289))
    - Changed PFsense Decoders. ([#7289](https://github.com/wazuh/wazuh/pull/7289))
    - Changed Panda PAPS Decoders. ([#8676](https://github.com/wazuh/wazuh/pull/8676))


- **External dependencies:**
  - Upgrade boto3, botocore, requests, s3transfer and urllib3 Python dependencies to latest stable versions. ([#8886](https://github.com/wazuh/wazuh/pull/8886))
  - Update Python to latest stable version (3.9.6). ([#9389](https://github.com/wazuh/wazuh/pull/9389))
  - Upgrade GCP dependencies and pip to latest stable version.
  - Upgrade python-jose to 3.1.0.
  - Add tabulate dependency.

### Fixed

- **Cluster:**
  - Fixed memory usage when creating cluster messages. ([#6736](https://github.com/wazuh/wazuh/pull/6736))
  - Fixed a bug when unpacking incomplete headers in cluster messages. ([#8142](https://github.com/wazuh/wazuh/pull/8142))
  - Changed error message to debug when iterating a file listed that is already deleted. ([#8499](https://github.com/wazuh/wazuh/pull/8499))
  - Fixed cluster timeout exceptions. ([#8901](https://github.com/wazuh/wazuh/pull/8901))
  - Fixed unhandled KeyError when an error command is received in any cluster node. ([#8872](https://github.com/wazuh/wazuh/pull/8872))
  - Fixed unhandled cluster error in send_string() communication protocol. ([#8943](https://github.com/wazuh/wazuh/pull/8943))

- **Core:**
  - Fixed a bug in FIM when setting scan_time to "12am" or "12pm". ([#6934](https://github.com/wazuh/wazuh/pull/6934))
  - Fixed a bug in FIM that produced wrong alerts when the file limit was reached. ([#6802](https://github.com/wazuh/wazuh/pull/6802))
  - Fixed a bug in Analysisd that reserved the static decoder field name "command" but never used it. ([#7105](https://github.com/wazuh/wazuh/pull/7105))
  - Fixed evaluation of fields in the tag `<description>` of rules. ([#7073](https://github.com/wazuh/wazuh/pull/7073))
  - Fixed bugs in FIM that caused symbolic links to not work correctly. ([#6789](https://github.com/wazuh/wazuh/pull/6789))
  - Fixed path validation in FIM configuration. ([#7018](https://github.com/wazuh/wazuh/pull/7018))
  - Fixed a bug in the "ignore" option on FIM where relative paths were not resolved. ([#7018](https://github.com/wazuh/wazuh/pull/7018))
  - Fixed a bug in FIM that wrongly detected that the file limit had been reached. ([#7268](https://github.com/wazuh/wazuh/pull/7268))
  - Fixed a bug in FIM that did not produce alerts when a domain user deleted a file. ([#7265](https://github.com/wazuh/wazuh/pull/7265))
  - Fixed Windows agent compilation with GCC 10. ([#7359](https://github.com/wazuh/wazuh/pull/7359))
  - Fixed a bug in FIM that caused to wrongly expand environment variables. ([#7332](https://github.com/wazuh/wazuh/pull/7332))
  - Fixed the inclusion of the rule description in archives when matched a rule that would not produce an alert. ([#7476](https://github.com/wazuh/wazuh/pull/7476))
  - Fixed a bug in the regex parser that did not accept empty strings. ([#7495](https://github.com/wazuh/wazuh/pull/7495))
  - Fixed a bug in FIM that did not report deleted files set with real-time in agents on Solaris. ([#7414](https://github.com/wazuh/wazuh/pull/7414))
  - Fixed a bug in Remoted that wrongly included the priority header in syslog when using TCP. ([#7633](https://github.com/wazuh/wazuh/pull/7633))
  - Fixed a stack overflow in the XML parser by limiting 1024 levels of recursion. ([#7782](https://github.com/wazuh/wazuh/pull/7782))
  - Prevented Vulnerability Detector from scanning all the agents in the master node that are connected to another worker. ([#7795](https://github.com/wazuh/wazuh/pull/7795))
  - Fixed an issue in the database sync module that left dangling agent group files. ([#7858](https://github.com/wazuh/wazuh/pull/7858))
  - Fixed memory leaks in the regex parser in Analysisd. ([#7919](https://github.com/wazuh/wazuh/pull/7919))
  - Fixed a typo in the initial value for the hotfix scan ID in the agents' database schema. ([#7905](https://github.com/wazuh/wazuh/pull/7905))
  - Fixed a segmentation fault in Vulnerability Detector when parsing an unsupported package version format. ([#8003](https://github.com/wazuh/wazuh/pull/8003))
  - Fixed false positives in FIM when the inode of multiple files change, due to file inode collisions in the engine database. ([#7990](https://github.com/wazuh/wazuh/pull/7990))
  - Fixed the error handling when wildcarded Redhat feeds are not found. ([#6932](https://github.com/wazuh/wazuh/pull/6932))
  - Fixed the `equals` comparator for OVAL feeds in Vulnerability Detector. ([#7862](https://github.com/wazuh/wazuh/pull/7862))
  - Fixed a bug in FIM that made the Windows agent crash when synchronizing a Windows Registry value that starts with a colon (`:`). ([#8098](https://github.com/wazuh/wazuh/pull/8098) [#8143](https://github.com/wazuh/wazuh/pull/8143))
  - Fixed a starving hazard in Wazuh DB that might stall incoming requests during the database commitment. ([#8151](https://github.com/wazuh/wazuh/pull/8151))
  - Fixed a race condition in Remoted that might make it crash when closing RID files. ([#8224](https://github.com/wazuh/wazuh/pull/8224))
  - Fixed a descriptor leak in the agent when failed to connect to Authd. ([#8789](https://github.com/wazuh/wazuh/pull/8789))
  - Fixed a potential error when starting the manager due to a delay in the creation of Analysisd PID file. ([#8828](https://github.com/wazuh/wazuh/pull/8828))
  - Fixed an invalid memory access hazard in Vulnerability Detector. ([#8551](https://github.com/wazuh/wazuh/pull/8551))
  - Fixed an error in the FIM decoder at the manager when the agent reports a file with an empty ACE list. ([#8571](https://github.com/wazuh/wazuh/pull/8571))
  - Prevented the agent on macOS from getting corrupted after an operating system upgrade. ([#8620](https://github.com/wazuh/wazuh/pull/8620))
  - Fixed an error in the manager that could not check its configuration after a change by the API when Active response is disabled. ([#8357](https://github.com/wazuh/wazuh/pull/8357))
  - Fixed a problem in the manager that left remote counter and agent group files when removing an agent. ([#8630](https://github.com/wazuh/wazuh/pull/8630))
  - Fixed an error in the agent on Windows that could corrupt the internal FIM databas due to disabling the disk sync. ([#8905](https://github.com/wazuh/wazuh/pull/8905))
  - Fixed a crash in Logcollector on Windows when handling the position of the file. ([#9364](https://github.com/wazuh/wazuh/pull/9364))
  - Fixed a buffer underflow hazard in Remoted when handling input messages. Thanks to Johannes Segitz (@jsegitz). ([#9285](https://github.com/wazuh/wazuh/pull/9285))
  - Fixed a bug in the agent that tried to verify the WPK CA certificate even when verification was disabled. ([#9547](https://github.com/wazuh/wazuh/pull/9547))

- **API:**
  - Fixed wrong API messages returned when getting agents' upgrade results. ([#7587](https://github.com/wazuh/wazuh/pull/7587))
  - Fixed wrong `user` string in API logs when receiving responses with status codes 308 or 404. ([#7709](https://github.com/wazuh/wazuh/pull/7709))
  - Fixed API errors when cluster is disabled and node_type is worker. ([#7867](https://github.com/wazuh/wazuh/pull/7867))
  - Fixed redundant paths and duplicated tests in API integration test mapping script. ([#7798](https://github.com/wazuh/wazuh/pull/7798))
  - Fixed an API integration test case failing in test_rbac_white_all and added a test case for the enable/disable run_as endpoint.([8014](https://github.com/wazuh/wazuh/pull/8014))
  - Fixed a thread race condition when adding or deleting agents without authd ([8148](https://github.com/wazuh/wazuh/pull/8148))
  - Fixed CORS in API configuration. ([#8496](https://github.com/wazuh/wazuh/pull/8496))
  - Fixed api.log to avoid unhandled exceptions on API timeouts. ([#8887](https://github.com/wazuh/wazuh/pull/8887))

- **Ruleset:**
  - Fixed usb-storage-attached regex pattern to support blank spaces. ([#7837](https://github.com/wazuh/wazuh/issues/7837))
  - Fixed SCA checks for RHEL7 and CentOS 7. Thanks to J. Daniel Medeiros (@jdmedeiros). ([#7645](https://github.com/wazuh/wazuh/pull/7645))
  - Fixed the match criteria of the AWS WAF rules. ([#8111](https://github.com/wazuh/wazuh/pull/8111))
  - Fixed sample log in sudo decoders.
  - Fixed Pix Decoders match regex. ([#7485](https://github.com/wazuh/wazuh/pull/7495))
  - Fixed regex in Syslog Rules. ([#7289](https://github.com/wazuh/wazuh/pull/7289))
  - Fixed category in PIX Rules. ([#7289](https://github.com/wazuh/wazuh/pull/7289))
  - Fixed authentication tag in group for MSauth Rules. ([#7289](https://github.com/wazuh/wazuh/pull/7289))
  - Fixed match on Nginx Rules. ([#7122](https://github.com/wazuh/wazuh/pull/7122))
  - Fixed sample log on Netscaler Rules. ([#7783](https://github.com/wazuh/wazuh/pull/7783))
  - Fixed match field for rules 80441 and 80442 in Amazon Rules. ([#8111](https://github.com/wazuh/wazuh/pull/8111))
  - Fixed sample logs in Owncloud Rules. ([#7122](https://github.com/wazuh/wazuh/pull/7122))
  - Fixed authentication tag in group for Win Security Rules. ([#7289](https://github.com/wazuh/wazuh/pull/7289))
  - Fixed sample log in Win Security Rules. ([#7783](https://github.com/wazuh/wazuh/pull/7783))
  - Fixed sample log in Win Application Rules. ([#7783](https://github.com/wazuh/wazuh/pull/7783))
  - Fixed mitre block in Paloalto Rules. ([#7783](https://github.com/wazuh/wazuh/pull/7783))

- **Modules:**
  - Fixed an error when trying to use a non-default aws profile with CloudWatchLogs ([#9331](https://github.com/wazuh/wazuh/pull/9331))

### Removed

- **Core:**
  - File /etc/ossec-init.conf does not exist anymore. ([#7175](https://github.com/wazuh/wazuh/pull/7175))
  - Unused files have been removed from the repository, including TAP tests. ([#7398](https://github.com/wazuh/wazuh/issues/7398))

- **API:**
  - Removed the `allow_run_as` parameter from endpoints `POST /security/users` and `PUT /security/users/{user_id}`. ([#7588](https://github.com/wazuh/wazuh/pull/7588))
  - Removed `behind_proxy_server` option from configuration. ([#7006](https://github.com/wazuh/wazuh/issues/7006))

- **Framework:**
  - Deprecated `update_ruleset` script. ([#6904](https://github.com/wazuh/wazuh/issues/6904))

- **Ruleset**
  - Removed rule 51004 from Dropbear Rules. ([#7289](https://github.com/wazuh/wazuh/pull/7289))
  - Remuved rules 23508, 23509 and 23510 from Vulnerability Detector Rules.

## [v4.1.5] - 2021-04-22

### Fixed

- **Core:**
  - Fixed a bug in Vulnerability Detector that made Modulesd crash while updating the NVD feed due to a missing CPE entry. ([4cbd1e8](https://github.com/wazuh/wazuh/commit/4cbd1e85eeee0eb0d8247fa7228f590a9dd24153))


## [v4.1.4] - 2021-03-25

### Fixed

- **Cluster:**
  - Fixed workers reconnection after restarting master node. Updated `asyncio.Task.all_tasks` method removed in Python 3.9. ([#8017](https://github.com/wazuh/wazuh/pull/8017))


## [v4.1.3] - 2021-03-23

### Changed

- **External dependencies:**
  - Upgraded Python version from 3.8.6 to 3.9.2 and several Python dependencies. ([#7943](https://github.com/wazuh/wazuh/pull/7943))

### Fixed

- **Core:**
  - Fixed an error in FIM when getting the files' modification time on Windows due to wrong permission flags. ([#7870](https://github.com/wazuh/wazuh/pull/7870))
  - Fixed a bug in Wazuh DB that truncated the output of the agents' status query towards the cluster. ([#7873](https://github.com/wazuh/wazuh/pull/7873))

- **API:**
  - Fixed validation for absolute and relative paths. ([#7906](https://github.com/wazuh/wazuh/pull/7906))


## [v4.1.2] - 2021-03-08

### Changed

- **Core:**
  - The default value of the agent disconnection time option has been increased to 10 minutes. ([#7744](https://github.com/wazuh/wazuh/pull/7744))
  - The warning log from Remoted about sending messages to disconnected agents has been changed to level-1 debug log. ([#7755](https://github.com/wazuh/wazuh/pull/7755))

- **API:**
  - API logs showing request parameters and body will be generated with API log level `info` instead of `debug`. ([#7735](https://github.com/wazuh/wazuh/issues/7735))

- **External dependencies:**
  - Upgraded aiohttp version from 3.6.2 to 3.7.4. ([#7734](https://github.com/wazuh/wazuh/pull/7734))

### Fixed

- **Core:**
  - Fix a bug in the unit tests that randomly caused false failures. ([#7723](https://github.com/wazuh/wazuh/pull/7723))
  - Fixed a bug in the Analysisd configuration that did not apply the setting `json_null_fields`. ([#7711](https://github.com/wazuh/wazuh/pull/7711))
  - Fixed the checking of the option `ipv6` in Remoted. ([#7737](https://github.com/wazuh/wazuh/pull/7737))
  - Fixed the checking of the option `rids_closing_time` in Remoted. ([#7746](https://github.com/wazuh/wazuh/pull/7746))


## [v4.1.1] - 2021-02-25

### Added

- **External dependencies:**
  - Added cython (0.29.21) library to Python dependencies. ([#7451](https://github.com/wazuh/wazuh/pull/7451))
  - Added xmltodict (0.12.0) library to Python dependencies. ([#7303](https://github.com/wazuh/wazuh/pull/7303))

- **API:**
  - Added new endpoints to manage rules files. ([#7178](https://github.com/wazuh/wazuh/issues/7178))
  - Added new endpoints to manage CDB lists files. ([#7180](https://github.com/wazuh/wazuh/issues/7180))
  - Added new endpoints to manage decoder files. ([#7179](https://github.com/wazuh/wazuh/issues/7179))
  - Added new manager and cluster endpoints to update Wazuh configuration (ossec.conf). ([#7181](https://github.com/wazuh/wazuh/issues/7181))

### Changed

- **External dependencies:**
  - Upgraded Python version from 3.8.2 to 3.8.6. ([#7451](https://github.com/wazuh/wazuh/pull/7451))
  - Upgraded Cryptography python library from 3.2.1 to 3.3.2. ([#7451](https://github.com/wazuh/wazuh/pull/7451))
  - Upgraded cffi python library from 1.14.0 to 1.14.4. ([#7451](https://github.com/wazuh/wazuh/pull/7451))

- **API:**
  - Added raw parameter to GET /manager/configuration and GET cluster/{node_id}/configuration to load ossec.conf in xml format. ([#7565](https://github.com/wazuh/wazuh/issues/7565))

### Fixed

- **API:**
  - Fixed an error with the RBAC permissions in the `GET /groups` endpoint. ([#7328](https://github.com/wazuh/wazuh/issues/7328))
  - Fixed a bug with Windows registries when parsing backslashes. ([#7309](https://github.com/wazuh/wazuh/pull/7309))
  - Fixed an error with the RBAC permissions when assigning multiple `agent:group` resources to a policy. ([#7393](https://github.com/wazuh/wazuh/pull/7393))
  - Fixed an error with search parameter when using special characters. ([#7301](https://github.com/wazuh/wazuh/pull/7301))
- **AWS Module:**
  - Fixed a bug that caused an error when attempting to use an IAM Role with **CloudWatchLogs** service. ([#7330](https://github.com/wazuh/wazuh/pull/7330))
- **Framework:**
  - Fixed a race condition bug when using RBAC expand_group function. ([#7353](https://github.com/wazuh/wazuh/pull/7353))
  - Fix migration process to overwrite default RBAC policies. ([#7594](https://github.com/wazuh/wazuh/pull/7594))
- **Core:**
  - Fixed a bug in Windows agent that did not honor the buffer's EPS limit. ([#7333](https://github.com/wazuh/wazuh/pull/7333))
  - Fixed a bug in Integratord that might lose alerts from Analysisd due to a race condition. ([#7338](https://github.com/wazuh/wazuh/pull/7338))
  - Silence the error message when the Syslog forwarder reads an alert with no rule object. ([#7539](https://github.com/wazuh/wazuh/pull/7539))
  - Fixed a memory leak in Vulnerability Detector when updating NVD feeds. ([#7559](https://github.com/wazuh/wazuh/pull/7559))
  - Prevent FIM from raising false positives about group name changes due to a thread unsafe function. ([#7589](https://github.com/wazuh/wazuh/pull/7589))

### Removed

- **API:**
  - Deprecated /manager/files and /cluster/{node_id}/files endpoints. ([#7209](https://github.com/wazuh/wazuh/issues/7209))


## [v4.1.0] - 2021-02-15

### Added

- **Core:**
  - Allow negation of expressions in rules. ([#6258](https://github.com/wazuh/wazuh/pull/6258))
  - Support for PCRE2 regular expressions in rules and decoders. ([#6480](https://github.com/wazuh/wazuh/pull/6480))
  - Added new **ruleset test module**. Allow testing and verification of rules and decoders using Wazuh User Interface. ([#5337](https://github.com/wazuh/wazuh/issues/5337))
  - Added new **upgrade module**. WPK upgrade feature has been moved to this module, which offers support for cluster architecture and simultaneous upgrades. ([#5387](https://github.com/wazuh/wazuh/issues/5387))
  - Added new **task module**. This module stores and manages all the tasks that are executed in the agents or managers. ([#5386](https://github.com/wazuh/wazuh/issues/5386))
  - Let the time interval to detect that an agent got disconnected configurable. Deprecate parameter `DISCON_TIME`. ([#6396](https://github.com/wazuh/wazuh/pull/6396))
  - Added support to macOS in Vulnerability Detector. ([#6532](https://github.com/wazuh/wazuh/pull/6532))
  - Added the capability to perform FIM on values in the Windows Registry. ([#6735](https://github.com/wazuh/wazuh/pull/6735))
- **API:**
  - Added endpoints to query and manage Rootcheck data. ([#6496](https://github.com/wazuh/wazuh/pull/6496))
  - Added new endpoint to check status of tasks. ([#6029](https://github.com/wazuh/wazuh/issues/6029))
  - Added new endpoints to run the logtest tool and delete a logtest session. ([#5984](https://github.com/wazuh/wazuh/pull/5984))
  - Added debug2 mode for API log and improved debug mode. ([#6822](https://github.com/wazuh/wazuh/pull/6822))
  - Added missing secure headers for API responses. ([#7024](https://github.com/wazuh/wazuh/issues/7024))
  - Added new config option to disable uploading configurations containing remote commands. ([#7016](https://github.com/wazuh/wazuh/issues/7016))
- **AWS Module:**
  - Added support for AWS load balancers (Application Load Balancer, Classic Load Balancer and Network Load Balancer). ([#6034](https://github.com/wazuh/wazuh/issues/6034))
- **Framework:**
  - Added new framework modules to use the logtest tool. ([#5870](https://github.com/wazuh/wazuh/pull/5870))
  - Improved `q` parameter on rules, decoders and cdb-lists modules to allow multiple nested fields. ([#6560](https://github.com/wazuh/wazuh/pull/6560))

### Changed

- **Core:**
  - Removed the limit of agents that a manager can support. ([#6097](https://github.com/wazuh/wazuh/issues/6097))
    - Migration of rootcheck results to Wazuh DB to remove the files with the results of each agent. ([#6096](https://github.com/wazuh/wazuh/issues/6096))
    - Designed new mechanism to close RIDS files when agents are disconnected. ([#6112](https://github.com/wazuh/wazuh/issues/6112))
  - Moved CA configuration section to verify WPK signatures from `active-response` section to `agent-upgrade` section. ([#5929](https://github.com/wazuh/wazuh/issues/5929))
  - The tool ossec-logtest has been renamed to wazuh-logtest, and it uses a new testing service integrated in Analysisd. ([#6103](https://github.com/wazuh/wazuh/pull/6103))
  - Changed error message to debug when multiple daemons attempt to remove an agent simultaneously ([#6185](https://github.com/wazuh/wazuh/pull/6185))
  - Changed error message to warning when the agent fails to reach a module. ([#5817](https://github.com/wazuh/wazuh/pull/5817))
- **API:**
  - Changed the `status` parameter behavior in the `DELETE /agents` endpoint to enhance security. ([#6829](https://github.com/wazuh/wazuh/pull/6829))
  - Changed upgrade endpoints to accept a list of agents, maximum 100 agents per request. ([#5336](https://github.com/wazuh/wazuh/issues/5536))
  - Improved input validation regexes for `names` and `array_names`. ([#7015](https://github.com/wazuh/wazuh/issues/7015))
- **Framework:**
  - Refactored framework to work with new upgrade module. ([#5537](https://github.com/wazuh/wazuh/issues/5537))
  - Refactored agent upgrade CLI to work with new ugprade module. It distributes petitions in a clustered environment. ([#5675](https://github.com/wazuh/wazuh/issues/5675))
  - Changed rule and decoder details structure to support PCRE2. ([#6318](https://github.com/wazuh/wazuh/issues/6318))
  - Changed access to agent's status. ([#6326](https://github.com/wazuh/wazuh/issues/6326))
  - Improved AWS Config integration to avoid performance issues by removing alert fields with variables such as Instance ID in its name. ([#6537](https://github.com/wazuh/wazuh/issues/6537))

### Fixed

- **Core:**
  - Fixed error in Analysisd when getting the ossec group ID. ([#6688](https://github.com/wazuh/wazuh/pull/6688))
  - Prevented FIM from reporting configuration error when setting patterns that match no files. ([#6187](https://github.com/wazuh/wazuh/pull/6187))
  - Fixed the array parsing when building JSON alerts. ([#6687](https://github.com/wazuh/wazuh/pull/6687))
  - Added Firefox ESR to the CPE helper to distinguish it from Firefox when looking for vulnerabilities. ([#6610](https://github.com/wazuh/wazuh/pull/6610))
  - Fixed the evaluation of packages from external sources with the official vendor feeds in Vulnerability Detector. ([#6611](https://github.com/wazuh/wazuh/pull/6611))
  - Fixed the handling of duplicated tags in the Vulnerability Detector configuration. ([#6683](https://github.com/wazuh/wazuh/pull/6683))
  - Fixed the validation of hotfixes gathered by Syscollector. ([#6706](https://github.com/wazuh/wazuh/pull/6706))
  - Fixed the reading of the Linux OS version when `/etc/os-release` doesn't provide it. ([#6674](https://github.com/wazuh/wazuh/pull/6674))
  - Fixed a false positive when comparing the minor target of CentOS packages in Vulnerability Detector. ([#6709](https://github.com/wazuh/wazuh/pull/6709))
  - Fixed a zombie process leak in Modulesd when using commands without a timeout. ([#6719](https://github.com/wazuh/wazuh/pull/6719))
  - Fixed a race condition in Remoted that might create agent-group files with wrong permissions. ([#6833](https://github.com/wazuh/wazuh/pull/6833))
  - Fixed a warning log in Wazuh DB when upgrading the global database. ([#6697](https://github.com/wazuh/wazuh/pull/6697))
  - Fixed a bug in FIM on Windows that caused false positive due to changes in the host timezone or the daylight saving time when monitoring files in a FAT32 filesystem. ([#6801](https://github.com/wazuh/wazuh/pull/6801))
  - Fixed the purge of the Redhat vulnerabilities database before updating it. ([#7050](https://github.com/wazuh/wazuh/pull/7050))
  - Fixed a condition race hazard in Authd that may prevent the daemon from updating client.keys after adding an agent. ([#7271](https://github.com/wazuh/wazuh/pull/7271))
- **API:**
  - Fixed an error with `/groups/{group_id}/config` endpoints (GET and PUT) when using complex `localfile` configurations. ([#6276](https://github.com/wazuh/wazuh/pull/6383))
- **Framework:**
  - Fixed a `cluster_control` bug that caused an error message when running `wazuh-clusterd` in foreground. ([#6724](https://github.com/wazuh/wazuh/pull/6724))
  - Fixed a bug with add_manual(agents) function when authd is disabled. ([#7062](https://github.com/wazuh/wazuh/pull/7062))


## [v4.0.4] - 2021-01-14

### Added

- **API:**
  - Added missing secure headers for API responses. ([#7138](https://github.com/wazuh/wazuh/issues/7138))
  - Added new config option to disable uploading configurations containing remote commands. ([#7134](https://github.com/wazuh/wazuh/issues/7134))
  - Added new config option to choose the SSL ciphers. Default value `TLSv1.2`. ([#7164](https://github.com/wazuh/wazuh/issues/7164))

### Changed

- **API:**
  - Deprecated endpoints to restore and update API configuration file. ([#7132](https://github.com/wazuh/wazuh/issues/7132))
  - Default expiration time of the JWT token set to 15 minutes. ([#7167](https://github.com/wazuh/wazuh/pull/7167))

### Fixed

- **API:**
  - Fixed a path traversal flaw ([CVE-2021-26814](https://nvd.nist.gov/vuln/detail/CVE-2021-26814)) affecting 4.0.0 to 4.0.3 at `/manager/files` and `/cluster/{node_id}/files` endpoints. ([#7131](https://github.com/wazuh/wazuh/issues/7131))
- **Framework:**
  - Fixed a bug with add_manual(agents) function when authd is disabled. ([#7135](https://github.com/wazuh/wazuh/issues/7135))
- **Core:**
  - Fixed the purge of the Redhat vulnerabilities database before updating it. ([#7133](https://github.com/wazuh/wazuh/pull/7133))

## [v4.0.3] - 2020-11-30

### Fixed

- **API:**
  - Fixed a problem with certain API calls exceeding timeout in highly loaded cluster environments. ([#6753](https://github.com/wazuh/wazuh/pull/6753))


## [v4.0.2] - 2020-11-24

### Added

- **Core:**
  - Added macOS Big Sur version detection in the agent. ([#6603](https://github.com/wazuh/wazuh/pull/6603))

### Changed

- **API:**
  - `GET /agents/summary/os`, `GET /agents/summary/status` and `GET /overview/agents` will no longer consider `000` as an agent. ([#6574](https://github.com/wazuh/wazuh/pull/6574))
  - Increased to 64 the maximum number of characters that can be used in security users, roles, rules, and policies names. ([#6657](https://github.com/wazuh/wazuh/issues/6657))

### Fixed

- **API:**
  - Fixed an error with `POST /security/roles/{role_id}/rules` when removing role-rule relationships with admin resources. ([#6594](https://github.com/wazuh/wazuh/issues/6594))
  - Fixed a timeout error with `GET /manager/configuration/validation` when using it in a slow environment. ([#6530](https://github.com/wazuh/wazuh/issues/6530))
- **Framework:**
  - Fixed an error with some distributed requests when the cluster configuration is empty. ([#6612](https://github.com/wazuh/wazuh/pull/6612))
  - Fixed special characters in default policies. ([#6575](https://github.com/wazuh/wazuh/pull/6575))
- **Core:**
  - Fixed a bug in Remoted that limited the maximum agent number to `MAX_AGENTS-3` instead of `MAX_AGENTS-2`. ([#4560](https://github.com/wazuh/wazuh/pull/4560))
  - Fixed an error in the network library when handling disconnected sockets. ([#6444](https://github.com/wazuh/wazuh/pull/6444))
  - Fixed an error in FIM when handling temporary files and registry keys exceeding the path size limit. ([#6538](https://github.com/wazuh/wazuh/pull/6538))
  - Fixed a bug in FIM that stopped monitoring folders pointed by a symbolic link. ([#6613](https://github.com/wazuh/wazuh/pull/6613))
  - Fixed a race condition in FIM that could cause Syscheckd to stop unexpectedly. ([#6696](https://github.com/wazuh/wazuh/pull/6696))


## [v4.0.1] - 2020-11-11

### Changed

- **Framework:**
  - Updated Python's cryptography library to version 3.2.1 ([#6442](https://github.com/wazuh/wazuh/issues/6442))

### Fixed

- **API:**
  - Added missing agent:group resource to RBAC's catalog. ([6427](https://github.com/wazuh/wazuh/issues/6427))
  - Changed `limit` parameter behaviour in `GET sca/{agent_id}/checks/{policy_id}` endpoint and fixed some loss of information when paginating `wdb`. ([#6464](https://github.com/wazuh/wazuh/pull/6464))
  - Fixed an error with `GET /security/users/me` when logged in with `run_as`. ([#6506](https://github.com/wazuh/wazuh/pull/6506))
- **Framework:**
  - Fixed zip files compression and handling in cluster integrity synchronization. ([#6367](https://github.com/wazuh/wazuh/issues/6367))
- **Core**
  - Fixed version matching when assigning feed in Vulnerability Detector. ([#6505](https://github.com/wazuh/wazuh/pull/6505))
  - Prevent unprivileged users from accessing the Wazuh Agent folder in Windows. ([#3593](https://github.com/wazuh/wazuh/pull/3593))
  - Fix a bug that may lead the agent to crash when reading an invalid Logcollector configuration. ([#6463](https://github.com/wazuh/wazuh/pull/6463))


## [v4.0.0] - 2020-10-23

### Added

- Added **enrollment capability**. Agents are now able to request a key from the manager if current key is missing or wrong. ([#5609](https://github.com/wazuh/wazuh/pull/5609))
- Migrated the agent-info data to Wazuh DB. ([#5541](https://github.com/wazuh/wazuh/pull/5541))
- **API:**
  - Embedded Wazuh API with Wazuh Manager, there is no need to install Wazuh API. ([9860823](https://github.com/wazuh/wazuh/commit/9860823d568f5e6d93550d9b139507c04d2c2eb9))
  - Migrated Wazuh API server from nodejs to python. ([#2640](https://github.com/wazuh/wazuh/pull/2640))
  - Added asynchronous aiohttp server for the Wazuh API. ([#4474](https://github.com/wazuh/wazuh/issues/4474))
  - New Wazuh API is approximately 5 times faster on average. ([#5834](https://github.com/wazuh/wazuh/issues/5834))
  - Added OpenAPI based Wazuh API specification. ([#2413](https://github.com/wazuh/wazuh/issues/2413))
  - Improved Wazuh API reference documentation based on OpenAPI spec using redoc. ([#4967](https://github.com/wazuh/wazuh/issues/4967))
  - Added new yaml Wazuh API configuration file. ([#2570](https://github.com/wazuh/wazuh/issues/2570))
  - Added new endpoints to manage API configuration and deprecated configure_api.sh. ([#2570](https://github.com/wazuh/wazuh/issues/4822))
  - Added RBAC support to Wazuh API. ([#3287](https://github.com/wazuh/wazuh/issues/3287))
  - Added new endpoints for Wazuh API security management. ([#3410](https://github.com/wazuh/wazuh/issues/3410))
  - Added SQLAlchemy ORM based database for RBAC. ([#3375](https://github.com/wazuh/wazuh/issues/3375))
  - Added new JWT authentication method. ([7080ac3](https://github.com/wazuh/wazuh/commit/7080ac352774bb0feaf07cab76df58ea5503ff4b))
  - Wazuh API up and running by default in all nodes for a clustered environment.
  - Added new and improved error handling. ([#2843](https://github.com/wazuh/wazuh/issues/2843) ([#5345](https://github.com/wazuh/wazuh/issues/5345))
  - Added tavern and docker based Wazuh API integration tests. ([#3612](https://github.com/wazuh/wazuh/issues/3612))
  - Added new and unified Wazuh API responses structure. ([3421015](https://github.com/wazuh/wazuh/commit/34210154016f0a63211a81707744dce0ec0a54f9))
  - Added new endpoints for Wazuh API users management. ([#3280](https://github.com/wazuh/wazuh/issues/3280))
  - Added new endpoint to restart agents which belong to a node. ([#5381](https://github.com/wazuh/wazuh/issues/5381))
  - Added and improved q filter in several endpoints. ([#5431](https://github.com/wazuh/wazuh/pull/5431))
  - Tested and improved Wazuh API security. ([#5318](https://github.com/wazuh/wazuh/issues/5318))
    - Added DDOS blocking system. ([#5318](https://github.com/wazuh/wazuh/issues/5318#issuecomment-654303933))
    - Added brute force attack blocking system. ([#5318](https://github.com/wazuh/wazuh/issues/5318#issuecomment-652892858))
    - Added content-type validation. ([#5318](https://github.com/wazuh/wazuh/issues/5318#issuecomment-654807980))
- **Vulnerability Detector:**
  - Redhat vulnerabilities are now fetched from OVAL benchmarks. ([#5352](https://github.com/wazuh/wazuh/pull/5352))
  - Debian vulnerable packages are now fetched from the Security Tracker. ([#5304](https://github.com/wazuh/wazuh/pull/5304))
  - The Debian Security Tracker feed can be loaded from a custom location. ([#5449](https://github.com/wazuh/wazuh/pull/5449))
  - The package vendor is used to discard vulnerabilities. ([#5330](https://github.com/wazuh/wazuh/pull/5330))
  - Allow compressed feeds for offline updates. ([#5745](https://github.com/wazuh/wazuh/pull/5745))
  - The manager now updates the MSU feed automatically. ([#5678](https://github.com/wazuh/wazuh/pull/5678))
  - CVEs with no affected version defined in all the feeds are now reported. ([#5284](https://github.com/wazuh/wazuh/pull/5284))
  - CVEs vulnerable for the vendor and missing in the NVD are now reported. ([#5305](https://github.com/wazuh/wazuh/pull/5305))
- **File Integrity Monitoring:**
  - Added options to limit disk usage using report changes option in the FIM module. ([#5157](https://github.com/wazuh/wazuh/pull/5157))
- Added and updated framework unit tests to increase coverage. ([#3287](https://github.com/wazuh/wazuh/issues/3287))
- Added improved support for monitoring paths from environment variables. ([#4961](https://github.com/wazuh/wazuh/pull/4961))
- Added `base64_log` format to the log builder for Logcollector. ([#5273](https://github.com/wazuh/wazuh/pull/5273))

### Changed

- Changed the default manager-agent connection protocol to **TCP**. ([#5696](https://github.com/wazuh/wazuh/pull/5696))
- Disable perpetual connection attempts to modules. ([#5622](https://github.com/wazuh/wazuh/pull/5622))
- Unified the behaviour of Wazuh daemons when reconnecting with unix sockets. ([#4510](https://github.com/wazuh/wazuh/pull/4510))
- Changed multiple Wazuh API endpoints. ([#2640](https://github.com/wazuh/wazuh/pull/2640)) ([#2413](https://github.com/wazuh/wazuh-documentation/issues/2413))
- Refactored framework module in SDK and core. ([#5263](https://github.com/wazuh/wazuh/issues/5263))
- Refactored FIM Windows events handling. ([#5144](https://github.com/wazuh/wazuh/pull/5144))
- Changed framework to access global.db using wazuh-db. ([#6095](https://github.com/wazuh/wazuh/pull/6095))
- Changed agent-info synchronization task in Wazuh cluster. ([#5585](https://github.com/wazuh/wazuh/issues/5585))
- Use the proper algorithm name for SHA-256 inside Prelude output. Thanks to François Poirotte (@fpoirotte). ([#5004](https://github.com/wazuh/wazuh/pull/5004))
- Elastic Stack configuration files have been adapted to Wazuh v4.x. ([#5796](https://github.com/wazuh/wazuh/pull/5796))
- Explicitly use Bash for the Pagerduty integration. Thanks to Chris Kruger (@montdidier). ([#4641](https://github.com/wazuh/wazuh/pull/4641))

### Fixed

- **Vulnerability Detector:**
  - Vulnerabilities of Windows Server 2019 which not affects to Windows 10 were not being reported. ([#5524](https://github.com/wazuh/wazuh/pull/5524))
  - Vulnerabilities patched by a Microsoft update with no supersedence were not being reported. ([#5524](https://github.com/wazuh/wazuh/pull/5524))
  - Vulnerabilities patched by more than one Microsoft update were not being evaluated agains all the patches. ([#5717](https://github.com/wazuh/wazuh/pull/5717))
  - Duplicated alerts in Windows 10. ([#5600](https://github.com/wazuh/wazuh/pull/5600))
  - Syscollector now discards hotfixes that are not fully installed. ([#5792](https://github.com/wazuh/wazuh/pull/5792))
  - Syscollector now collects hotfixes that were not being parsed. ([#5792](https://github.com/wazuh/wazuh/pull/5792))
  - Update Windows databases when `run_on_start` is disabled. ([#5335](https://github.com/wazuh/wazuh/pull/5335))
  - Fixed the NVD version comparator to remove undesired suffixes. ([#5362](https://github.com/wazuh/wazuh/pull/5362))
  - Fixed not escaped single quote in vuln detector SQL query. ([#5570](https://github.com/wazuh/wazuh/pull/5570))
  - Unified alerts title. ([#5826](https://github.com/wazuh/wazuh/pull/5826))
  - Fixed potential error in the GZlib when uncompressing NVD feeds. ([#5989](https://github.com/wazuh/wazuh/pull/5989))
- **File Integrity Monitoring:**
  - Fixed an error with last scan time in Syscheck API endpoints. ([a9acd3a](https://github.com/wazuh/wazuh/commit/a9acd3a216a7e0075a8efa5a91b2587659782fd8))
  - Fixed support for monitoring directories which contain commas. ([#4961](https://github.com/wazuh/wazuh/pull/4961))
  - Fixed a bug where configuring a directory to be monitored as real-time and whodata resulted in real-time prevailing. ([#4961](https://github.com/wazuh/wazuh/pull/4961))
  - Fixed using an incorrect mutex while deleting inotify watches. ([#5126](https://github.com/wazuh/wazuh/pull/5126))
  - Fixed a bug which could cause multiple FIM threads to request the same temporary file. ([#5213](https://github.com/wazuh/wazuh/issues/5213))
  - Fixed a bug where deleting a file permanently in Windows would not trigger an alert. ([#5144](https://github.com/wazuh/wazuh/pull/5144))
  - Fixed a typo in the file monitoring options log entry. ([#5591](https://github.com/wazuh/wazuh/pull/5591))
  - Fixed an error where monitoring a drive in Windows under scheduled or realtime mode would generate alerts from the recycle bin. ([#4771](https://github.com/wazuh/wazuh/pull/4771))
  - When monitoring a drive in Windows in the format `U:`, it will monitor `U:\` instead of the agent's working directory. ([#5259](https://github.com/wazuh/wazuh/pull/5259))
  - Fixed a bug where monitoring a drive in Windows with `recursion_level` set to 0 would trigger alerts from files inside its subdirectories. ([#5235](https://github.com/wazuh/wazuh/pull/5235))
- Fixed an Azure wodle dependency error. The package azure-storage-blob>12.0.0 does not include a component used. ([#6109](https://github.com/wazuh/wazuh/pull/6109))
- Fixed bugs reported by GCC 10.1.0. ([#5119](https://github.com/wazuh/wazuh/pull/5119))
- Fixed compilation errors with `USE_PRELUDE` enabled. Thanks to François Poirotte (@fpoirotte). ([#5003](https://github.com/wazuh/wazuh/pull/5003))
- Fixed default gateway data gathering in Syscollector on Linux 2.6. ([#5548](https://github.com/wazuh/wazuh/pull/5548))
- Fixed the Eventchannel collector to keep working when the Eventlog service is restarted. ([#5496](https://github.com/wazuh/wazuh/pull/5496))
- Fixed the OpenSCAP script to work over Python 3. ([#5317](https://github.com/wazuh/wazuh/pull/5317))
- Fixed the launcher.sh generation in macOS source installation. ([#5922](https://github.com/wazuh/wazuh/pull/5922))

### Removed

- Removed Wazuh API cache endpoints. ([#3042](https://github.com/wazuh/wazuh/pull/3042))
- Removed Wazuh API rootcheck endpoints. ([#5246](https://github.com/wazuh/wazuh/issues/5246))
- Deprecated Debian Jessie and Wheezy for Vulnerability Detector (EOL). ([#5660](https://github.com/wazuh/wazuh/pull/5660))
- Removed references to `manage_agents` in the installation process. ([#5840](https://github.com/wazuh/wazuh/pull/5840))
- Removed compatibility with deprecated configuration at Vulnerability Detector. ([#5879](https://github.com/wazuh/wazuh/pull/5879))


## [v3.13.4]
=======
- Fixed a path traversal flaw in Active Response affecting agents from v3.6.1 (reported by @guragainroshan0). ([#14823](https://github.com/wazuh/wazuh/pull/14823))


## [v3.13.4] - 2022-05-30
>>>>>>> ebfc9a93

### Fixed

- Fixed a crash in Vuln Detector when scanning agents running on Windows (backport from 4.3.2). ([#13624](https://github.com/wazuh/wazuh/pull/13624))


## [v3.13.3] - 2021-04-28

### Fixed

- Fixed a bug in Vulnerability Detector that made Modulesd crash while updating the NVD feed due to a missing CPE entry. ([#8346](https://github.com/wazuh/wazuh/pull/8346))


<<<<<<< HEAD
## [v3.13.2] - 2020-09-21
=======
## [v3.13.2] - 2022-09-21
>>>>>>> ebfc9a93

### Fixed

- Updated the default NVD feed URL from 1.0 to 1.1 in Vulnerability Detector. ([#6056](https://github.com/wazuh/wazuh/pull/6056))


## [v3.13.1] - 2020-07-14

### Added

- Added two new settings <max_retries> and <retry_interval> to adjust the agent failover interval. ([#5433](https://github.com/wazuh/wazuh/pull/5433))

### Fixed

- Fixed a crash in Modulesd caused by Vulnerability Detector when skipping a kernel package if the agent has OS info disabled. ([#5467](https://github.com/wazuh/wazuh/pull/5467))


## [v3.13.0] - 2020-06-29

### Added

- Vulnerability Detector improvements. ([#5097](https://github.com/wazuh/wazuh/pull/5097))
  - Include the NVD as feed for Linux agents in Vulnerability Detector.
  - Improve the Vulnerability Detector engine to correlate alerts between different feeds.
  - Add Vulnerability Detector module unit testing for Unix source code.
  - A timeout has been added to the updates of the vulnerability detector feeds to prevent them from getting hung up. ([#5153](https://github.com/wazuh/wazuh/pull/5153))
- New option for the JSON decoder to choose the treatment of Array structures. ([#4836](https://github.com/wazuh/wazuh/pull/4836))
- Added mode value (real-time, Who-data, or scheduled) as a dynamic field in FIM alerts. ([#5051](https://github.com/wazuh/wazuh/pull/5051))
- Set a configurable maximum limit of files to be monitored by FIM. ([#4717](https://github.com/wazuh/wazuh/pull/4717))
- New integration for pull logs from Google Cloud Pub/Sub. ([#4078](https://github.com/wazuh/wazuh/pull/4078))
- Added support for MITRE ATT&CK knowledge base. ([#3746](https://github.com/wazuh/wazuh/pull/3746))
- Microsoft Software Update Catalog used by vulnerability detector added as a dependency. ([#5101](https://github.com/wazuh/wazuh/pull/5101))
- Added support for `aarch64` and `armhf` architectures. ([#5030](https://github.com/wazuh/wazuh/pull/5030))

### Changed

- Internal variable rt_delay configuration changes to 5 milliseconds. ([#4760](https://github.com/wazuh/wazuh/pull/4760))
- Who-data includes new fields: process CWD, parent process id, and CWD of parent process. ([#4782](https://github.com/wazuh/wazuh/pull/4782))
- FIM opens files with shared deletion permission. ([#5018](https://github.com/wazuh/wazuh/pull/5018))
- Extended the statics fields comparison in the ruleset options. ([#4416](https://github.com/wazuh/wazuh/pull/4416))
- The state field was removed from vulnerability alerts. ([#5211](https://github.com/wazuh/wazuh/pull/5211))
- The NVD is now the primary feed for the vulnerability detector in Linux. ([#5097](https://github.com/wazuh/wazuh/pull/5097))
- Removed OpenSCAP policies installation and configuration block. ([#5061](https://github.com/wazuh/wazuh/pull/5061))
- Changed the internal configuration of Analysisd to be able to register by default a number of agents higher than 65536. ([#4332](https://github.com/wazuh/wazuh/pull/4332))
- Changed `same/different_systemname` for `same/different_system_name` in Analysisd static filters. ([#5131](https://github.com/wazuh/wazuh/pull/5131))
- Updated the internal Python interpreter from v3.7.2 to v3.8.2. ([#5030](https://github.com/wazuh/wazuh/pull/5030))

### Fixed

- Fixed a bug that, in some cases, kept the memory reserved when deleting monitored directories in FIM. ([#5115](https://github.com/wazuh/wazuh/issues/5115))
- Freed Inotify watches moving directories in the real-time mode of FIM. ([#4794](https://github.com/wazuh/wazuh/pull/4794))
- Fixed an error that caused deletion alerts with a wrong path in Who-data mode. ([#4831](https://github.com/wazuh/wazuh/pull/4831))
- Fixed generating alerts in Who-data mode when moving directories to the folder being monitored in Windows. ([#4762](https://github.com/wazuh/wazuh/pull/4762))
- Avoid truncating the full log field of the alert when the path is too long. ([#4792](https://github.com/wazuh/wazuh/pull/4792))
- Fixed the change of monitoring from Who-data to real-time when there is a failure to set policies in Windows. ([#4753](https://github.com/wazuh/wazuh/pull/4753))
- Fixed an error that prevents restarting Windows agents from the manager. ([#5212](https://github.com/wazuh/wazuh/pull/5212))
- Fixed an error that impedes the use of the tag URL by configuring the NVD in a vulnerability detector module. ([#5165](https://github.com/wazuh/wazuh/pull/5165))
- Fixed TOCTOU condition in Clusterd when merging agent-info files. ([#5159](https://github.com/wazuh/wazuh/pull/5159))
- Fixed race condition in Analysisd when handling accumulated events. ([#5091](https://github.com/wazuh/wazuh/pull/5091))
- Avoided to count links when generating alerts for ignored directories in Rootcheck. Thanks to Artur Molchanov (@Hexta). ([#4603](https://github.com/wazuh/wazuh/pull/4603))
- Fixed typo in the path used for logging when disabling an account. Thanks to Fontaine Pierre (@PierreFontaine). ([#4839](https://github.com/wazuh/wazuh/pull/4839))
- Fixed an error when receiving different Syslog events in the same TCP packet. ([#5087](https://github.com/wazuh/wazuh/pull/5087))
- Fixed a bug in Vulnerability Detector on Modulesd when comparing Windows software versions. ([#5168](https://github.com/wazuh/wazuh/pull/5168))
- Fixed a bug that caused an agent's disconnection time not to be displayed correctly. ([#5142](https://github.com/wazuh/wazuh/pull/5142))
- Optimized the function to obtain the default gateway. Thanks to @WojRep
- Fixed host verification when signing a certificate for the manager. ([#4963](https://github.com/wazuh/wazuh/pull/4963))
- Fixed possible duplicated ID on 'client.keys' adding new agent through the API with a specific ID. ([#4982](https://github.com/wazuh/wazuh/pull/4982))
- Avoid duplicate descriptors using wildcards in 'localfile' configuration. ([#4977](https://github.com/wazuh/wazuh/pull/4977))
- Added guarantee that all processes are killed when service stops. ([#4975](https://github.com/wazuh/wazuh/pull/4975))
- Fixed mismatch in integration scripts when the debug flag is set to active. ([#4800](https://github.com/wazuh/wazuh/pull/4800))


## [v3.12.3] - 2020-04-30

### Changed

- Disable WAL in databases handled by Wazuh DB to save disk space. ([#4949](https://github.com/wazuh/wazuh/pull/4949))

### Fixed

- Fixed a bug in Remoted that could prevent agents from connecting in UDP mode. ([#4897](https://github.com/wazuh/wazuh/pull/4897))
- Fixed a bug in the shared library that caused daemons to not find the ossec group. ([#4873](https://github.com/wazuh/wazuh/pull/4873))
- Prevent Syscollector from falling into an infinite loop when failed to collect the Windows hotfixes. ([#4878](https://github.com/wazuh/wazuh/pull/4878))
- Fixed a memory leak in the system scan by Rootcheck on Windows. ([#4948](https://github.com/wazuh/wazuh/pull/4948))
- Fixed a bug in Logcollector that caused the out_format option not to apply for the agent target. ([#4942](https://github.com/wazuh/wazuh/pull/4942))
- Fixed a bug that caused FIM to not handle large inode numbers correctly. ([#4914](https://github.com/wazuh/wazuh/pull/4914))
- Fixed a bug that made ossec-dbd crash due to a bad mutex initialization. ([#4552](https://github.com/wazuh/wazuh/pull/4552))


## [v3.12.2] - 2020-04-09

### Fixed

- Fixed a bug in Vulnerability Detector that made wazuh-modulesd crash when parsing the version of a package from a RHEL feed. ([#4885](https://github.com/wazuh/wazuh/pull/4885))


## [v3.12.1] - 2020-04-08

### Changed

- Updated MSU catalog on 31/03/2020. ([#4819](https://github.com/wazuh/wazuh/pull/4819))

### Fixed

- Fixed compatibility with the Vulnerability Detector feeds for Ubuntu from Canonical, that are available in a compressed format. ([#4834](https://github.com/wazuh/wazuh/pull/4834))
- Added missing field ‘database’ to the FIM on-demand configuration report. ([#4785](https://github.com/wazuh/wazuh/pull/4785))
- Fixed a bug in Logcollector that made it forward a log to an external socket infinite times. ([#4802](https://github.com/wazuh/wazuh/pull/4802))
- Fixed a buffer overflow when receiving large messages from Syslog over TCP connections. ([#4778](https://github.com/wazuh/wazuh/pull/4778))
- Fixed a malfunction in the Integrator module when analyzing events without a certain field. ([#4851](https://github.com/wazuh/wazuh/pull/4851))
- Fix XML validation with paths ending in `\`. ([#4783](https://github.com/wazuh/wazuh/pull/4783))

### Removed

- Removed support for Ubuntu 12.04 (Precise) in Vulneratiliby Detector as its feed is no longer available.


## [v3.12.0] - 2020-03-24

### Added

- Add synchronization capabilities for FIM. ([#3319](https://github.com/wazuh/wazuh/issues/3319))
- Add SQL database for the FIM module. Its storage can be switched between disk and memory. ([#3319](https://github.com/wazuh/wazuh/issues/3319))
- Add support for monitoring AWS S3 buckets in GovCloud regions. ([#3953](https://github.com/wazuh/wazuh/issues/3953))
- Add support for monitoring Cisco Umbrella S3 buckets. ([#3890](https://github.com/wazuh/wazuh/issues/3890))
- Add automatic reconnection with the Eventchannel service when it is restarted. ([#3836](https://github.com/wazuh/wazuh/pull/3836))
- Add a status validation when starting Wazuh. ([#4237](https://github.com/wazuh/wazuh/pull/4237))
- Add FIM module unit testing for Unix source code. ([#4688](https://github.com/wazuh/wazuh/pull/4688))
- Add multi-target support for unit testing. ([#4564](https://github.com/wazuh/wazuh/pull/4564))
- Add FIM module unit testing for Windows source code. ([#4633](https://github.com/wazuh/wazuh/pull/4633))

### Changed

- Move the FIM logic engine to the agent. ([#3319](https://github.com/wazuh/wazuh/issues/3319))
- Make Logcollector continuously attempt to reconnect with the agent daemon. ([#4435](https://github.com/wazuh/wazuh/pull/4435))
- Make Windows agents to send the keep-alive independently. ([#4077](https://github.com/wazuh/wazuh/pull/4077))
- Do not enforce source IP checking by default in the registration process. ([#4083](https://github.com/wazuh/wazuh/pull/4083))
- Updated API manager/configuration endpoint to also return the new synchronization and whodata syscheck fields ([#4241](https://github.com/wazuh/wazuh/pull/4241))
- Disabled the chroot jail in Agentd on UNIX.

### Fixed

- Avoid reopening the current socket when Logcollector fails to send a event. ([#4696](https://github.com/wazuh/wazuh/pull/4696))
- Prevent Logcollector from starving when has to reload files. ([#4730](https://github.com/wazuh/wazuh/pull/4730))
- Fix a small memory leak in clusterd. ([#4465](https://github.com/wazuh/wazuh/pull/4465))
- Fix a crash in the fluent forwarder when SSL is not enabled. ([#4675](https://github.com/wazuh/wazuh/pull/4675))
- Replace non-reentrant functions to avoid race condition hazards. ([#4081](https://github.com/wazuh/wazuh/pull/4081))
- Fixed the registration of more than one agent as `any` when forcing to use the source IP. ([#2533](https://github.com/wazuh/wazuh/pull/2533))
- Fix Windows upgrades in custom directories. ([#2534](https://github.com/wazuh/wazuh/pull/2534))
- Fix the format of the alert payload passed to the Slack integration. ([#3978](https://github.com/wazuh/wazuh/pull/3978))


## [v3.11.4] - 2020-02-25

### Changed

- Remove chroot in Agentd to allow it resolve DNS at any time. ([#4652](https://github.com/wazuh/wazuh/issues/4652))


## [v3.11.3] - 2020-01-28

### Fixed

- Fixed a bug in the Windows agent that made Rootcheck report false positives about file size mismatch. ([#4493](https://github.com/wazuh/wazuh/pull/4493))


## [v3.11.2] - 2020-01-22

### Changed

- Optimized memory usage in Vulnerability Detector when fetching the NVD feed. ([#4427](https://github.com/wazuh/wazuh/pull/4427))

### Fixed

- Rootcheck scan produced a 100% CPU peak in Syscheckd because it applied `<readall>` option even when disabled. ([#4415](https://github.com/wazuh/wazuh/pull/4415))
- Fixed a handler leak in Rootcheck and SCA on Windows agents. ([#4456](https://github.com/wazuh/wazuh/pull/4456))
- Prevent Remoted from exiting when a client closes a connection prematurely. ([#4390](https://github.com/wazuh/wazuh/pull/4390))
- Fixed crash in Slack integration when handling an alert with no description. ([#4426](https://github.com/wazuh/wazuh/pull/4426))
- Fixed Makefile to allow running scan-build for Windows agents. ([#4314](https://github.com/wazuh/wazuh/pull/4314))
- Fixed a memory leak in Clusterd. ([#4448](https://github.com/wazuh/wazuh/pull/4448))
- Disable TCP keepalive options at os_net library to allow building Wazuh on OpenBSD. ([#4462](https://github.com/wazuh/wazuh/pull/4462))


## [v3.11.1] - 2020-01-03

### Fixed

- The Windows Eventchannel log decoder in Analysisd maxed out CPU usage due to an infinite loop. ([#4412](https://github.com/wazuh/wazuh/pull/4412))


## [v3.11.0] - 2019-12-23

### Added

- Add support to Windows agents for vulnerability detector. ([#2787](https://github.com/wazuh/wazuh/pull/2787))
- Add support to Debian 10 Buster for vulnerability detector (by @aderumier). ([#4151](https://github.com/wazuh/wazuh/pull/4151))
- Make the Wazuh service to start after the network systemd unit (by @VAdamec). ([#1106](https://github.com/wazuh/wazuh/pull/1106))
- Add process inventory support for Mac OS X agents. ([#3322](https://github.com/wazuh/wazuh/pull/3322))
- Add port inventory support for MAC OS X agents. ([#3349](https://github.com/wazuh/wazuh/pull/3349))
- Make Analysisd compile the CDB list upon start. ([#3488](https://github.com/wazuh/wazuh/pull/3488))
- New rules option `global_frequency` to make frequency rules independent from the event source. ([#3931](https://github.com/wazuh/wazuh/pull/3931))
- Add a validation for avoiding agents to keep trying to connect to an invalid address indefinitely. ([#3951](https://github.com/wazuh/wazuh/pull/3951))
- Add the condition field of SCA checks to the agent databases. ([#3631](https://github.com/wazuh/wazuh/pull/3631))
- Display a warning message when registering to an unverified manager. ([#4207](https://github.com/wazuh/wazuh/pull/4207))
- Allow JSON escaping for logs on Logcollector's output format. ([#4273](https://github.com/wazuh/wazuh/pull/4273))
- Add TCP keepalive support for Fluent Forwarder. ([#4274](https://github.com/wazuh/wazuh/pull/4274))
- Add the host's primary IP to Logcollector's output format. ([#4380](https://github.com/wazuh/wazuh/pull/4380))

### Changed

- Now EventChannel alerts include the full message with the translation of coded fields. ([#3320](https://github.com/wazuh/wazuh/pull/3320))
- Changed `-G` agent-auth description in help message. ([#3856](https://github.com/wazuh/wazuh/pull/3856))
- Unified the Makefile flags allowed values. ([#4034](https://github.com/wazuh/wazuh/pull/4034))
- Let Logcollector queue file rotation and keepalive messages. ([#4222](https://github.com/wazuh/wazuh/pull/4222))
- Changed default paths for the OSQuery module in Windows agents. ([#4148](https://github.com/wazuh/wazuh/pull/4148))
- Fluent Forward now packs the content towards Fluentd into an object. ([#4334](https://github.com/wazuh/wazuh/pull/4334))

### Fixed

- Fix frequency rules to be increased for the same agent by default. ([#3931](https://github.com/wazuh/wazuh/pull/3931))
- Fix `protocol`, `system_name`, `data` and `extra_data` static fields detection. ([#3591](https://github.com/wazuh/wazuh/pull/3591))
- Fix overwriting agents by `Authd` when `force` option is less than 0. ([#3527](https://github.com/wazuh/wazuh/pull/3527))
- Fix Syscheck `nodiff` option for substring paths. ([#3015](https://github.com/wazuh/wazuh/pull/3015))
- Fix Logcollector wildcards to not detect directories as log files. ([#3788](https://github.com/wazuh/wazuh/pull/3788))
- Make Slack integration work with agentless alerts (by @dmitryax). ([#3971](https://github.com/wazuh/wazuh/pull/3971))
- Fix bugs reported by Clang analyzer. ([#3887](https://github.com/wazuh/wazuh/pull/3887))
- Fix compilation errors on OpenBSD platform. ([#3105](https://github.com/wazuh/wazuh/pull/3105))
- Fix on-demand configuration labels section to obtain labels attributes. ([#3490](https://github.com/wazuh/wazuh/pull/3490))
- Fixed race condition between `wazuh-clusterd` and `wazuh-modulesd` showing a 'No such file or directory' in `cluster.log` when synchronizing agent-info files in a cluster environment ([#4007](https://github.com/wazuh/wazuh/issues/4007))
- Fixed 'ConnectionError object has no attribute code' error when package repository is not available ([#3441](https://github.com/wazuh/wazuh/issues/3441))
- Fix the blocking of files monitored by Who-data in Windows agents. ([#3872](https://github.com/wazuh/wazuh/pull/3872))
- Fix the processing of EventChannel logs with unexpected characters. ([#3320](https://github.com/wazuh/wazuh/pull/3320))
- Active response Kaspersky script now logs the action request in _active-responses.log_ ([#2748](https://github.com/wazuh/wazuh/pull/2748))
- Fix service's installation path for CentOS 8. ([#4060](https://github.com/wazuh/wazuh/pull/4060))
- Add macOS Catalina to the list of detected versions. ([#4061](https://github.com/wazuh/wazuh/pull/4061))
- Prevent FIM from producing false negatives due to wrong checksum comparison. ([#4066](https://github.com/wazuh/wazuh/pull/4066))
- Fix `previous_output` count for alerts when matching by group. ([#4097](https://github.com/wazuh/wazuh/pull/4097))
- Fix event iteration when evaluating contextual rules. ([#4106](https://github.com/wazuh/wazuh/pull/4106))
- Fix the use of `prefilter_cmd` remotely by a new local option `allow_remote_prefilter_cmd`. ([#4178](https://github.com/wazuh/wazuh/pull/4178) & [4194](https://github.com/wazuh/wazuh/pull/4194))
- Fix restarting agents by group using the API when some of them are in a worker node. ([#4226](https://github.com/wazuh/wazuh/pull/4226))
- Fix error in Fluent Forwarder that requests an user and pass although the server does not need it. ([#3910](https://github.com/wazuh/wazuh/pull/3910))
- Fix FTS data length bound mishandling in Analysisd. ([#4278](https://github.com/wazuh/wazuh/pull/4278))
- Fix a memory leak in Modulesd and Agentd when Fluent Forward parses duplicate options. ([#4334](https://github.com/wazuh/wazuh/pull/4334))
- Fix an invalid memory read in Agentd when checking a remote configuration containing an invalid stanza inside `<labels>`. ([#4334](https://github.com/wazuh/wazuh/pull/4334))
- Fix error using force_reload and the eventchannel format in UNIX systems. ([#4294](https://github.com/wazuh/wazuh/pull/4294))


## [v3.10.2] - 2019-09-23

### Fixed

- Fix error in Logcollector when reloading localfiles with timestamp wildcards. ([#3995](https://github.com/wazuh/wazuh/pull/3995))


## [v3.10.1] - 2019-09-19

### Fixed

- Fix error after removing a high volume of agents from a group using the Wazuh API. ([#3907](https://github.com/wazuh/wazuh/issues/3907))
- Fix error in Remoted when reloading agent keys (busy resource). ([#3988](https://github.com/wazuh/wazuh/issues/3988))
- Fix invalid read in Remoted counters. ([#3989](https://github.com/wazuh/wazuh/issues/3989))


## [v3.10.0] - 2019-09-16

### Added

- Add framework function to obtain full summary of agents. ([#3842](https://github.com/wazuh/wazuh/pull/3842))
- SCA improvements. ([#3286](https://github.com/wazuh/wazuh/pull/3286))
  - Refactor de SCA internal logic and policy syntax. ([#3249](https://github.com/wazuh/wazuh/issues/3249))
  - Support to follow symbolic links. ([#3228](https://github.com/wazuh/wazuh/issues/3228))
  - Add numerical comparator for SCA rules. ([#3374](https://github.com/wazuh/wazuh/issues/3374))
  - Add SCA decoded events count to global stats. ([#3623](https://github.com/wazuh/wazuh/issues/3623))
- Extend duplicate file detection for LogCollector. ([#3867](https://github.com/wazuh/wazuh/pull/3867))
- Add HIPAA and NIST 800 53 compliance mapping as rule groups.([#3411](https://github.com/wazuh/wazuh/pull/3411) & [#3420](https://github.com/wazuh/wazuh/pull/3420))
- Add SCA compliance groups to rule groups in alerts. ([#3427](https://github.com/wazuh/wazuh/pull/3427))
- Add IPv6 loopback address to localhost list in DB output module (by @aquerubin). ([#3140](https://github.com/wazuh/wazuh/pull/3140))
- Accept `]` and `>` as terminal prompt characters for Agentless. ([#3209](https://github.com/wazuh/wazuh/pull/3209))

### Changed

- Modify logs for agent authentication issues by Remoted. ([#3662](https://github.com/wazuh/wazuh/pull/3662))
- Make Syscollector logging messages more user-friendly. ([#3397](https://github.com/wazuh/wazuh/pull/3397))
- Make SCA load by default all present policies at the default location. ([#3607](https://github.com/wazuh/wazuh/pull/3607))
- Increase IPSIZE definition for IPv6 compatibility (by @aquerubin). ([#3259](https://github.com/wazuh/wazuh/pull/3259))
- Replace local protocol definitions with Socket API definitions (by @aquerubin). ([#3260](https://github.com/wazuh/wazuh/pull/3260))
- Improved error message when some of required Wazuh daemons are down. Allow restarting cluster nodes except when `ossec-execd` is down. ([#3496](https://github.com/wazuh/wazuh/pull/3496))
- Allow existing aws_profile argument to work with vpcflowlogs in AWS wodle configuration. Thanks to Adam Williams (@awill1988). ([#3729](https://github.com/wazuh/wazuh/pull/3729))

### Fixed

- Fix exception handling when using an invalid bucket in AWS wodle ([#3652](https://github.com/wazuh/wazuh/pull/3652))
- Fix error message when an AWS bucket is empty ([#3743](https://github.com/wazuh/wazuh/pull/3743))
- Fix error when getting profiles in custom AWS buckets ([#3786](https://github.com/wazuh/wazuh/pull/3786))
- Fix SCA integrity check when switching between manager nodes. ([#3884](https://github.com/wazuh/wazuh/pull/3884))
- Fix alert email sending when no_full_log option is set in a rule. ([#3174](https://github.com/wazuh/wazuh/pull/3174))
- Fix error in Windows who-data when handling the directories list. ([#3883](https://github.com/wazuh/wazuh/pull/3883))
- Fix error in the hardware inventory collector for PowerPC architectures. ([#3624](https://github.com/wazuh/wazuh/pull/3624))
- Fix the use of mutexes in the `OS_Regex` library. ([#3533](https://github.com/wazuh/wazuh/pull/3533))
- Fix invalid read in the `OS_Regex` library. ([#3815](https://github.com/wazuh/wazuh/pull/3815))
- Fix compilation error on FreeBSD 13 and macOS 10.14. ([#3832](https://github.com/wazuh/wazuh/pull/3832))
- Fix typo in the license of the files. ([#3779](https://github.com/wazuh/wazuh/pull/3779))
- Fix error in `execd` when upgrading agents remotely while auto-restarting. ([#3437](https://github.com/wazuh/wazuh/pull/3437))
- Prevent integrations from inheriting descriptors. ([#3514](https://github.com/wazuh/wazuh/pull/3514))
- Overwrite rules label fix and rules features tests. ([#3414](https://github.com/wazuh/wazuh/pull/3414))
- Fix typo: replace `readed` with `read`. ([#3328](https://github.com/wazuh/wazuh/pull/3328))
- Introduce global mutex for Rootcheck decoder. ([#3530](https://github.com/wazuh/wazuh/pull/3530))
- Fix errors reported by scan-build. ([#3452](https://github.com/wazuh/wazuh/pull/3452) & [#3785](https://github.com/wazuh/wazuh/pull/3785))
- Fix the handling of `wm_exec()` output.([#3486](https://github.com/wazuh/wazuh/pull/3486))
- Fix FIM duplicated entries in Windows. ([#3504](https://github.com/wazuh/wazuh/pull/3504))
- Remove socket deletion from epoll. ([#3432](https://github.com/wazuh/wazuh/pull/3432))
- Let the sources installer support NetBSD. ([#3444](https://github.com/wazuh/wazuh/pull/3444))
- Fix error message from openssl v1.1.1. ([#3413](https://github.com/wazuh/wazuh/pull/3413))
- Fix compilation issue for local installation. ([#3339](https://github.com/wazuh/wazuh/pull/3339))
- Fix exception handling when /tmp have no permissions and tell the user the problem. ([#3401](https://github.com/wazuh/wazuh/pull/3401))
- Fix who-data alerts when audit logs contain hex fields. ([#3909](https://github.com/wazuh/wazuh/pull/3909))
- Remove useless `select()` calls in Analysisd decoders. ([#3964](https://github.com/wazuh/wazuh/pull/3964))


## [v3.9.5] - 2019-08-08

### Fixed

- Fixed a bug in the Framework that prevented Cluster and API from handling the file _client.keys_ if it's mounted as a volume on Docker.
- Fixed a bug in Analysisd that printed the millisecond part of the alerts' timestamp without zero-padding. That prevented Elasticsearch 7 from indexing those alerts. ([#3814](https://github.com/wazuh/wazuh/issues/3814))


## [v3.9.4] - 2019-08-07

### Changed

- Prevent agent on Windows from including who-data on FIM events for child directories without who-data enabled, even if it's available. ([#3601](https://github.com/wazuh/wazuh/issues/3601))
- Prevent Rootcheck configuration from including the `<ignore>` settings if they are empty. ([#3634](https://github.com/wazuh/wazuh/issues/3634))
- Wazuh DB will delete the agent DB-related files immediately when removing an agent. ([#3691](https://github.com/wazuh/wazuh/issues/3691))

### Fixed

- Fixed bug in Remoted when correlating agents and their sockets in TCP mode. ([#3602](https://github.com/wazuh/wazuh/issues/3602))
- Fix bug in the agent that truncated its IP address if it occupies 15 characters. ([#3615](https://github.com/wazuh/wazuh/issues/3615))
- Logcollector failed to overwrite duplicate `<localfile>` stanzas. ([#3616](https://github.com/wazuh/wazuh/issues/3616))
- Analysisd could produce a double free if an Eventchannel message contains an invalid XML member. ([#3626](https://github.com/wazuh/wazuh/issues/3626))
- Fixed defects in the code reported by Coverity. ([#3627](https://github.com/wazuh/wazuh/issues/3627))
- Fixed bug in Analysisd when handling invalid JSON input strings. ([#3648](https://github.com/wazuh/wazuh/issues/3648))
- Fix handling of SCA policies with duplicate ID in Wazuh DB. ([#3668](https://github.com/wazuh/wazuh/issues/3668))
- Cluster could fail synchronizing some files located in Docker volumes. ([#3669](https://github.com/wazuh/wazuh/issues/3669))
- Fix a handler leak in the FIM whodata engine for Windows. ([#3690](https://github.com/wazuh/wazuh/issues/3690))
- The Docker listener module was storing and ignoring the output of the integration. ([#3768](https://github.com/wazuh/wazuh/issues/3768))
- Fixed memory leaks in Syscollector for macOS agents. ([#3795](https://github.com/wazuh/wazuh/pull/3795))
- Fix dangerous mutex initialization in Windows hosts. ([#3805](https://github.com/wazuh/wazuh/issues/3805))


## [v3.9.3] - 2019-07-08

### Changed

- Windows Eventchannel log collector will no longer report bookmarked events by default (those that happened while the agent was stopped). ([#3485](https://github.com/wazuh/wazuh/pull/3485))
- Remoted will discard agent-info data not in UTF-8 format. ([#3581](https://github.com/wazuh/wazuh/pull/3581))

### Fixed

- Osquery integration did not follow the osquery results file (*osqueryd.results.log*) as of libc 2.28. ([#3494](https://github.com/wazuh/wazuh/pull/3494))
- Windows Eventchannnel log collector did not update the bookmarks so it reported old events repeatedly. ([#3485](https://github.com/wazuh/wazuh/pull/3485))
- The agent sent invalid info data in the heartbeat message if it failed to get the host IP address. ([#3555](https://github.com/wazuh/wazuh/pull/3555))
- Modulesd produced a memory leak when being queried for its running configuration. ([#3564](https://github.com/wazuh/wazuh/pull/3564))
- Analysisd and Logtest crashed when trying rules having `<different_geoip>` and no `<not_same_field>` stanza. ([#3587](https://github.com/wazuh/wazuh/pull/3587))
- Vulnerability Detector failed to parse the Canonical's OVAL feed due to a syntax change. ([#3563](https://github.com/wazuh/wazuh/pull/3563))
- AWS Macie events produced erros in Elasticsearch. ([#3608](https://github.com/wazuh/wazuh/pull/3608))
- Rules with `<list lookup="address_match_key" />` produced a false match if the CDB list file is missing. ([#3609](https://github.com/wazuh/wazuh/pull/3609))
- Remote configuration was missing the `<ignore>` stanzas for Syscheck and Rootcheck when defined as sregex. ([#3617](https://github.com/wazuh/wazuh/pull/3617))


## [v3.9.2] - 2019-06-10

### Added

- Added support for Ubuntu 12.04 to the SCA configuration template. ([#3361](https://github.com/wazuh/wazuh/pull/3361))

### Changed

- Prevent the agent from stopping if it fails to resolve the manager's hostname on startup. ([#3405](https://github.com/wazuh/wazuh/pull/3405))
- Prevent Remoted from logging agent connection timeout as an error, now it's a debugging log. ([#3426](https://github.com/wazuh/wazuh/pull/3426))

### Fixed

- A configuration request to Analysisd made it crash if the option `<white_list>` is empty. ([#3383](https://github.com/wazuh/wazuh/pull/3383))
- Fixed error when uploading some configuration files through API in wazuh-docker environments. ([#3335](https://github.com/wazuh/wazuh/issues/3335))
- Fixed error deleting temporary files during cluster synchronization. ([#3379](https://github.com/wazuh/wazuh/issues/3379))
- Fixed bad permissions on agent-groups files synchronized via wazuh-clusterd. ([#3438](https://github.com/wazuh/wazuh/issues/3438))
- Fixed bug in the database module that ignored agents registered with a network mask. ([#3351](https://github.com/wazuh/wazuh/pull/3351))
- Fixed a memory bug in the CIS-CAT module. ([#3406](https://github.com/wazuh/wazuh/pull/3406))
- Fixed a bug in the agent upgrade tool when checking the version number. ([#3391](https://github.com/wazuh/wazuh/pull/3391))
- Fixed error checking in the Windows Eventchannel log collector. ([#3393](https://github.com/wazuh/wazuh/pull/3393))
- Prevent Analysisd from crashing at SCA decoder due to a race condition calling a thread-unsafe function. ([#3466](https://github.com/wazuh/wazuh/pull/3466))
- Fix a file descriptor leak in Modulesd on timeout when running a subprocess. ([#3470](https://github.com/wazuh/wazuh/pull/3470))
  - OpenSCAP.
  - CIS-CAT.
  - Command.
  - Azure.
  - SCA.
  - AWS.
  - Docker.
- Prevent Modulesd from crashing at Vulnerability Detector when updating a RedHat feed. ([3458](https://github.com/wazuh/wazuh/pull/3458))


## [v3.9.1] - 2019-05-21

### Added

- Added directory existence checking for SCA rules. ([#3246](https://github.com/wazuh/wazuh/pull/3246))
- Added line number to error messages when parsing YAML files. ([#3325](https://github.com/wazuh/wazuh/pull/3325))
- Enhanced wildcard support for Windows Logcollector. ([#3236](https://github.com/wazuh/wazuh/pull/3236))

### Changed

- Changed the extraction point of the package name in the Vulnerability Detector OVALs. ([#3245](https://github.com/wazuh/wazuh/pull/3245))

### Fixed

- Fixed SCA request interval option limit. ([#3254](https://github.com/wazuh/wazuh/pull/3254))
- Fixed SCA directory checking. ([#3235](https://github.com/wazuh/wazuh/pull/3235))
- Fixed potential out of bounds memory access. ([#3285](https://github.com/wazuh/wazuh/pull/3285))
- Fixed CIS-CAT XML report parser. ([#3261](https://github.com/wazuh/wazuh/pull/3261))
- Fixed .ssh folder permissions for Agentless. ([#2660](https://github.com/wazuh/wazuh/pull/2660))
- Fixed repeated fields in SCA summary events. ([#3278](https://github.com/wazuh/wazuh/pull/3278))
- Fixed command output treatment for the SCA module. ([#3297](https://github.com/wazuh/wazuh/pull/3297))
- Fixed _agent_upgrade_ tool to set the manager version as the default one. ([#2721](https://github.com/wazuh/wazuh/pull/2721))
- Fixed execd crash when timeout list is not initialized. ([#3316](https://github.com/wazuh/wazuh/pull/3316))
- Fixed support for reading large files on Windows Logcollector. ([#3248](https://github.com/wazuh/wazuh/pull/3248))
- Fixed the manager restarting process via API on Docker. ([#3273](https://github.com/wazuh/wazuh/pull/3273))
- Fixed the _agent_info_ files synchronization between cluster nodes. ([#3272](https://github.com/wazuh/wazuh/pull/3272))

### Removed

- Removed 5-second reading timeout for File Integrity Monitoring scan. ([#3366](https://github.com/wazuh/wazuh/pull/3366))


## [v3.9.0] - 2019-05-02

### Added

- New module to perform **Security Configuration Assessment** scans. ([#2598](https://github.com/wazuh/wazuh/pull/2598))
- New **Logcollector** features. ([#2929](https://github.com/wazuh/wazuh/pull/2929))
  - Let Logcollector filter files by content. ([#2796](https://github.com/wazuh/wazuh/issues/2796))
  - Added a pattern exclusion option to Logcollector. ([#2797](https://github.com/wazuh/wazuh/issues/2797))
  - Let Logcollector filter files by date. ([#2799](https://github.com/wazuh/wazuh/issues/2799))
  - Let logcollector support wildcards on Windows. ([#2898](https://github.com/wazuh/wazuh/issues/2898))
- **Fluent forwarder** for agents. ([#2828](https://github.com/wazuh/wazuh/issues/2828))
- Collect network and port inventory for Windows XP/Server 2003. ([#2464](https://github.com/wazuh/wazuh/pull/2464))
- Included inventory fields as dynamic fields in events to use them in rules. ([#2441](https://github.com/wazuh/wazuh/pull/2441))
- Added an option _startup_healthcheck_ in FIM so that the the who-data health-check is optional. ([#2323](https://github.com/wazuh/wazuh/pull/2323))
- The real agent IP is reported by the agent and shown in alerts and the App interface. ([#2577](https://github.com/wazuh/wazuh/pull/2577))
- Added support for organizations in AWS wodle. ([#2627](https://github.com/wazuh/wazuh/pull/2627))
- Added support for hot added symbolic links in _Whodata_. ([#2466](https://github.com/wazuh/wazuh/pull/2466))
- Added `-t` option to `wazuh-clusterd` binary ([#2691](https://github.com/wazuh/wazuh/pull/2691)).
- Added options `same_field` and `not_same_field` in rules to correlate dynamic fields between events. ([#2689](https://github.com/wazuh/wazuh/pull/2689))
- Added optional daemons start by default. ([#2769](https://github.com/wazuh/wazuh/pull/2769))
- Make the Windows installer to choose the appropriate `ossec.conf` file based on the System version. ([#2773](https://github.com/wazuh/wazuh/pull/2773))
- Added writer thread preference for Logcollector. ([#2783](https://github.com/wazuh/wazuh/pull/2783))
- Added database deletion from Wazuh-DB for removed agents. ([#3123](https://github.com/wazuh/wazuh/pull/3123))

### Changed

- Introduced a network buffer in Remoted to cache incomplete messages from agents. This improves the performance by preventing Remoted from waiting for complete messages. ([#2528](https://github.com/wazuh/wazuh/pull/2528))
- Improved alerts about disconnected agents: they will contain the data about the disconnected agent, although the alert is actually produced by the manager. ([#2379](https://github.com/wazuh/wazuh/pull/2379))
- PagerDuty integration plain text alert support (by @spartantri). ([#2403](https://github.com/wazuh/wazuh/pull/2403))
- Improved Remoted start-up logging messages. ([#2460](https://github.com/wazuh/wazuh/pull/2460))
- Let _agent_auth_ warn when it receives extra input arguments. ([#2489](https://github.com/wazuh/wazuh/pull/2489))
- Update the who-data related SELinux rules for Audit 3.0. This lets who-data work on Fedora 29. ([#2419](https://github.com/wazuh/wazuh/pull/2419))
- Changed data source for network interface's MAC address in Syscollector so that it will be able to get bonded interfaces' MAC. ([#2550](https://github.com/wazuh/wazuh/pull/2550))
- Migrated unit tests from Check to TAP (Test Anything Protocol). ([#2572](https://github.com/wazuh/wazuh/pull/2572))
- Now labels starting with `_` are reserved for internal use. ([#2577](https://github.com/wazuh/wazuh/pull/2577))
- Now AWS wodle fetches aws.requestParameters.disableApiTermination with an unified format ([#2614](https://github.com/wazuh/wazuh/pull/2614))
- Improved overall performance in cluster ([#2575](https://github.com/wazuh/wazuh/pull/2575))
- Some improvements has been made in the _vulnerability-detector_ module. ([#2603](https://github.com/wazuh/wazuh/pull/2603))
- Refactor of decoded fields from the Windows eventchannel decoder. ([#2684](https://github.com/wazuh/wazuh/pull/2684))
- Deprecate global option `<queue_size>` for Analysisd. ([#2729](https://github.com/wazuh/wazuh/pull/2729))
- Excluded noisy events from Windows Eventchannel. ([#2763](https://github.com/wazuh/wazuh/pull/2763))
- Replaced `printf` functions in `agent-authd`. ([#2830](https://github.com/wazuh/wazuh/pull/2830))
- Replaced `strtoul()` using NULL arguments with `atol()` in wodles config files. ([#2801](https://github.com/wazuh/wazuh/pull/2801))
- Added a more descriptive message for SSL error when agent-auth fails. ([#2941](https://github.com/wazuh/wazuh/pull/2941))
- Changed the starting Analysisd messages about loaded rules from `info` to `debug` level. ([#2881](https://github.com/wazuh/wazuh/pull/2881))
- Re-structured messages for FIM module. ([#2926](https://github.com/wazuh/wazuh/pull/2926))
- Changed `diff` output in Syscheck for Windows. ([#2969](https://github.com/wazuh/wazuh/pull/2969))
- Replaced OSSEC e-mail subject with Wazuh in `ossec-maild`. ([#2975](https://github.com/wazuh/wazuh/pull/2975))
- Added keepalive in TCP to manage broken connections in `ossec-remoted`. ([#3069](https://github.com/wazuh/wazuh/pull/3069))
- Change default restart interval for Docker listener module to one minute. ([#2679](https://github.com/wazuh/wazuh/pull/2679))

### Fixed

- Fixed error in Syscollector for Windows older than Vista when gathering the hardware inventory. ([#2326](https://github.com/wazuh/wazuh/pull/2326))
- Fixed an error in the OSQuery configuration validation. ([#2446](https://github.com/wazuh/wazuh/pull/2446))
- Prevent Integrator, Syslog Client and Mail forwarded from getting stuck while reading _alerts.json_. ([#2498](https://github.com/wazuh/wazuh/pull/2498))
- Fixed a bug that could make an Agent running on Windows XP close unexpectedly while receiving a WPK file. ([#2486](https://github.com/wazuh/wazuh/pull/2486))
- Fixed _ossec-control_ script in Solaris. ([#2495](https://github.com/wazuh/wazuh/pull/2495))
- Fixed a compilation error when building Wazuh in static linking mode with the Audit library enabled. ([#2523](https://github.com/wazuh/wazuh/pull/2523))
- Fixed a memory hazard in Analysisd on log pre-decoding for short logs (less than 5 bytes). ([#2391](https://github.com/wazuh/wazuh/pull/2391))
- Fixed defects reported by Cppcheck. ([#2521](https://github.com/wazuh/wazuh/pull/2521))
  - Double free in GeoIP data handling with IPv6.
  - Buffer overlay when getting OS information.
  - Check for successful memory allocation in Syscollector.
- Fix out-of-memory error in Remoted when upgrading an agent with a big data chunk. ([#2594](https://github.com/wazuh/wazuh/pull/2594))
- Re-registered agent are reassigned to correct groups when the multigroup is empty. ([#2440](https://github.com/wazuh/wazuh/pull/2440))
- Wazuh manager starts regardless of the contents of _local_decoder.xml_. ([#2465](https://github.com/wazuh/wazuh/pull/2465))
- Let _Remoted_ wait for download module availability. ([#2517](https://github.com/wazuh/wazuh/pull/2517))
- Fix duplicate field names at some events for Windows eventchannel. ([#2500](https://github.com/wazuh/wazuh/pull/2500))
- Delete empty fields from Windows Eventchannel alerts. ([#2492](https://github.com/wazuh/wazuh/pull/2492))
- Fixed memory leak and crash in Vulnerability Detector. ([#2620](https://github.com/wazuh/wazuh/pull/2620))
- Prevent Analysisd from crashing when receiving an invalid Syscollector event. ([#2621](https://github.com/wazuh/wazuh/pull/2621))
- Fix a bug in the database synchronization module that left broken references of removed agents to groups. ([#2628](https://github.com/wazuh/wazuh/pull/2628))
- Fixed restart service in AIX. ([#2674](https://github.com/wazuh/wazuh/pull/2674))
- Prevent Execd from becoming defunct when Active Response disabled. ([#2692](https://github.com/wazuh/wazuh/pull/2692))
- Fix error in Syscollector when unable to read the CPU frequency on agents. ([#2740](https://github.com/wazuh/wazuh/pull/2740))
- Fix Windows escape format affecting non-format messages. ([#2725](https://github.com/wazuh/wazuh/pull/2725))
- Avoid a segfault in mail daemon due to the XML tags order in the `ossec.conf`. ([#2711](https://github.com/wazuh/wazuh/pull/2711))
- Prevent the key updating thread from starving in Remoted. ([#2761](https://github.com/wazuh/wazuh/pull/2761))
- Fixed error logging on Windows agent. ([#2791](https://github.com/wazuh/wazuh/pull/2791))
- Let CIS-CAT decoder reuse the Wazuh DB connection socket. ([#2800](https://github.com/wazuh/wazuh/pull/2800))
- Fixed issue with `agent-auth` options without argument. ([#2808](https://github.com/wazuh/wazuh/pull/2808))
- Fixed control of the frequency counter in alerts. ([#2854](https://github.com/wazuh/wazuh/pull/2854))
- Ignore invalid files for agent groups. ([#2895](https://github.com/wazuh/wazuh/pull/2895))
- Fixed invalid behaviour when moving files in Whodata mode. ([#2888](https://github.com/wazuh/wazuh/pull/2888))
- Fixed deadlock in Remoted when updating the `keyentries` structure. ([#2956](https://github.com/wazuh/wazuh/pull/2956))
- Fixed error in Whodata when one of the file permissions cannot be extracted. ([#2940](https://github.com/wazuh/wazuh/pull/2940))
- Fixed System32 and SysWOW64 event processing in Whodata. ([#2935](https://github.com/wazuh/wazuh/pull/2935))
- Fixed Syscheck hang when monitoring system directories. ([#3059](https://github.com/wazuh/wazuh/pull/3059))
- Fixed the package inventory for MAC OS X. ([#3035](https://github.com/wazuh/wazuh/pull/3035))
- Translated the Audit Policy fields from IDs for Windows events. ([#2950](https://github.com/wazuh/wazuh/pull/2950))
- Fixed broken pipe error when Wazuh-manager closes TCP connection. ([#2965](https://github.com/wazuh/wazuh/pull/2965))
- Fixed whodata mode on drives other than the main one. ([#2989](https://github.com/wazuh/wazuh/pull/2989))
- Fixed bug occurred in the database while removing an agent. ([#2997](https://github.com/wazuh/wazuh/pull/2997))
- Fixed duplicated alerts for Red Hat feed in `vulnerability-detector`. ([#3000](https://github.com/wazuh/wazuh/pull/3000))
- Fixed bug when processing symbolic links in Whodata. ([#3025](https://github.com/wazuh/wazuh/pull/3025))
- Fixed option for ignoring paths in rootcheck. ([#3058](https://github.com/wazuh/wazuh/pull/3058))
- Allow Wazuh service on MacOSX to be available without restart. ([#3119](https://github.com/wazuh/wazuh/pull/3119))
- Ensure `internal_options.conf` file is overwritten on Windows upgrades. ([#3153](https://github.com/wazuh/wazuh/pull/3153))
- Fixed the reading of the setting `attempts` of the Docker module. ([#3067](https://github.com/wazuh/wazuh/pull/3067))
- Fix a memory leak in Docker listener module. ([#2679](https://github.com/wazuh/wazuh/pull/2679))


## [v3.8.2] - 2019-01-30

### Fixed

- Analysisd crashed when parsing a log from OpenLDAP due to a bug in the option `<accumulate>`. ([#2456](https://github.com/wazuh/wazuh/pull/2456))
- Modulesd closed unexpectedly if a command was defined without a `<tag>` option. ([#2470](https://github.com/wazuh/wazuh/pull/2470))
- The Eventchannel decoder was not being escaping backslashes correctly. ([#2483](https://github.com/wazuh/wazuh/pull/2483))
- The Eventchannel decoder was leaving spurious trailing spaces in some fields. ([#2484](https://github.com/wazuh/wazuh/pull/2484))


## [v3.8.1] - 2019-01-25

### Fixed

- Fixed memory leak in Logcollector when reading Windows eventchannel. ([#2450](https://github.com/wazuh/wazuh/pull/2450))
- Fixed script parsing error in Solaris 10. ([#2449](https://github.com/wazuh/wazuh/pull/2449))
- Fixed version comparisons on Red Hat systems. (By @orlando-jamie) ([#2445](https://github.com/wazuh/wazuh/pull/2445))


## [v3.8.0] - 2019-01-19

### Added

- Logcollector **extension for Windows eventchannel logs in JSON format.** ([#2142](https://github.com/wazuh/wazuh/pull/2142))
- Add options to detect **attribute and file permission changes** for Windows. ([#1918](https://github.com/wazuh/wazuh/pull/1918))
- Added **Audit health-check** in the Whodata initialization. ([#2180](https://github.com/wazuh/wazuh/pull/2180))
- Added **Audit rules auto-reload** in Whodata. ([#2180](https://github.com/wazuh/wazuh/pull/2180))
- Support for **new AWS services** in the AWS wodle ([#2242](https://github.com/wazuh/wazuh/pull/2242)):
    - AWS Config
    - AWS Trusted Advisor
    - AWS KMS
    - AWS Inspector
    - Add support for IAM roles authentication in EC2 instances.
- New module "Agent Key Polling" to integrate agent key request to external data sources. ([#2127](https://github.com/wazuh/wazuh/pull/2127))
  - Look for missing or old agent keys when Remoted detects an authorization failure.
  - Request agent keys by calling a defined executable or connecting to a local socket.
- Get process inventory for Windows natively. ([#1760](https://github.com/wazuh/wazuh/pull/1760))
- Improved vulnerability detection in Red Hat systems. ([#2137](https://github.com/wazuh/wazuh/pull/2137))
- Add retries to download the OVAL files in vulnerability-detector. ([#1832](https://github.com/wazuh/wazuh/pull/1832))
- Auto-upgrade FIM databases in Wazuh-DB. ([#2147](https://github.com/wazuh/wazuh/pull/2147))
- New dedicated thread for AR command running on Windows agent. ([#1725](https://github.com/wazuh/wazuh/pull/1725))
  -  This will prevent the agent from delaying due to an AR execution.
- New internal option to clean residual files of agent groups. ([#1985](https://github.com/wazuh/wazuh/pull/1985))
- Add a manifest to run `agent-auth.exe` with elevated privileges. ([#1998](https://github.com/wazuh/wazuh/pull/1998))
- Compress `last-entry` files to check differences by FIM. ([#2034](https://github.com/wazuh/wazuh/pull/2034))
- Add error messages to integration scripts. ([#2143](https://github.com/wazuh/wazuh/pull/2143))
- Add CDB lists building on install. ([#2167](https://github.com/wazuh/wazuh/pull/2167))
- Update Wazuh copyright for internal files. ([#2343](https://github.com/wazuh/wazuh/pull/2343))
- Added option to allow maild select the log file to read from. ([#977](https://github.com/wazuh/wazuh/pull/977))
- Add table to control the metadata of the vuln-detector DB. ([#2402](https://github.com/wazuh/wazuh/pull/2402))

### Changed

- Now Wazuh manager can be started with an empty configuration in ossec.conf. ([#2086](https://github.com/wazuh/wazuh/pull/2086))
- The Authentication daemon is now enabled by default. ([#2129](https://github.com/wazuh/wazuh/pull/2129))
- Make FIM show alerts for new files by default. ([#2213](https://github.com/wazuh/wazuh/pull/2213))
- Reduce the length of the query results from Vulnerability Detector to Wazuh DB. ([#1798](https://github.com/wazuh/wazuh/pull/1798))
- Improved the build system to automatically detect a big-endian platform. ([#2031](https://github.com/wazuh/wazuh/pull/2031))
  - Building option `USE_BIG_ENDIAN` is not already needed on Solaris (SPARC) or HP-UX.
- Expanded the regex pattern maximum size from 2048 to 20480 bytes. ([#2036](https://github.com/wazuh/wazuh/pull/2036))
- Improved IP address validation in the option `<white_list>` (by @pillarsdotnet). ([#1497](https://github.com/wazuh/wazuh/pull/1497))
- Improved rule option `<info>` validation (by @pillarsdotnet). ([#1541](https://github.com/wazuh/wazuh/pull/1541))
- Deprecated the Syscheck option `<remove_old_diff>` by making it mandatory. ([#1915](https://github.com/wazuh/wazuh/pull/1915))
- Fix invalid error "Unable to verity server certificate" in _ossec-authd_ (server). ([#2045](https://github.com/wazuh/wazuh/pull/2045))
- Remove deprecated flag `REUSE_ID` from the Makefile options. ([#2107](https://github.com/wazuh/wazuh/pull/2107))
- Syscheck first queue error message changed into a warning. ([#2146](https://github.com/wazuh/wazuh/pull/2146))
- Do the DEB and RPM package scan regardless of Linux distribution. ([#2168](https://github.com/wazuh/wazuh/pull/2168))
- AWS VPC configuration in the AWS wodle ([#2242](https://github.com/wazuh/wazuh/pull/2242)).
- Hide warning log by FIM when cannot open a file that has just been removed. ([#2201](https://github.com/wazuh/wazuh/pull/2201))
- The default FIM configuration will ignore some temporary files. ([#2202](https://github.com/wazuh/wazuh/pull/2202))

### Fixed

- Fixed error description in the osquery configuration parser (by @pillarsdotnet). ([#1499](https://github.com/wazuh/wazuh/pull/1499))
- The FTS comment option `<ftscomment>` was not being read (by @pillarsdotnet). ([#1536](https://github.com/wazuh/wazuh/pull/1536))
- Fixed error when multigroup files are not found. ([#1792](https://github.com/wazuh/wazuh/pull/1792))
- Fix error when assigning multiple groups whose names add up to more than 4096 characters. ([#1792](https://github.com/wazuh/wazuh/pull/1792))
- Replaced "getline" function with "fgets" in vulnerability-detector to avoid compilation errors with older versions of libC. ([#1822](https://github.com/wazuh/wazuh/pull/1822))
- Fix bug in Wazuh DB when trying to store multiple network interfaces with the same IP from Syscollector. ([#1928](https://github.com/wazuh/wazuh/pull/1928))
- Improved consistency of multigroups. ([#1985](https://github.com/wazuh/wazuh/pull/1985))
- Fixed the reading of the OS name and version in HP-UX systems. ([#1990](https://github.com/wazuh/wazuh/pull/1990))
- Prevent the agent from producing an error on platforms that don't support network timeout. ([#2001](https://github.com/wazuh/wazuh/pull/2001))
- Logcollector could not set the maximum file limit on HP-UX platform. ([2030](https://github.com/wazuh/wazuh/pull/2030))
- Allow strings up to 64KB long for log difference analysis. ([#2032](https://github.com/wazuh/wazuh/pull/2032))
- Now agents keep their registration date when upgrading the manager. ([#2033](https://github.com/wazuh/wazuh/pull/2033))
- Create an empty `client.keys` file on a fresh installation of a Windows agent. ([2040](https://github.com/wazuh/wazuh/pull/2040))
- Allow CDB list keys and values to have double quotes surrounding. ([#2046](https://github.com/wazuh/wazuh/pull/2046))
- Remove file `queue/db/.template.db` on upgrade / restart. ([2073](https://github.com/wazuh/wazuh/pull/2073))
- Fix error on Analysisd when `check_value` doesn't exist. ([2080](https://github.com/wazuh/wazuh/pull/2080))
- Prevent Rootcheck from looking for invalid link count in agents running on Solaris (by @ecsc-georgew). ([2087](https://github.com/wazuh/wazuh/pull/2087))
- Fixed the warning messages when compiling the agent on AIX. ([2099](https://github.com/wazuh/wazuh/pull/2099))
- Fix missing library when building Wazuh with MySQL support. ([#2108](https://github.com/wazuh/wazuh/pull/2108))
- Fix compile warnings for the Solaris platform. ([#2121](https://github.com/wazuh/wazuh/pull/2121))
- Fixed regular expression for audit.key in audit decoder. ([#2134](https://github.com/wazuh/wazuh/pull/2134))
- Agent's ossec-control stop should wait a bit after killing a process. ([#2149](https://github.com/wazuh/wazuh/pull/2149))
- Fixed error ocurred while monitoring symbolic links in Linux. ([#2152](https://github.com/wazuh/wazuh/pull/2152))
- Fixed some bugs in Logcollector: ([#2154](https://github.com/wazuh/wazuh/pull/2154))
  - If Logcollector picks up a log exceeding 65279 bytes, that log may lose the null-termination.
  - Logcollector crashes if multiple wildcard stanzas resolve the same file.
  - An error getting the internal file position may lead to an undefined condition.
- Execd daemon now runs even if active response is disabled ([#2177](https://github.com/wazuh/wazuh/pull/2177))
- Fix high precision timestamp truncation in rsyslog messages. ([#2128](https://github.com/wazuh/wazuh/pull/2128))
- Fix missing Whodata section to the remote configuration query. ([#2173](https://github.com/wazuh/wazuh/pull/2173))
- Bugfixes in AWS wodle ([#2242](https://github.com/wazuh/wazuh/pull/2242)):
    - Fixed bug in AWS Guard Duty alerts when there were multiple remote IPs.
    - Fixed bug when using flag `remove_from_bucket`.
    - Fixed bug when reading buckets generating more than 1000 logs in the same day.
    - Increase `qty` of `aws.eventNames` and remove usage of `aws.eventSources`.
- Fix bug in cluster configuration when using Kubernetes ([#2227](https://github.com/wazuh/wazuh/pull/2227)).
- Fix network timeout setup in agent running on Windows. ([#2185](https://github.com/wazuh/wazuh/pull/2185))
- Fix default values for the `<auto_ignore>` option. ([#2210](https://github.com/wazuh/wazuh/pull/2210))
- Fix bug that made Modulesd and Remoted crash on ARM architecture. ([#2214](https://github.com/wazuh/wazuh/pull/2214))
- The regex parser included the next character after a group:
  - If the input string just ends after that character. ([#2216](https://github.com/wazuh/wazuh/pull/2216))
  - The regex parser did not accept a group terminated with an escaped byte or a class. ([#2224](https://github.com/wazuh/wazuh/pull/2224))
- Fixed buffer overflow hazard in FIM when performing change report on long paths on macOS platform. ([#2285](https://github.com/wazuh/wazuh/pull/2285))
- Fix sending of the owner attribute when a file is created in Windows. ([#2292](https://github.com/wazuh/wazuh/pull/2292))
- Fix audit reconnection to the Whodata socket ([#2305](https://github.com/wazu2305h/wazuh/pull/2305))
- Fixed agent connection in TCP mode on Windows XP. ([#2329](https://github.com/wazuh/wazuh/pull/2329))
- Fix log shown when a command reaches its timeout and `ignore_output` is enabled. ([#2316](https://github.com/wazuh/wazuh/pull/2316))
- Analysisd and Syscollector did not detect the number of cores on Raspberry Pi. ([#2304](https://github.com/wazuh/wazuh/pull/2304))
- Analysisd and Syscollector did not detect the number of cores on CentOS 5. ([#2340](https://github.com/wazuh/wazuh/pull/2340))


## [v3.7.2] - 2018-12-17

### Changed

- Logcollector will fully read a log file if it reappears after being deleted. ([#2041](https://github.com/wazuh/wazuh/pull/2041))

### Fixed

- Fix some bugs in Logcollector: ([#2041](https://github.com/wazuh/wazuh/pull/2041))
  - Logcollector ceases monitoring any log file containing a binary zero-byte.
  - If a local file defined with wildcards disappears, Logcollector incorrectly shows a negative number of remaining open attempts.
  - Fixed end-of-file detection for text-based file formats.
- Fixed a bug in Analysisd that made it crash when decoding a malformed FIM message. ([#2089](https://github.com/wazuh/wazuh/pull/2089))


## [v3.7.1] - 2018-12-05

### Added

- New internal option `remoted.guess_agent_group` allowing agent group guessing by Remoted to be optional. ([#1890](https://github.com/wazuh/wazuh/pull/1890))
- Added option to configure another audit keys to monitor. ([#1882](https://github.com/wazuh/wazuh/pull/1882))
- Added option to create the SSL certificate and key with the install.sh script. ([#1856](https://github.com/wazuh/wazuh/pull/1856))
- Add IPv6 support to `host-deny.sh` script. (by @iasdeoupxe). ([#1583](https://github.com/wazuh/wazuh/pull/1583))
- Added tracing information (PID, function, file and line number) to logs when debugging is enabled. ([#1866](https://github.com/wazuh/wazuh/pull/1866))

### Changed

- Change errors messages to descriptive warnings in Syscheck when a files is not reachable. ([#1730](https://github.com/wazuh/wazuh/pull/1730))
- Add default values to global options to let the manager start. ([#1894](https://github.com/wazuh/wazuh/pull/1894))
- Improve Remoted performance by reducing interaction between threads. ([#1902](https://github.com/wazuh/wazuh/pull/1902))

### Fixed

- Prevent duplicates entries for denied IP addresses by `host-deny.sh`. (by @iasdeoupxe). ([#1583](https://github.com/wazuh/wazuh/pull/1583))
- Fix issue in Logcollector when reaching the file end before getting a full line. ([#1744](https://github.com/wazuh/wazuh/pull/1744))
- Throw an error when a nonexistent CDB file is added in the ossec.conf file. ([#1783](https://github.com/wazuh/wazuh/pull/1783))
- Fix bug in Remoted that truncated control messages to 1024 bytes. ([#1847](https://github.com/wazuh/wazuh/pull/1847))
- Avoid that the attribute `ignore` of rules silence alerts. ([#1874](https://github.com/wazuh/wazuh/pull/1874))
- Fix race condition when decoding file permissions. ([#1879](https://github.com/wazuh/wazuh/pull/1879)
- Fix to overwrite FIM configuration when directories come in the same tag separated by commas. ([#1886](https://github.com/wazuh/wazuh/pull/1886))
- Fixed issue with hash table handling in FTS and label management. ([#1889](https://github.com/wazuh/wazuh/pull/1889))
- Fixed id's and description of FIM alerts. ([#1891](https://github.com/wazuh/wazuh/pull/1891))
- Fix log flooding by Logcollector when monitored files disappear. ([#1893](https://github.com/wazuh/wazuh/pull/1893))
- Fix bug configuring empty blocks in FIM. ([#1897](https://github.com/wazuh/wazuh/pull/1897))
- Let the Windows agent reset the random generator context if it's corrupt. ([#1898](https://github.com/wazuh/wazuh/pull/1898))
- Prevent Remoted from logging errors if the cluster configuration is missing or invalid. ([#1900](https://github.com/wazuh/wazuh/pull/1900))
- Fix race condition hazard in Remoted when handling control messages. ([#1902](https://github.com/wazuh/wazuh/pull/1902))
- Fix uncontrolled condition in the vulnerability-detector version checker. ([#1932](https://github.com/wazuh/wazuh/pull/1932))
- Restore support for Amazon Linux in vulnerability-detector. ([#1932](https://github.com/wazuh/wazuh/pull/1932))
- Fixed starting wodles after a delay specified in `interval` when `run_on_start` is set to `no`, on the first run of the agent. ([#1906](https://github.com/wazuh/wazuh/pull/1906))
- Prevent `agent-auth` tool from creating the file _client.keys_ outside the agent's installation folder. ([#1924](https://github.com/wazuh/wazuh/pull/1924))
- Fix symbolic links attributes reported by `syscheck` in the alerts. ([#1926](https://github.com/wazuh/wazuh/pull/1926))
- Added some improvements and fixes in Whodata. ([#1929](https://github.com/wazuh/wazuh/pull/1929))
- Fix FIM decoder to accept Windows user containing spaces. ([#1930](https://github.com/wazuh/wazuh/pull/1930))
- Add missing field `restrict` when querying the FIM configuration remotely. ([#1931](https://github.com/wazuh/wazuh/pull/1931))
- Fix values of FIM scan showed in agent_control info. ([#1940](https://github.com/wazuh/wazuh/pull/1940))
- Fix agent group updating in database module. ([#2004](https://github.com/wazuh/wazuh/pull/2004))
- Logcollector prevents vmhgfs from synchronizing the inode. ([#2022](https://github.com/wazuh/wazuh/pull/2022))
- File descriptor leak that may impact agents running on UNIX platforms. ([#2021](https://github.com/wazuh/wazuh/pull/2021))
- CIS-CAT events were being processed by a wrong decoder. ([#2014](https://github.com/wazuh/wazuh/pull/2014))


## [v3.7.0] - 2018-11-10

### Added

- Adding feature to **remotely query agent configuration on demand.** ([#548](https://github.com/wazuh/wazuh/pull/548))
- **Boost Analysisd performance with multithreading.** ([#1039](https://github.com/wazuh/wazuh/pull/1039))
- Adding feature to **let agents belong to multiple groups.** ([#1135](https://github.com/wazuh/wazuh/pull/1135))
  - API support for multiple groups. ([#1300](https://github.com/wazuh/wazuh/pull/1300) [#1135](https://github.com/wazuh/wazuh/pull/1135))
- **Boost FIM decoding performance** by storing data into Wazuh DB using SQLite databases. ([#1333](https://github.com/wazuh/wazuh/pull/1333))
  - FIM database is cleaned after restarting agent 3 times, deleting all entries that left being monitored.
  - Added script to migrate older Syscheck databases to WazuhDB. ([#1504](https://github.com/wazuh/wazuh/pull/1504)) ([#1333](https://github.com/wazuh/wazuh/pull/1333))
- Added rule testing output when restarting manager. ([#1196](https://github.com/wazuh/wazuh/pull/1196))
- New wodle for **Azure environment log and process collection.** ([#1306](https://github.com/wazuh/wazuh/pull/1306))
- New wodle for **Docker container monitoring.** ([#1368](https://github.com/wazuh/wazuh/pull/1368))
- Disconnect manager nodes in cluster if no keep alive is received or sent during two minutes. ([#1482](https://github.com/wazuh/wazuh/pull/1482))
- API requests are forwarded to the proper manager node in cluster. ([#885](https://github.com/wazuh/wazuh/pull/885))
- Centralized configuration pushed from manager overwrite the configuration of directories that exist with the same path in ossec.conf. ([#1740](https://github.com/wazuh/wazuh/pull/1740))

### Changed

- Refactor Python framework code to standardize database requests and support queries. ([#921](https://github.com/wazuh/wazuh/pull/921))
- Replaced the `execvpe` function by `execvp` for the Wazuh modules. ([#1207](https://github.com/wazuh/wazuh/pull/1207))
- Avoid the use of reference ID in Syscollector network tables. ([#1315](https://github.com/wazuh/wazuh/pull/1315))
- Make Syscheck case insensitive on Windows agent. ([#1349](https://github.com/wazuh/wazuh/pull/1349))
- Avoid conflicts with the size of time_t variable in wazuh-db. ([#1366](https://github.com/wazuh/wazuh/pull/1366))
- Osquery integration updated: ([#1369](https://github.com/wazuh/wazuh/pull/1369))
  - Nest the result data into a "osquery" object.
  - Extract the pack name into a new field.
  - Include the query name in the alert description.
  - Minor fixes.
- Increased AWS S3 database entry limit to 5000 to prevent reprocessing repeated events. ([#1391](https://github.com/wazuh/wazuh/pull/1391))
- Increased the limit of concurrent agent requests: 1024 by default, configurable up to 4096. ([#1473](https://github.com/wazuh/wazuh/pull/1473))
- Change the default vulnerability-detector interval from 1 to 5 minutes. ([#1729](https://github.com/wazuh/wazuh/pull/1729))
- Port the UNIX version of Auth client (_agent_auth_) to the Windows agent. ([#1790](https://github.com/wazuh/wazuh/pull/1790))
  - Support of TLSv1.2 through embedded OpenSSL library.
  - Support of SSL certificates for agent and manager validation.
  - Unify Auth client option set.

### Fixed

- Fixed email_alerts configuration for multiple recipients. ([#1193](https://github.com/wazuh/wazuh/pull/1193))
- Fixed manager stopping when no command timeout is allowed. ([#1194](https://github.com/wazuh/wazuh/pull/1194))
- Fixed getting RAM memory information from mac OS X and FreeBSD agents. ([#1203](https://github.com/wazuh/wazuh/pull/1203))
- Fixed mandatory configuration labels check. ([#1208](https://github.com/wazuh/wazuh/pull/1208))
- Fix 0 value at check options from Syscheck. ([1209](https://github.com/wazuh/wazuh/pull/1209))
- Fix bug in whodata field extraction for Windows. ([#1233](https://github.com/wazuh/wazuh/issues/1233))
- Fix stack overflow when monitoring deep files. ([#1239](https://github.com/wazuh/wazuh/pull/1239))
- Fix typo in whodata alerts. ([#1242](https://github.com/wazuh/wazuh/issues/1242))
- Fix bug when running quick commands with timeout of 1 second. ([#1259](https://github.com/wazuh/wazuh/pull/1259))
- Prevent offline agents from generating vulnerability-detector alerts. ([#1292](https://github.com/wazuh/wazuh/pull/1292))
- Fix empty SHA256 of rotated alerts and log files. ([#1308](https://github.com/wazuh/wazuh/pull/1308))
- Fixed service startup on error. ([#1324](https://github.com/wazuh/wazuh/pull/1324))
- Set connection timeout for Auth server ([#1336](https://github.com/wazuh/wazuh/pull/1336))
- Fix the cleaning of the temporary folder. ([#1361](https://github.com/wazuh/wazuh/pull/1361))
- Fix check_mtime and check_inode views in Syscheck alerts. ([#1364](https://github.com/wazuh/wazuh/pull/1364))
- Fixed the reading of the destination address and type for PPP interfaces. ([#1405](https://github.com/wazuh/wazuh/pull/1405))
- Fixed a memory bug in regex when getting empty strings. ([#1430](https://github.com/wazuh/wazuh/pull/1430))
- Fixed report_changes with a big ammount of files. ([#1465](https://github.com/wazuh/wazuh/pull/1465))
- Prevent Logcollector from null-terminating socket output messages. ([#1547](https://github.com/wazuh/wazuh/pull/1547))
- Fix timeout overtaken message using infinite timeout. ([#1604](https://github.com/wazuh/wazuh/pull/1604))
- Prevent service from crashing if _global.db_ is not created. ([#1485](https://github.com/wazuh/wazuh/pull/1485))
- Set new agent.conf template when creating new groups. ([#1647](https://github.com/wazuh/wazuh/pull/1647))
- Fix bug in Wazuh Modules that tried to delete PID folders if a subprocess call failed. ([#1836](https://github.com/wazuh/wazuh/pull/1836))


## [v3.6.1] - 2018-09-07

### Fixed

- Fixed ID field length limit in JSON alerts, by @gandalfn. ([#1052](https://github.com/wazuh/wazuh/pull/1052))
- Fix segmentation fault when the agent version is empty in Vulnerability Detector. ([#1191](https://github.com/wazuh/wazuh/pull/1191))
- Fix bug that removes file extensions in rootcheck. ([#1197](https://github.com/wazuh/wazuh/pull/1197))
- Fixed incoherence in Client Syslog between plain-text and JSON alert input in `<location>` filter option. ([#1204](https://github.com/wazuh/wazuh/pull/1204))
- Fixed missing agent name and invalid predecoded hostname in JSON alerts. ([#1213](https://github.com/wazuh/wazuh/pull/1213))
- Fixed invalid location string in plain-text alerts. ([#1213](https://github.com/wazuh/wazuh/pull/1213))
- Fixed default stack size in threads on AIX and HP-UX. ([#1215](https://github.com/wazuh/wazuh/pull/1215))
- Fix socket error during agent restart due to daemon start/stop order. ([#1221](https://github.com/wazuh/wazuh/issues/1221))
- Fix bug when checking agent configuration in logcollector. ([#1225](https://github.com/wazuh/wazuh/issues/1225))
- Fix bug in folder recursion limit count in FIM real-time mode. ([#1226](https://github.com/wazuh/wazuh/issues/1226))
- Fixed errors when parsing AWS events in Elasticsearch. ([#1229](https://github.com/wazuh/wazuh/issues/1229))
- Fix bug when launching osquery from Wazuh. ([#1230](https://github.com/wazuh/wazuh/issues/1230))


## [v3.6.0] - 2018-08-29

### Added

- Add rescanning of expanded files with wildcards in logcollector ([#332](https://github.com/wazuh/wazuh/pull/332))
- Parallelization of logcollector ([#627](https://github.com/wazuh/wazuh/pull/672))
  - Now the input of logcollector is multithreaded, reading logs in parallel.
  - A thread is created for each type of output socket.
  - Periodically rescan of new files.
  - New options have been added to internal_options.conf file.
- Added statistical functions to remoted. ([#682](https://github.com/wazuh/wazuh/pull/682))
- Rootcheck and Syscheck (FIM) will run independently. ([#991](https://github.com/wazuh/wazuh/pull/991))
- Add hash validation for binaries executed by the wodle `command`. ([#1027](https://github.com/wazuh/wazuh/pull/1027))
- Added a recursion level option to Syscheck to set the directory scanning depth. ([#1081](https://github.com/wazuh/wazuh/pull/1081))
- Added inactive agent filtering option to agent_control, syscheck_control and rootcheck control_tools. ([#1088](https://github.com/wazuh/wazuh/pull/1088))
- Added custom tags to FIM directories and registries. ([#1096](https://github.com/wazuh/wazuh/pull/1096))
- Improved AWS CloudTrail wodle by @UranusBytes ([#913](https://github.com/wazuh/wazuh/pull/913) & [#1105](https://github.com/wazuh/wazuh/pull/1105)).
- Added support to process logs from more AWS services: Guard Duty, IAM, Inspector, Macie and VPC. ([#1131](https://github.com/wazuh/wazuh/pull/1131)).
- Create script for blocking IP's using netsh-advfirewall. ([#1172](https://github.com/wazuh/wazuh/pull/1172)).

### Changed

- The maximum log length has been extended up to 64 KiB. ([#411](https://github.com/wazuh/wazuh/pull/411))
- Changed logcollector analysis message order. ([#675](https://github.com/wazuh/wazuh/pull/675))
- Let hostname field be the name of the agent, without the location part. ([#1080](https://github.com/wazuh/wazuh/pull/1080))
- The internal option `syscheck.max_depth` has been renamed to `syscheck.default_max_depth`. ([#1081](https://github.com/wazuh/wazuh/pull/1081))
- Show warning message when configuring vulnerability-detector for an agent. ([#1130](https://github.com/wazuh/wazuh/pull/1130))
- Increase the minimum waiting time from 0 to 1 seconds in Vulnerability-Detector. ([#1132](https://github.com/wazuh/wazuh/pull/1132))
- Prevent Windows agent from not loading the configuration if an AWS module block is found. ([#1143](https://github.com/wazuh/wazuh/pull/1143))
- Set the timeout to consider an agent disconnected to 1800 seconds in the framework. ([#1155](https://github.com/wazuh/wazuh/pull/1155))

### Fixed

- Fix agent ID zero-padding in alerts coming from Vulnerability Detector. ([#1083](https://github.com/wazuh/wazuh/pull/1083))
- Fix multiple warnings when agent is offline. ([#1086](https://github.com/wazuh/wazuh/pull/1086))
- Fixed minor issues in the Makefile and the sources installer on HP-UX, Solaris on SPARC and AIX systems. ([#1089](https://github.com/wazuh/wazuh/pull/1089))
- Fixed SHA256 changes messages in alerts when it is disabled. ([#1100](https://github.com/wazuh/wazuh/pull/1100))
- Fixed empty configuration blocks for Wazuh modules. ([#1101](https://github.com/wazuh/wazuh/pull/1101))
- Fix broken pipe error in Wazuh DB by Vulnerability Detector. ([#1111](https://github.com/wazuh/wazuh/pull/1111))
- Restored firewall-drop AR script for Linux. ([#1114](https://github.com/wazuh/wazuh/pull/1114))
- Fix unknown severity in Red Hat systems. ([#1118](https://github.com/wazuh/wazuh/pull/1118))
- Added a building flag to compile the SQLite library externally for the API. ([#1119](https://github.com/wazuh/wazuh/issues/1119))
- Fixed variables length when storing RAM information by Syscollector. ([#1124](https://github.com/wazuh/wazuh/pull/1124))
- Fix Red Hat vulnerability database update. ([#1127](https://github.com/wazuh/wazuh/pull/1127))
- Fix allowing more than one wodle command. ([#1128](https://github.com/wazuh/wazuh/pull/1128))
- Fixed `after_regex` offset for the decoding algorithm. ([#1129](https://github.com/wazuh/wazuh/pull/1129))
- Prevents some vulnerabilities from not being checked for Debian. ([#1166](https://github.com/wazuh/wazuh/pull/1166))
- Fixed legacy configuration for `vulnerability-detector`. ([#1174](https://github.com/wazuh/wazuh/pull/1174))
- Fix active-response scripts installation for Windows. ([#1182](https://github.com/wazuh/wazuh/pull/1182)).
- Fixed `open-scap` deadlock when opening large files. ([#1206](https://github.com/wazuh/wazuh/pull/1206)). Thanks to @juergenc for detecting this issue.


### Removed

- The 'T' multiplier has been removed from option `max_output_size`. ([#1089](https://github.com/wazuh/wazuh/pull/1089))


## [v3.5.0] - 2018-08-10

### Added

- Improved configuration of OVAL updates. ([#416](https://github.com/wazuh/wazuh/pull/416))
- Added selective agent software request in vulnerability-detector. ([#404](https://github.com/wazuh/wazuh/pull/404))
- Get Linux packages inventory natively. ([#441](https://github.com/wazuh/wazuh/pull/441))
- Get Windows packages inventory natively. ([#471](https://github.com/wazuh/wazuh/pull/471))
- Supporting AES encryption for manager and agent. ([#448](https://github.com/wazuh/wazuh/pull/448))
- Added Debian and Ubuntu 18 support in vulnerability-detector. ([#470](https://github.com/wazuh/wazuh/pull/470))
- Added Rids Synchronization. ([#459](https://github.com/wazuh/wazuh/pull/459))
- Added option for setting the group that the agent belongs to when registering it with authd ([#460](https://github.com/wazuh/wazuh/pull/460))
- Added option for setting the source IP when the agent registers with authd ([#460](https://github.com/wazuh/wazuh/pull/460))
- Added option to force the vulnerability detection in unsupported OS. ([#462](https://github.com/wazuh/wazuh/pull/462))
- Get network inventory natively. ([#546](https://github.com/wazuh/wazuh/pull/546))
- Add arch check for Red Hat's OVAL in vulnerability-detector. ([#625](https://github.com/wazuh/wazuh/pull/625))
- Integration with Osquery. ([#627](https://github.com/wazuh/wazuh/pull/627))
    - Enrich osquery configuration with pack files aggregation and agent labels as decorators.
    - Launch osquery daemon in background.
    - Monitor results file and send them to the manager.
    - New option in rules `<location>` to filter events by osquery.
    - Support folders in shared configuration. This makes easy to send pack folders to agents.
    - Basic ruleset for osquery events and daemon logs.
- Boost Remoted performance with multithreading. ([#649](https://github.com/wazuh/wazuh/pull/649))
    - Up to 16 parallel threads to decrypt messages from agents.
    - Limit the frequency of agent keys reloading.
    - Message input buffer in Analysisd to prevent control messages starvation in Remoted.
- Module to download shared files for agent groups dinamically. ([#519](https://github.com/wazuh/wazuh/pull/519))
    - Added group creation for files.yml if the group does not exist. ([#1010](https://github.com/wazuh/wazuh/pull/1010))
- Added scheduling options to CIS-CAT integration. ([#586](https://github.com/wazuh/wazuh/pull/586))
- Option to download the wpk using http in `agent_upgrade`. ([#798](https://github.com/wazuh/wazuh/pull/798))
- Add `172.0.0.1` as manager IP when creating `global.db`. ([#970](https://github.com/wazuh/wazuh/pull/970))
- New requests for Syscollector. ([#728](https://github.com/wazuh/wazuh/pull/728))
- `cluster_control` shows an error if the status does not exist. ([#1002](https://github.com/wazuh/wazuh/pull/1002))
- Get Windows hardware inventory natively. ([#831](https://github.com/wazuh/wazuh/pull/831))
- Get processes and ports inventory by the Syscollector module.
- Added an integration with Kaspersky Endpoint Security for Linux via Active Response. ([#1056](https://github.com/wazuh/wazuh/pull/1056))

### Changed

- Add default value for option -x in agent_control tool.
- External libraries moved to an external repository.
- Ignore OverlayFS directories on Rootcheck system scan.
- Extracts agent's OS from the database instead of the agent-info.
- Increases the maximum size of XML parser to 20KB.
- Extract CVE instead of RHSA codes into vulnerability-detector. ([#549](https://github.com/wazuh/wazuh/pull/549))
- Store CIS-CAT results into Wazuh DB. ([#568](https://github.com/wazuh/wazuh/pull/568))
- Add profile information to CIS-CAT reports. ([#658](https://github.com/wazuh/wazuh/pull/658))
- Merge external libraries into a unique shared library. ([#620](https://github.com/wazuh/wazuh/pull/620))
- Cluster log rotation: set correct permissions and store rotations in /logs/ossec. ([#667](https://github.com/wazuh/wazuh/pull/667))
- `Distinct` requests don't allow `limit=0` or `limit>maximun_limit`. ([#1007](https://github.com/wazuh/wazuh/pull/1007))
- Deprecated arguments -i, -F and -r for Authd. ([#1013](https://github.com/wazuh/wazuh/pull/1013))
- Increase the internal memory for real-time from 12 KiB to 64 KiB. ([#1062](https://github.com/wazuh/wazuh/pull/1062))

### Fixed

- Fixed invalid alerts reported by Syscollector when the event contains the word "error". ([#461](https://github.com/wazuh/wazuh/pull/461))
- Silenced Vuls integration starting and ending alerts. ([#541](https://github.com/wazuh/wazuh/pull/541))
- Fix problem comparing releases of ubuntu packages. ([#556](https://github.com/wazuh/wazuh/pull/556))
- Windows delete pending active-responses before reset agent. ([#563](https://github.com/wazuh/wazuh/pull/563))
- Fix bug in Rootcheck for Windows that searches for keys in 32-bit mode only. ([#566](https://github.com/wazuh/wazuh/pull/566))
- Alert when unmerge files fails on agent. ([#731](https://github.com/wazuh/wazuh/pull/731))
- Fixed bugs reading logs in framework. ([#856](https://github.com/wazuh/wazuh/pull/856))
- Ignore uppercase and lowercase sorting an array in framework. ([#814](https://github.com/wazuh/wazuh/pull/814))
- Cluster: reject connection if the client node has a different cluster name. ([#892](https://github.com/wazuh/wazuh/pull/892))
- Prevent `the JSON object must be str, not 'bytes'` error. ([#997](https://github.com/wazuh/wazuh/pull/997))
- Fix long sleep times in vulnerability detector.
- Fix inconsistency in the alerts format for the manager in vulnerability-detector.
- Fix bug when processing the packages in vulnerability-detector.
- Prevent to process Syscollector events by the JSON decoder. ([#674](https://github.com/wazuh/wazuh/pull/674))
- Stop Syscollector data storage into Wazuh DB when an error appears. ([#674](https://github.com/wazuh/wazuh/pull/674))
- Fix bug in Syscheck that reported false positive about removed files. ([#1044](https://github.com/wazuh/wazuh/pull/1044))
- Fix bug in Syscheck that misinterpreted no_diff option. ([#1046](https://github.com/wazuh/wazuh/pull/1046))
- Fixes in file integrity monitoring for Windows. ([#1062](https://github.com/wazuh/wazuh/pull/1062))
  - Fix Windows agent crash if FIM fails to extract the file owner.
  - Prevent FIM real-time mode on Windows from stopping if the internal buffer gets overflowed.
- Prevent large logs from flooding the log file by Logcollector. ([#1067](https://github.com/wazuh/wazuh/pull/1067))
- Fix allowing more than one wodle command and compute command timeout when ignore_output is enabled. ([#1102](https://github.com/wazuh/wazuh/pull/1102))

### Removed

- Deleted Lua language support.
- Deleted integration with Vuls. ([#879](https://github.com/wazuh/wazuh/issues/879))
- Deleted agent_list tool, replaced by agent_control. ([ba0265b](https://github.com/wazuh/wazuh/commit/ba0265b6e9e3fed133d60ef2df3450fdf26f7da4#diff-f57f2991a6aa25fe45d8036c51bf8b4d))

## [v3.4.0] - 2018-07-24

### Added

- Support for SHA256 checksum in Syscheck (by @arshad01). ([#410](https://github.com/wazuh/wazuh/pull/410))
- Added an internal option for Syscheck to tune the RT alerting delay. ([#434](https://github.com/wazuh/wazuh/pull/434))
- Added two options in the tag <auto_ignore> `frequency` and `timeframe` to hide alerts when they are played several times in a given period of time. ([#857](https://github.com/wazuh/wazuh/pull/857))
- Include who-data in Syscheck for file integrity monitoring. ([#756](https://github.com/wazuh/wazuh/pull/756))
  - Linux Audit setup and monitoring to watch directories configured with who-data.
  - Direct communication with Auditd on Linux to catch who-data related events.
  - Setup of SACL for monitored directories on Windows.
  - Windows Audit events monitoring through Windows Event Channel.
  - Auto setup of audit configuration and reset when the agent quits.
- Syscheck in frequency time show alerts from deleted files. ([#857](https://github.com/wazuh/wazuh/pull/857))
- Added an option `target` to customize output format per-target in Logcollector. ([#863](https://github.com/wazuh/wazuh/pull/863))
- New option for the JSON decoder to choose the treatment of NULL values. ([#677](https://github.com/wazuh/wazuh/pull/677))
- Remove old snapshot files for FIM. ([#872](https://github.com/wazuh/wazuh/pull/872))
- Distinct operation in agents. ([#920](https://github.com/wazuh/wazuh/pull/920))
- Added support for unified WPK. ([#865](https://github.com/wazuh/wazuh/pull/865))
- Added missing debug options for modules in the internal options file. ([#901](https://github.com/wazuh/wazuh/pull/901))
- Added recursion limits when reading directories. ([#947](https://github.com/wazuh/wazuh/pull/947))

### Changed

- Renamed cluster _client_ node type to ___worker___ ([#850](https://github.com/wazuh/wazuh/pull/850)).
- Changed a descriptive message in the alert showing what attributes changed. ([#857](https://github.com/wazuh/wazuh/pull/857))
- Change visualization of Syscheck alerts. ([#857](https://github.com/wazuh/wazuh/pull/857))
- Add all the available fields in the Syscheck messages from the Wazuh configuration files. ([#857](https://github.com/wazuh/wazuh/pull/857))
- Now the no_full_log option only affects JSON alerts. ([#881](https://github.com/wazuh/wazuh/pull/881))
- Delete temporary files when stopping Wazuh. ([#732](https://github.com/wazuh/wazuh/pull/732))
- Send OpenSCAP checks results to a FIFO queue instead of temporary files. ([#732](https://github.com/wazuh/wazuh/pull/732))
- Default behavior when starting Syscheck and Rootcheck components. ([#829](https://github.com/wazuh/wazuh/pull/829))
  - They are disabled if not appear in the configuration.
  - They can be set up as empty blocks in the configuration, applying their default values.
  - Improvements of error and information messages when they start.
- Improve output of `DELETE/agents` when no agents were removed. ([#868](https://github.com/wazuh/wazuh/pull/868))
- Include the file owner SID in Syscheck alerts.
- Change no previous checksum error message to information log. ([#897](https://github.com/wazuh/wazuh/pull/897))
- Changed default Syscheck scan speed: 100 files per second. ([#975](https://github.com/wazuh/wazuh/pull/975))
- Show network protocol used by the agent when connecting to the manager. ([#980](https://github.com/wazuh/wazuh/pull/980))

### Fixed

- Syscheck RT process granularized to make frequency option more accurate. ([#434](https://github.com/wazuh/wazuh/pull/434))
- Fixed registry_ignore problem on Syscheck for Windows when arch="both" was used. ([#525](https://github.com/wazuh/wazuh/pull/525))
- Allow more than 256 directories in real-time for Windows agent using recursive watchers. ([#540](https://github.com/wazuh/wazuh/pull/540))
- Fix weird behavior in Syscheck when a modified file returns back to its first state. ([#434](https://github.com/wazuh/wazuh/pull/434))
- Replace hash value xxx (not enabled) for n/a if the hash couldn't be calculated. ([#857](https://github.com/wazuh/wazuh/pull/857))
- Do not report uid, gid or gname on Windows (avoid user=0). ([#857](https://github.com/wazuh/wazuh/pull/857))
- Several fixes generating sha256 hash. ([#857](https://github.com/wazuh/wazuh/pull/857))
- Fixed the option report_changes configuration. ([#857](https://github.com/wazuh/wazuh/pull/857))
- Fixed the 'report_changes' configuration when 'sha1' option is not set. ([#857](https://github.com/wazuh/wazuh/pull/857))
- Fix memory leak reading logcollector config. ([#884](https://github.com/wazuh/wazuh/pull/884))
- Fixed crash in Slack integration for alerts that don't have full log. ([#880](https://github.com/wazuh/wazuh/pull/880))
- Fixed active-responses.log definition path on Windows configuration. ([#739](https://github.com/wazuh/wazuh/pull/739))
- Added warning message when updating Syscheck/Rootcheck database to restart the manager. ([#817](https://github.com/wazuh/wazuh/pull/817))
- Fix PID file creation checking. ([#822](https://github.com/wazuh/wazuh/pull/822))
  - Check that the PID file was created and written.
  - This would prevent service from running multiple processes of the same daemon.
- Fix reading of Windows platform for 64 bits systems. ([#832](https://github.com/wazuh/wazuh/pull/832))
- Fixed Syslog output parser when reading the timestamp from the alerts in JSON format. ([#843](https://github.com/wazuh/wazuh/pull/843))
- Fixed filter for `gpg-pubkey` packages in Syscollector. ([#847](https://github.com/wazuh/wazuh/pull/847))
- Fixed bug in configuration when reading the `repeated_offenders` option in Active Response. ([#873](https://github.com/wazuh/wazuh/pull/873))
- Fixed variables parser when loading rules. ([#855](https://github.com/wazuh/wazuh/pull/855))
- Fixed parser files names in the Rootcheck scan. ([#840](https://github.com/wazuh/wazuh/pull/840))
- Removed frequency offset in rules. ([#827](https://github.com/wazuh/wazuh/pull/827)).
- Fix memory leak reading logcollector config. ([#884](https://github.com/wazuh/wazuh/pull/884))
- Fixed sort agents by status in `GET/agents` API request. ([#810](https://github.com/wazuh/wazuh/pull/810))
- Added exception when no agents are selected to restart. ([#870](https://github.com/wazuh/wazuh/pull/870))
- Prevent files from remaining open in the cluster. ([#874](https://github.com/wazuh/wazuh/pull/874))
- Fix network unreachable error when cluster starts. ([#800](https://github.com/wazuh/wazuh/pull/800))
- Fix empty rules and decoders file check. ([#887](https://github.com/wazuh/wazuh/pull/887))
- Prevent to access an unexisting hash table from 'whodata' thread. ([#911](https://github.com/wazuh/wazuh/pull/911))
- Fix CA verification with more than one 'ca_store' definitions. ([#927](https://github.com/wazuh/wazuh/pull/927))
- Fix error in syscollector API calls when Wazuh is installed in a directory different than `/var/ossec`. ([#942](https://github.com/wazuh/wazuh/pull/942)).
- Fix error in CentOS 6 when `wazuh-cluster` is disabled. ([#944](https://github.com/wazuh/wazuh/pull/944)).
- Fix Remoted connection failed warning in TCP mode due to timeout. ([#958](https://github.com/wazuh/wazuh/pull/958))
- Fix option 'rule_id' in syslog client. ([#979](https://github.com/wazuh/wazuh/pull/979))
- Fixed bug in legacy agent's server options that prevented it from setting port and protocol.

## [v3.3.1] - 2018-06-18

### Added

- Added `total_affected_agents` and `total_failed_ids` to the `DELETE/agents` API request. ([#795](https://github.com/wazuh/wazuh/pull/795))

### Changed

- Management of empty blocks in the configuration files. ([#781](https://github.com/wazuh/wazuh/pull/781))
- Verify WPK with Wazuh CA by default. ([#799](https://github.com/wazuh/wazuh/pull/799))

### Fixed

- Windows prevents agent from renaming file. ([#773](https://github.com/wazuh/wazuh/pull/773))
- Fix manager-agent version comparison in remote upgrades. ([#765](https://github.com/wazuh/wazuh/pull/765))
- Fix log flooding when restarting agent while the merged file is being receiving. ([#788](https://github.com/wazuh/wazuh/pull/788))
- Fix issue when overwriting rotated logs in Windows agents. ([#776](https://github.com/wazuh/wazuh/pull/776))
- Prevent OpenSCAP module from running on Windows agents (incompatible). ([#777](https://github.com/wazuh/wazuh/pull/777))
- Fix issue in file changes report for FIM on Linux when a directory contains a backslash. ([#775](https://github.com/wazuh/wazuh/pull/775))
- Fixed missing `minor` field in agent data managed by the framework. ([#771](https://github.com/wazuh/wazuh/pull/771))
- Fixed missing `build` and `key` fields in agent data managed by the framework. ([#802](https://github.com/wazuh/wazuh/pull/802))
- Fixed several bugs in upgrade agents ([#784](https://github.com/wazuh/wazuh/pull/784)):
    - Error upgrading an agent with status `Never Connected`.
    - Fixed API support.
    - Sockets were not closing properly.
- Cluster exits showing an error when an error occurs. ([#790](https://github.com/wazuh/wazuh/pull/790))
- Fixed bug when cluster control or API cannot request the list of nodes to the master. ([#762](https://github.com/wazuh/wazuh/pull/762))
- Fixed bug when the `agent.conf` contains an unrecognized module. ([#796](https://github.com/wazuh/wazuh/pull/796))
- Alert when unmerge files fails on agent. ([#731](https://github.com/wazuh/wazuh/pull/731))
- Fix invalid memory access when parsing ruleset configuration. ([#787](https://github.com/wazuh/wazuh/pull/787))
- Check version of python in cluster control. ([#760](https://github.com/wazuh/wazuh/pull/760))
- Removed duplicated log message when Rootcheck is disabled. ([#783](https://github.com/wazuh/wazuh/pull/783))
- Avoid infinite attempts to download CVE databases when it fails. ([#792](https://github.com/wazuh/wazuh/pull/792))


## [v3.3.0] - 2018-06-06

### Added

- Supporting multiple socket output in Logcollector. ([#395](https://github.com/wazuh/wazuh/pull/395))
- Allow inserting static field parameters in rule comments. ([#397](https://github.com/wazuh/wazuh/pull/397))
- Added an output format option for Logcollector to build custom logs. ([#423](https://github.com/wazuh/wazuh/pull/423))
- Included millisecond timing in timestamp to JSON events. ([#467](https://github.com/wazuh/wazuh/pull/467))
- Added an option in Analysisd to set input event offset for plugin decoders. ([#512](https://github.com/wazuh/wazuh/pull/512))
- Allow decoders mix plugin and multiregex children. ([#602](https://github.com/wazuh/wazuh/pull/602))
- Added the option to filter by any field in `get_agents_overview`, `get_agent_group` and `get_agents_without_group` functions of the Python framework. ([#743](https://github.com/wazuh/wazuh/pull/743))

### Changed

- Add default value for option -x in agent_upgrade tool.
- Changed output of agents in cluster control. ([#741](https://github.com/wazuh/wazuh/pull/741))

### Fixed

- Fix bug in Logcollector when removing duplicate localfiles. ([#402](https://github.com/wazuh/wazuh/pull/402))
- Fix memory error in Logcollector when using wildcards.
- Prevent command injection in Agentless daemon. ([#600](https://github.com/wazuh/wazuh/pull/600))
- Fixed bug getting the agents in cluster control. ([#741](https://github.com/wazuh/wazuh/pull/741))
- Prevent Logcollector from reporting an error when a path with wildcards matches no files.
- Fixes the feature to group with the option multi-line. ([#754](https://github.com/wazuh/wazuh/pull/754))


## [v3.2.4] - 2018-06-01

### Fixed
- Fixed segmentation fault in maild when `<queue-size>` is included in the global configuration.
- Fixed bug in Framework when retrieving mangers logs. ([#644](https://github.com/wazuh/wazuh/pull/644))
- Fixed bug in clusterd to prevent the synchronization of `.swp` files. ([#694](https://github.com/wazuh/wazuh/pull/694))
- Fixed bug in Framework parsing agent configuration. ([#681](https://github.com/wazuh/wazuh/pull/681))
- Fixed several bugs using python3 with the Python framework. ([#701](https://github.com/wazuh/wazuh/pull/701))


## [v3.2.3] - 2018-05-28

### Added

- New internal option to enable merged file creation by Remoted. ([#603](https://github.com/wazuh/wazuh/pull/603))
- Created alert item for GDPR and GPG13. ([#608](https://github.com/wazuh/wazuh/pull/608))
- Add support for Amazon Linux in vulnerability-detector.
- Created an input queue for Analysisd to prevent Remoted starvation. ([#661](https://github.com/wazuh/wazuh/pull/661))

### Changed

- Set default agent limit to 14.000 and file descriptor limit to 65.536 per process. ([#624](https://github.com/wazuh/wazuh/pull/624))
- Cluster improvements.
    - New protocol for communications.
    - Inverted communication flow: clients start communications with the master.
    - Just the master address is required in the `<nodes>` list configuration.
    - Improved synchronization algorithm.
    - Reduced the number of processes to one: `wazuh-clusterd`.
- Cluster control tool improvements: outputs are the same regardless of node type.
- The default input queue for remote events has been increased to 131072 events. ([#660](https://github.com/wazuh/wazuh/pull/660))
- Disconnected agents will no longer report vulnerabilities. ([#666](https://github.com/wazuh/wazuh/pull/666))

### Fixed

- Fixed agent wait condition and improve logging messages. ([#550](https://github.com/wazuh/wazuh/pull/550))
- Fix race condition in settings load time by Windows agent. ([#551](https://github.com/wazuh/wazuh/pull/551))
- Fix bug in Authd that prevented it from deleting agent-info files when removing agents.
- Fix bug in ruleset that did not overwrite the `<info>` option. ([#584](https://github.com/wazuh/wazuh/issues/584))
- Fixed bad file descriptor error in Wazuh DB ([#588](https://github.com/wazuh/wazuh/issues/588))
- Fixed unpredictable file sorting when creating merged files. ([#599](https://github.com/wazuh/wazuh/issues/599))
- Fixed race condition in Remoted when closing connections.
- Fix epoch check in vulnerability-detector.
- Fixed hash sum in logs rotation. ([#636](https://github.com/wazuh/wazuh/issues/636))
- Fixed cluster CPU usage.
- Fixed invalid deletion of agent timestamp entries. ([#639](https://github.com/wazuh/wazuh/issues/639))
- Fixed segmentation fault in logcollector when multi-line is applied to a remote configuration. ([#641](https://github.com/wazuh/wazuh/pull/641))
- Fixed issue in Syscheck that may leave the process running if the agent is stopped quickly. ([#671](https://github.com/wazuh/wazuh/pull/671))

### Removed

- Removed cluster database and internal cluster daemon.


## [v3.2.2] - 2018-05-07

### Added

- Created an input queue for Remoted to prevent agent connection starvation. ([#509](https://github.com/wazuh/wazuh/pull/509))

### Changed

- Updated Slack integration. ([#443](https://github.com/wazuh/wazuh/pull/443))
- Increased connection timeout for remote upgrades. ([#480](https://github.com/wazuh/wazuh/pull/480))
- Vulnerability-detector does not stop agents detection if it fails to find the software for one of them.
- Improve the version comparator algorithm in vulnerability-detector. ([#508](https://github.com/wazuh/wazuh/pull/508))

### Fixed

- Fixed bug in labels settings parser that may make Agentd or Logcollector crash.
- Fixed issue when setting multiple `<server-ip>` stanzas in versions 3.0 - 3.2.1. ([#433](https://github.com/wazuh/wazuh/pull/433))
- Fixed bug when socket database messages are not sent correctly. ([#435](https://github.com/wazuh/wazuh/pull/435))
- Fixed unexpected stop in the sources installer when overwriting a previous corrupt installation.
- Added a synchronization timeout in the cluster to prevent it from blocking ([#447](https://github.com/wazuh/wazuh/pull/447))
- Fixed issue in CSyslogd when filtering by rule group. ([#446](https://github.com/wazuh/wazuh/pull/446))
- Fixed error on DB daemon when parsing rules with options introduced in version 3.0.0.
- Fixed unrecognizable characters error in Windows version name. ([#478](https://github.com/wazuh/wazuh/pull/478))
- Fix Authd client in old versions of Windows ([#479](https://github.com/wazuh/wazuh/pull/479))
- Cluster's socket management improved to use persistent connections ([#481](https://github.com/wazuh/wazuh/pull/481))
- Fix memory corruption in Syscollector decoder and memory leaks in Vulnerability Detector. ([#482](https://github.com/wazuh/wazuh/pull/482))
- Fixed memory corruption in Wazuh DB autoclosing procedure.
- Fixed dangling db files at DB Sync module folder. ([#489](https://github.com/wazuh/wazuh/pull/489))
- Fixed agent group file deletion when using Authd.
- Fix memory leak in Maild with JSON input. ([#498](https://github.com/wazuh/wazuh/pull/498))
- Fixed remote command switch option. ([#504](https://github.com/wazuh/wazuh/pull/504))

## [v3.2.1] - 2018-03-03

### Added

- Added option in Makefile to disable CIS-CAT module. ([#381](https://github.com/wazuh/wazuh/pull/381))
- Added field `totalItems` to `GET/agents/purgeable/:timeframe` API call. ([#385](https://github.com/wazuh/wazuh/pull/385))

### Changed

- Giving preference to use the selected Java over the default one in CIS-CAT wodle.
- Added delay between message delivery for every module. ([#389](https://github.com/wazuh/wazuh/pull/389))
- Verify all modules for the shared configuration. ([#408](https://github.com/wazuh/wazuh/pull/408))
- Updated OpenSSL library to 1.1.0g.
- Insert agent labels in JSON archives no matter the event matched a rule.
- Support for relative/full/network paths in the CIS-CAT configuration. ([#419](https://github.com/wazuh/wazuh/pull/419))
- Improved cluster control to give more information. ([#421](https://github.com/wazuh/wazuh/pull/421))
- Updated rules for CIS-CAT.
- Removed unnecessary compilation of vulnerability-detector in agents.
- Increased wazuh-modulesd's subprocess pool.
- Improved the agent software recollection by Syscollector.

### Fixed

- Fixed crash in Agentd when testing Syscollector configuration from agent.conf file.
- Fixed duplicate alerts in Vulnerability Detector.
- Fixed compiling issues in Solaris and HP-UX.
- Fixed bug in Framework when listing directories due to permissions issues.
- Fixed error handling in CIS-CAT module. ([#401](https://github.com/wazuh/wazuh/pull/401))
- Fixed some defects reported by Coverity. ([#406](https://github.com/wazuh/wazuh/pull/406))
- Fixed OS name detection in macOS and old Linux distros. ([#409](https://github.com/wazuh/wazuh/pull/409))
- Fixed linked in HP-UX.
- Fixed Red Hat detection in vulnerability-detector.
- Fixed segmentation fault in wazuh-cluster when files path is too long.
- Fixed a bug getting groups and searching by them in `GET/agents` API call. ([#390](https://github.com/wazuh/wazuh/pull/390))
- Several fixes and improvements in cluster.
- Fixed bug in wazuh-db when closing exceeded databases in transaction.
- Fixed bug in vulnerability-detector that discarded valid agents.
- Fixed segmentation fault in Windows agents when getting OS info.
- Fixed memory leaks in vulnerability-detector and CIS-CAT wodle.
- Fixed behavior when working directory is not found in CIS-CAT wodle.

## [v3.2.0] - 2018-02-13

### Added
- Added support to synchronize custom rules and decoders in the cluster.([#344](https://github.com/wazuh/wazuh/pull/344))
- Add field `status` to `GET/agents/groups/:group_id` API call.([#338](https://github.com/wazuh/wazuh/pull/338))
- Added support for Windows to CIS-CAT integration module ([#369](https://github.com/wazuh/wazuh/pull/369))
- New Wazuh Module "aws-cloudtrail" fetching logs from S3 bucket. ([#351](https://github.com/wazuh/wazuh/pull/351))
- New Wazuh Module "vulnerability-detector" to detect vulnerabilities in agents and managers.

### Fixed
- Fixed oscap.py to support new versions of OpenSCAP scanner.([#331](https://github.com/wazuh/wazuh/pull/331))
- Fixed timeout bug when the cluster port was closed. ([#343](https://github.com/wazuh/wazuh/pull/343))
- Improve exception handling in `cluster_control`. ([#343](https://github.com/wazuh/wazuh/pull/343))
- Fixed bug in cluster when receive an error response from client. ([#346](https://github.com/wazuh/wazuh/pull/346))
- Fixed bug in framework when the manager is installed in different path than /var/ossec. ([#335](https://github.com/wazuh/wazuh/pull/335))
- Fixed predecoder hostname field in JSON event output.
- Several fixes and improvements in cluster.

## [v3.1.0] - 2017-12-22

### Added

- New Wazuh Module "command" for asynchronous command execution.
- New field "predecoder.timestamp" for JSON alerts including timestamp from logs.
- Added reload action to ossec-control in local mode.
- Add duration control of a cluster database synchronization.
- New internal option for agents to switch applying shared configuration.
- Added GeoIP address finding for input logs in JSON format.
- Added alert and archive output files rotation capabilities.
- Added rule option to discard field "firedtimes".
- Added VULS integration for running vulnerability assessments.
- CIS-CAT Wazuh Module to scan CIS policies.

### Changed

- Keepping client.keys file permissions when modifying it.
- Improve Rootcheck formula to select outstanding defects.
- Stop related daemon when disabling components in ossec-control.
- Prevented cluster daemon from starting on RHEL 5 or older.
- Let Syscheck report file changes on first scan.
- Allow requests by node name in cluster_control binary.
- Improved help of cluster_control binary.
- Integrity control of files in the cluster.

### Fixed

- Fixed netstat command in localfile configuration.
- Fixed error when searching agents by ID.
- Fixed syslog format pre-decoder for logs with missing (optional) space after tag.
- Fixed alert ID when plain-text alert output disabled.
- Fixed Monitord freezing when a sendmail-like executable SMTP server is set.
- Fixed validation of Active Response used by agent_control.
- Allow non-ASCII characters in Windows version string.

## [v3.0.0] - 2017-12-12

### Added

- Added group property for agents to customize shared files set.
- Send shared files to multiple agents in parallel.
- New decoder plugin for logs in JSON format with dynamic fields definition.
- Brought framework from API to Wazuh project.
- Show merged files MD5 checksum by agent_control and framework.
- New reliable request protocol for manager-agent communication.
- Remote agent upgrades with signed WPK packages.
- Added option for Remoted to prevent it from writing shared merged file.
- Added state for Agentd and Windows agent to notify connection state and metrics.
- Added new JSON log format for local file monitoring.
- Added OpenSCAP SSG datastream content for Ubuntu Trusty Tahr.
- Field "alert_id" in JSON alerts (by Dan Parriott).
- Added support of "any" IP address to OSSEC batch manager (by Jozef Reisinger).
- Added ossec-agent SElinux module (by kreon).
- Added previous output to JSON output (by João Soares).
- Added option for Authd to specify the allowed cipher list (by James Le Cuirot).
- Added option for cipher suites in Authd settings.
- Added internal option for Remoted to set the shared configuration reloading time.
- Auto restart agents when new shared configuration is pushed from the manager.
- Added native support for Systemd.
- Added option to register unlimited agents in Authd.
- New internal option to limit the number of file descriptors in Analysisd and Remoted.
- Added new state "pending" for agents.
- Added internal option to disable real-time DB synchronization.
- Allow multiple manager stanzas in Agentd settings.
- New internal option to limit the receiving time in TCP mode.
- Added manager hostname data to agent information.
- New option for rotating internal logs by size.
- Added internal option to enable or disable daily rotation of internal logs.
- Added command option for Monitord to overwrite 'day_wait' parameter.
- Adding templates and sample alert for Elasticsearch 6.0.
- Added option to enable/disable Authd on install and auto-generate certificates.
- Pack secure TCP messages into a single packet.
- Added function to install SCAP policies depending on OS version.
- Added integration with Virustotal.
- Added timeout option for TCP sockets in Remoted and Agentd.
- Added option to start the manager after installing.
- Added a cluster of managers (`wazuh-clusterd`) and a script to control it (`cluster_control`).

### Changed

- Increased shared file delivery speed when using TCP.
- Increased TCP listening socket backlog.
- Changed Windows agent UI panel to show revision number instead of installation date.
- Group every decoded field (static and dynamic fields) into a data object for JSON alerts.
- Reload shared files by Remoted every 10 minutes.
- Increased string size limit for XML reader to 4096 bytes.
- Updated Logstash configuration and Elasticsearch mappings.
- Changed template fields structure for Kibana dashboards.
- Increased dynamic field limit to 1024, and default to 256.
- Changed agent buffer 'length' parameter to 'queue_size'.
- Changed some Rootcheck error messages to verbose logs.
- Removed unnecessary message by manage_agents advising to restart Wazuh manager.
- Update PF tables Active response (by d31m0).
- Create the users and groups as system users and groups in specs (by Dan Parriott).
- Show descriptive errors when an agent loses the connection using TCP.
- Prevent agents with the same name as the manager host from getting added.
- Changed 'message' field to 'data' for successful agent removing response in Authd API.
- Changed critical error to standard error in Syslog Remoted when no access list has been configured.
- Ignore hidden files in shared folder for merged file.
- Changed agent notification time values: notify time to 1 minute and reconnect time to 5 minutes.
- Prevent data field from being inserted into JSON alerts when it's empty.
- Spelling corrections (by Josh Soref).
- Moved debug messages when updating shared files to level 2.
- Do not create users ossecm or ossecr on agents.
- Upgrade netstat command in Logcollector.
- Prevent Monitord and DB sync module from dealing with agent files on local installations.
- Speed up DB syncing by keeping databases opened and an inotify event queue.
- Merge server's IP and hostname options to one setting.
- Enabled Active Response by default in both Windows and UNIX.
- Make Monitord 'day_wait' internal option affect log rotation.
- Extend Monitord 'day_wait' internal option range.
- Prevent Windows agent from log error when the manager disconnected.
- Improve Active Response filtering options.
- Use init system (Systemd/SysVinit) to restart Wazuh when upgrading.
- Added possibility of filtering agents by manager hostname in the Framework.
- Prevent installer from overwriting agent.conf file.
- Cancel file sending operation when agent socket is closed.
- Clean up agent shared folder before unmerging shared configuration.
- Print descriptive error when request socket refuses connection due to AR disabled.
- Extend Logcollector line burst limit range.
- Fix JSON alert file reloading when the file is rotated.
- Merge IP and Hostname server configuration into "Address" field.
- Improved TCP transmission performance by packing secure messages.

### Fixed

- Fixed wrong queries to get last Syscheck and Rootcheck date.
- Prevent Logcollector keep-alives from being stored on archives.json.
- Fixed length of random message within keep-alives.
- Fixed Windows version detection for Windows 8 and newer.
- Fixed incorrect CIDR writing on client.keys by Authd.
- Fixed missing buffer flush by Analysisd when updating Rootcheck database.
- Stop Wazuh service before removing folder to reinstall.
- Fixed Remoted service for Systemd (by Phil Porada).
- Fixed Administrator account mapping in Windows agent installation (by andrewm0374@gmail.com).
- Fixed MySQL support in dbd (by andrewm0374@gmail.com).
- Fixed incorrect warning when unencrypting messages (by Dan Parriott).
- Fixed Syslog mapping for alerts via Csyslogd (by Dan Parriott).
- Fixed syntax error in the creation of users in Solaris 11.2 (by Pedro Flor).
- Fixed some warnings that appeared when compiling on Fedora 26.
- Fixed permission issue in logs folder.
- Fixed issue in Remoted that prevented it from send shared configuration when it changed.
- Fixed Windows agent compilation compability with CentOS.
- Supporting different case from password prompt in Agentless (by Jesus Fidalgo).
- Fix bad detection of inotify queue overflowed.
- Fix repetitive error when a rule's diff file is empty.
- Fixed log group permission when created by a daemon running as root.
- Prevented Agentd from logging too many errors when restarted while receiving the merged file.
- Prevented Remoted from sending data to disconnected agents in TCP mode.
- Fixed alerts storage in PostgreSQL databases.
- Fixed invalid previous output data in JSON alerts.
- Fixed memory error in modulesd for invalid configurations.
- Fixed default Auth configuration to support custom install directory.
- Fixed directory transversal vulnerability in Active response commands.
- Fixed Active response timeout accuracy.
- Fixed race conditions in concurrent transmissions over TCP.

### Removed

- Removed Picviz support (by Dan Parriott).


## [v2.1.1] - 2017-09-21

### Changed

- Improved errors messages related to TCP connection queue.
- Changed info log about unsupported FS checking in Rootcheck scan to debug messages.
- Prevent Modules daemon from giving critical error when no wodles are enabled.

### Fixed

- Fix endianess incompatibility in agents on SPARC when connecting via TCP.
- Fix bug in Authd that made it crash when removing keys.
- Fix race condition in Remoted when writing logs.
- Avoid repeated errors by Remoted when sending data to a disconnected agent.
- Prevented Monitord from rotating non-existent logs.
- Some fixes to support HP-UX.
- Prevent processes from sending events when TCP connection is lost.
- Fixed output header by Syslog client when reading JSON alerts.
- Fixed bug in Integrator settings parser when reading rules list.

## [v2.1.0] - 2017-08-14

### Added

- Rotate and compress log feature.
- Labeling data for agents to be shown in alerts.
- New 'auth' configuration template.
- Make manage_agents capable of add and remove agents via Authd.
- Implemented XML configuration for Authd.
- Option -F for Authd to force insertion if it finds duplicated name.
- Local auth client to manage agent keys.
- Added OS name and version into global.db.
- Option for logging in JSON format.
- Allow maild to send through a sendmail-like executable (by James Le Cuirot).
- Leaky bucket-like buffer for agents to prevent network flooding.
- Allow Syslog client to read JSON alerts.
- Allow Mail reporter to read JSON alerts.
- Added internal option to tune Rootcheck sleep time.
- Added route-null Active Response script for Windows 2012 (by @CrazyLlama).

### Changed

- Updated SQLite library to 3.19.2.
- Updated zlib to 1.2.11.
- Updated cJSON library to 1.4.7.
- Change some manage_agents option parameters.
- Run Auth in background by default.
- Log classification as debug, info, warning, error and critical.
- Limit number of reads per cycle by Logcollector to prevent log starvation.
- Limit OpenSCAP module's event forwarding speed.
- Increased debug level of repeated Rootcheck messages.
- Send events when OpenSCAP starts and finishes scans.
- Delete PID files when a process exits not due to a signal.
- Change error messages due to SSL handshake failure to debug messages.
- Force group addition on installation for compatibility with LDAP (thanks to Gary Feltham).

### Fixed

- Fixed compiling error on systems with no OpenSSL.
- Fixed compiling warning at manage_agents.
- Fixed ossec-control enable/disable help message.
- Fixed unique aperture of random device on Unix.
- Fixed file sum comparison bug at Syscheck realtime engine. (Thanks to Arshad Khan)
- Close analysisd if alert outputs are disabled for all formats.
- Read Windows version name for versions newer than Windows 8 / Windows Server 2012.
- Fixed error in Analysisd that wrote Syscheck and Rootcheck databases of re-added agents on deleted files.
- Fixed internal option to configure the maximum labels' cache time.
- Fixed Auth password parsing on client side.
- Fix bad agent ID assignation in Authd on i686 architecture.
- Fixed Logcollector misconfiguration in Windows agents.

### Removed

- Remove unused message queue to send alerts from Authd.


## [v2.0.1] - 2017-07-19

### Changed

- Changed random data generator for a secure OS-provided generator.
- Changed Windows installer file name (depending on version).
- Linux distro detection using standard os-release file.
- Changed some URLs to documentation.
- Disable synchronization with SQLite databases for Syscheck by default.
- Minor changes at Rootcheck formatter for JSON alerts.
- Added debugging messages to Integrator logs.
- Show agent ID when possible on logs about incorrectly formatted messages.
- Use default maximum inotify event queue size.
- Show remote IP on encoding format errors when unencrypting messages.
- Remove temporary files created by Syscheck changes reports.
- Remove temporary Syscheck files for changes reporting by Windows installer when upgrading.

### Fixed

- Fixed resource leaks at rules configuration parsing.
- Fixed memory leaks at rules parser.
- Fixed memory leaks at XML decoders parser.
- Fixed TOCTOU condition when removing directories recursively.
- Fixed insecure temporary file creation for old POSIX specifications.
- Fixed missing agentless devices identification at JSON alerts.
- Fixed FIM timestamp and file name issue at SQLite database.
- Fixed cryptographic context acquirement on Windows agents.
- Fixed debug mode for Analysisd.
- Fixed bad exclusion of BTRFS filesystem by Rootcheck.
- Fixed compile errors on macOS.
- Fixed option -V for Integrator.
- Exclude symbolic links to directories when sending FIM diffs (by Stephan Joerrens).
- Fixed daemon list for service reloading at ossec-control.
- Fixed socket waiting issue on Windows agents.
- Fixed PCI_DSS definitions grouping issue at Rootcheck controls.
- Fixed segmentation fault bug when stopping on CentOS 5.
- Fixed compatibility with AIX.
- Fixed race conditions in ossec-control script.
- Fixed compiling issue on Windows.
- Fixed compatibility with Solaris.
- Fixed XML parsing error due to byte stashing issue.
- Fixed false error by Syscheck when creating diff snapshots of empty files.
- Fixed segmentation fault in Authd on i386 platform.
- Fixed agent-auth exit code for controlled server's errors.
- Fixed incorrect OVAL patch results classification.

## [v2.0.0] - 2017-03-14

### Added

- Wazuh modules manager.
- Wazuh module for OpenSCAP.
- Ruleset for OpenSCAP alerts.
- Kibana dashboards for OpenSCAP.
- Option at agent_control to restart all agents.
- Dynamic fields to rules and decoders.
- Dynamic fields to JSON in alerts/archives.
- CDB list lookup with dynamic fields.
- FTS for dynamic fields.
- Logcollector option to set the frequency of file checking.
- GeoIP support in Alerts (by Scott R Shinn).
- Internal option to output GeoIP data on JSON alerts.
- Matching pattern negation (by Daniel Cid).
- Syscheck and Rootcheck events on SQLite databases.
- Data migration tool to SQLite databases.
- Jenkins QA.
- 64-bit Windows registry keys support.
- Complete FIM data output to JSON and alerts.
- Username, date and inode attributes to FIM events on Unix.
- Username attribute to FIM events on Windows.
- Report changes (FIM file diffs) to Windows agent.
- File diffs to JSON output.
- Elastic mapping updated for new FIM events.
- Title and file fields extracted at Rootcheck alerts.
- Rule description formatting with dynamic field referencing.
- Multithreaded design for Authd server for fast and reliable client dispatching, with key caching and write scheduling.
- Auth registration client for Windows (by Gael Muller).
- Auth password authentication for Windows client.
- New local decoder file by default.
- Show server certificate and key paths at Authd help.
- New option for Authd to verify agent's address.
- Added support for new format at predecoder (by Brad Lhotsky).
- Agentless passlist encoding to Base64.
- New Auditd-specific log format for Logcollector.
- Option for Authd to auto-choose TLS/SSL method.
- Compile option for Authd to make it compatible with legacy OSs.
- Added new templates layout to auto-compose configuration file.
- New wodle for SQLite database syncing (agent information and fim/pm data).
- Added XML settings options to exclude some rules or decoders files.
- Option for agent_control to broadcast AR on all agents.
- Extended FIM event information forwarded by csyslogd (by Sivakumar Nellurandi).
- Report Syscheck's new file events on real time.

### Changed

- Isolated logtest directory from analysisd.
- Remoted informs Analysisd about agent ID.
- Updated Kibana dashboards.
- Syscheck FIM attributes to dynamic fields.
- Force services to exit if PID file creation fails.
- Atomic writing of client.keys through temporary files.
- Disabled remote message ID verification by default.
- Show actual IP on debug message when agents get connected.
- Enforce rules IDs to max 6 digits.
- OSSEC users and group as system (UI-hidden) users (by Dennis Golden).
- Increases Authd connection pool size.
- Use general-purpose version-flexible SSL/TLS methods for Authd registration.
- Enforce minimum 3-digit agent ID format.
- Exclude BTRFS from Rootcheck searching for hidden files inside directories (by Stephan Joerrens).
- Moved OSSEC and Wazuh decoders to one directory.
- Prevent manage_agents from doing invalid actions (such methods for manager at agent).
- Disabled capturing of security events 5145 and 5156 on Windows agent.
- Utilities to rename an agent or change the IP address (by Antonio Querubin).
- Added quiet option for Logtest (by Dan Parriott).
- Output decoder information onto JSON alerts.
- Enable mail notifications by default for server installation.
- Agent control option to restart all agents' Syscheck will also restart manager's Syscheck.
- Make ossec-control to check Authd PID.
- Enforce every rule to contain a description.
- JSON output won't contain field "agentip" if tis value is "any".
- Don't broadcast Active Response messages to disconnected agents.
- Don't print Syscheck logs if it's disabled.
- Set default Syscheck and Rootcheck frequency to 12 hours.
- Generate FIM new file alert by default.
- Added option for Integrator to set the maximum log length.
- JSON output nested objects modelling through dynamic fields.
- Disable TCP for unsupported OSs.
- Show previous log on JSON alert.
- Removed confirmation prompt when importing an agent key successfully.
- Made Syscheck not to ignore files that change more than 3 times by default.
- Enabled JSON output by default.
- Updated default syscheck configuration for Windows agents.
- Limited agent' maximum connection time for notification time.
- Improved client.keys changing detection method by remoted: use date and inode.
- Changed boot service name to Wazuh.
- Active response enabled on Windows agents by default.
- New folder structure for rules and decoders.
- More descriptive logs about syscheck real-time monitoring.
- Renamed XML tags related to rules and decoders inclusion.
- Set default maximum agents to 8000.
- Removed FTS numeric bitfield from JSON output.
- Fixed ID misassignment by manage_agents when the greatest ID exceeds 32512.
- Run Windows Registry Syscheck scan on first stage when scan_on_start enabled.
- Set all Syscheck delay stages to a multiple of internal_options.conf/syscheck.sleep value.
- Changed JSON timestamp format to ISO8601.
- Overwrite @timestamp field from Logstash with the alert timestamp.
- Moved timestamp JSON field to the beginning of the object.
- Changed random data generator for a secure OS-provided generator.

### Fixed

- Logcollector bug that inhibited alerts about file reduction.
- Memory issue on string manipulation at JSON.
- Memory bug at JSON alerts.
- Fixed some CLang warnings.
- Issue on marching OSSEC user on installing.
- Memory leaks at configuration.
- Memory leaks at Analysisd.
- Bugs and memory errors at agent management.
- Mistake with incorrect name for PID file (by Tickhon Clearscale).
- Agent-auth name at messages (it appeared to be the server).
- Avoid Monitord to log errors when the JSON alerts file doesn't exists.
- Agents numbering issue (minimum 3 digits).
- Avoid no-JSON message at agent_control when client.keys empty.
- Memory leaks at manage_agents.
- Authd error messages about connection to queue passed to warning.
- Issue with Authd password checking.
- Avoid ossec-control to use Dash.
- Fixed false error about disconnected agent when trying to send it the shared files.
- Avoid Authd to close when it reaches the maximum concurrency.
- Fixed memory bug at event diff execution.
- Fixed resource leak at file operations.
- Hide help message by useadd and groupadd on OpenBSD.
- Fixed error that made Analysisd to crash if it received a missing FIM file entry.
- Fixed compile warnings at cJSON library.
- Fixed bug that made Active Response to disable all commands if one of them was disabled (by Jason Thomas).
- Fixed segmentation fault at logtest (by Dan Parriott).
- Fixed SQL injection vulnerability at Database.
- Fixed Active Response scripts for Slack and Twitter.
- Fixed potential segmentation fault at file queue operation.
- Fixed file permissions.
- Fixed failing test for Apache 2.2 logs (by Brad Lhotsky).
- Fixed memory error at net test.
- Limit agent waiting time for retrying to connect.
- Fixed compile warnings on i386 architecture.
- Fixed Monitord crash when sending daily report email.
- Fixed script to null route an IP address on Windows Server 2012+ (by Theresa Meiksner).
- Fixed memory leak at Logtest.
- Fixed manager with TCP support on FreeBSD (by Dave Stoddard).
- Fixed Integrator launching at local-mode installation.
- Fixed issue on previous alerts counter (rules with if_matched_sid option).
- Fixed compile and installing error on Solaris.
- Fixed segmentation fault on syscheck when no configuration is defined.
- Fixed bug that prevented manage_agents from removing syscheck/rootcheck database.
- Fixed bug that made agents connected on TCP to hang if they are rejected by the manager.
- Fixed segmentation fault on remoted due to race condition on managing keystore.
- Fixed data lossing at remoted when reloading keystore.
- Fixed compile issue on MacOS.
- Fixed version reading at ruleset updater.
- Fixed detection of BSD.
- Fixed memory leak (by Byron Golden).
- Fixed misinterpretation of octal permissions given by Agentless (by Stephan Leemburg).
- Fixed mistake incorrect openssl flag at Makefile (by Stephan Leemburg).
- Silence Slack integration transmission messages (by Dan Parriott).
- Fixed OpenSUSE Systemd misconfiguration (By Stephan Joerrens).
- Fixed case issue on JSON output for Rootcheck alerts.
- Fixed potential issue on duplicated agent ID detection.
- Fixed issue when creating agent backups.
- Fixed hanging problem on Windows Auth client when negotiation issues.
- Fixed bug at ossec-remoted that mismatched agent-info files.
- Fixed resource leaks at rules configuration parsing.
- Fixed memory leaks at rules parser.
- Fixed memory leaks at XML decoders parser.
- Fixed TOCTOU condition when removing directories recursively.
- Fixed insecure temporary file creation for old POSIX specifications.
- Fixed missing agentless devices identification at JSON alerts.

### Removed

- Deleted link to LUA sources.
- Delete ZLib generated files on cleaning.
- Removed maximum lines limit from diff messages (that remain limited by length).

## [v1.1.1] - 2016-05-12

### Added

- agent_control: maximum number of agents can now be extracted using option "-m".
- maild: timeout limitation, preventing it from hang in some cases.
- Updated decoders, ruleset and rootchecks from Wazuh Ruleset v1.0.8.
- Updated changes from ossec-hids repository.

### Changed

- Avoid authd to rename agent if overplaced.
- Changed some log messages.
- Reordered directories for agent backups.
- Don't exit when client.keys is empty by default.
- Improved client.keys reloading capabilities.

### Fixed

- Fixed JSON output at rootcheck_control.
- Fixed agent compilation on OS X.
- Fixed memory issue on removing timestamps.
- Fixed segmentation fault at reported.
- Fixed segmentation fault at logcollector.

### Removed

- Removed old rootcheck options.

## [v1.1.0] - 2016-04-06

### Added

- Re-usage of agent ID in manage_agents and authd, with time limit.
- Added option to avoid manager from exiting when there are no keys.
- Backup of the information about an agent that's going to be deleted.
- Alerting if Authd can't add an agent because of a duplicated IP.
- Integrator with Slack and PagerDuty.
- Simplified keywords for the option "frequency".
- Added custom Reply-to e-mail header.
- Added option to syscheck to avoid showing diffs on some files.
- Created agents-timestamp file to save the agents' date of adding.

### Changed

- client.keys: No longer overwrite the name of an agent with "#-#-#-" to mark it as deleted. Instead, the name will appear with a starting "!".
- API: Distinction between duplicated and invalid name for agent.
- Stop the "ERROR: No such file or directory" for Apache.
- Changed defaults to analysisd event counter.
- Authd won't use password by default.
- Changed name of fields at JSON output from binaries.
- Upgraded rules to Wazuh Ruleset v1.07

### Fixed

- Fixed merged.mg push on Windows Agent
- Fixed Windows agent compilation issue
- Fixed glob broken implementation.
- Fixed memory corruption on the OSSEC alert decoder.
- Fixed command "useradd" on OpenBSD.
- Fixed some PostgreSQL issues.
- Allow to disable syscheck:check_perm after enable check_all.

## [v1.0.4] - 2016-02-24
​
### Added

- JSON output for manage_agents.
- Increased analysis daemon's memory size.
- Authd: Added password authorization.
- Authd: Boost speed performance at assignation of ID for agents
- Authd: New option -f *sec*. Force addding new agent (even with duplicated IP) if it was not active for the last *sec* seconds.
- manage_agents: new option -d. Force adding new agent (even with duplicated IP)
- manage_agents: Printing new agent ID on adding.

### Changed

- Authd and manage_agents won't add agents with duplicated IP.

### Fixed

- Solved duplicate IP conflicts on client.keys which prevented the new agent to connect.
- Hashing files in binary mode. Solved some problems related to integrity checksums on Windows.
- Fixed issue that made console programs not to work on Windows.

### Removed

- RESTful API no longer included in extensions/api folder. Available now at https://github.com/wazuh/wazuh-api


## [v1.0.3] - 2016-02-11

### Added

- JSON CLI outputs: ossec-control, rootcheck_control, syscheck_control, ossec-logtest and more.
- Preparing integration with RESTful API
- Upgrade version scripts
- Merge commits from ossec-hids
- Upgraded rules to Wazuh Ruleset v1.06

### Fixed

- Folders are no longer included on etc/shared
- Fixes typos on rootcheck files
- Kibana dashboards fixes

## [v1.0.2] - 2016-01-29

### Added

- Added Wazuh Ruleset updater
- Added extensions files to support ELK Stack latest versions (ES 2.x, LS 2.1, Kibana 4.3)

### Changed

- Upgraded rules to Wazuh Ruleset v1.05
- Fixed crash in reportd
- Fixed Windows EventChannel syntaxis issue
- Fixed manage_agents bulk option bug. No more "randombytes" errors.
- Windows deployment script improved

## [v1.0.1] - 2015-12-10

### Added

- Wazuh version info file
- ossec-init.conf now includes wazuh version
- Integrated with wazuh OSSEC ruleset updater
- Several new fields at JSON output (archives and alerts)
- Wazuh decoders folder

### Changed

- Decoders are now splitted in differents files.
- jsonout_out enable by default
- JSON groups improvements
- Wazuh ruleset updated to 1.0.2
- Extensions: Improved Kibana dashboards
- Extensions: Improved Windows deployment script

## [v1.0.0] - 2015-11-23
- Initial Wazuh version v1.0<|MERGE_RESOLUTION|>--- conflicted
+++ resolved
@@ -1,8 +1,7 @@
 # Change Log
 All notable changes to this project will be documented in this file.
 
-<<<<<<< HEAD
-## [v4.3.8]
+## [v4.3.8] - 2022-09-19
 
 ### Manager
 
@@ -673,15 +672,11 @@
 #### Changed
 
 - Active response requests for agents between v4.2.0 and v4.2.4 is now sanitized to prevent unauthorized code execution. ([#10809](https://github.com/wazuh/wazuh/pull/10809))
-=======
-## [v3.13.6]
->>>>>>> ebfc9a93
 
 ### Agent
 
 #### Fixed
 
-<<<<<<< HEAD
 - A bug in the Active response tools that may allow unauthorized code execution has been mitigated. Reported by @rk700. ([#10809](https://github.com/wazuh/wazuh/pull/10809))
 
 
@@ -1346,13 +1341,14 @@
 - Removed compatibility with deprecated configuration at Vulnerability Detector. ([#5879](https://github.com/wazuh/wazuh/pull/5879))
 
 
-## [v3.13.4]
-=======
+## [v3.13.6] - 2022-09-19
+
+### Fixed
+
 - Fixed a path traversal flaw in Active Response affecting agents from v3.6.1 (reported by @guragainroshan0). ([#14823](https://github.com/wazuh/wazuh/pull/14823))
 
 
 ## [v3.13.4] - 2022-05-30
->>>>>>> ebfc9a93
 
 ### Fixed
 
@@ -1366,11 +1362,7 @@
 - Fixed a bug in Vulnerability Detector that made Modulesd crash while updating the NVD feed due to a missing CPE entry. ([#8346](https://github.com/wazuh/wazuh/pull/8346))
 
 
-<<<<<<< HEAD
 ## [v3.13.2] - 2020-09-21
-=======
-## [v3.13.2] - 2022-09-21
->>>>>>> ebfc9a93
 
 ### Fixed
 
