# Change Log
All notable changes to this project will be documented in this file.

<<<<<<< HEAD
## [v4.2.0]

### Added

- **Core:**
  - Added support for bookmarks in Logcollector, allowing to follow the log file at the point where the agent stopped. ([#3368](https://github.com/wazuh/wazuh/issues/3368))
  - Improved support for multi-line logs with a variable number of lines. ([#5652](https://github.com/wazuh/wazuh/issues/5652))
  - Added an option to limit the number of files per second in FIM. ([#6830](https://github.com/wazuh/wazuh/pull/6830))
  - Added log metrics to Logcollector. ([#7109](https://github.com/wazuh/wazuh/pull/7109))
  - Allowed quoting in commands to group arguments in the command wodle and SCA checks. ([#7307](https://github.com/wazuh/wazuh/pull/7307))
  - Let agents running on Solaris get their IP to the manager. ([#7408](https://github.com/wazuh/wazuh/pull/7408))

- **API:**
  - Added new endpoint to get agent stats from different components. ([#7128](https://github.com/wazuh/wazuh/issues/7128))
  - Added new endpoint to modify users' allow_run_as flag. ([#7588](https://github.com/wazuh/wazuh/pull/7588))

- **Ruleset:**
  - Added support for UFW firewall to decoders. ([#7100](https://github.com/wazuh/wazuh/pull/7100))

### Changed

- **Core:**
  - Wazuh daemons have been renamed to a unified standard. ([#6912](https://github.com/wazuh/wazuh/pull/6912))
  - Prevent a condition in FIM that may lead to a memory error. ([#6759](https://github.com/wazuh/wazuh/pull/6759))
  - Let FIM switch to real-time mode for directories where who-data is not available (Audit in immutable mode). ([#6828](https://github.com/wazuh/wazuh/pull/6828))
  - Changed the Active Response protocol to receive messages in JSON format that include the full alert. ([#7317](https://github.com/wazuh/wazuh/pull/7317))
  - Changed references to the product name in logs. ([#7264](https://github.com/wazuh/wazuh/issues/7264))

- **API:**
  - Removed ruleset version from `GET /cluster/{node_id}/info` and `GET /manager/info` as it was deprecated. ([#6904](https://github.com/wazuh/wazuh/issues/6904))
  - Changed the `POST /groups` endpoint to specify the group name in a JSON body instead of in a query parameter. ([#6909](https://github.com/wazuh/wazuh/pull/6909))
  - Changed the `PUT /active-response` endpoint function to create messages with the new JSON format. ([#7312](https://github.com/wazuh/wazuh/pull/7312))

- **Framework:**
  - Deprecated `update_ruleset` script. ([#6904](https://github.com/wazuh/wazuh/issues/6904))

- **Ruleset:**
  - The ruleset was normalized according to the Wazuh standard. ([#6867](https://github.com/wazuh/wazuh/pull/6867))

### Fixed

- **Cluster:**
  - Improved memory usage when creating cluster messages. ([#6736](https://github.com/wazuh/wazuh/pull/6736))

- **Core:**
  - Fixed a bug in FIM when setting scan_time to "12am" or "12pm". ([#6934](https://github.com/wazuh/wazuh/pull/6934))
  - Fixed a bug in FIM that produced wrong alerts when the file limit was reached. ([#6802](https://github.com/wazuh/wazuh/pull/6802))
  - Fixed a bug in Analysisd that reserved the static decoder field name "command" but never used it. ([#7105](https://github.com/wazuh/wazuh/pull/7105))
  - Fixed evaluation of fields in the tag `<description>` of rules. ([#7073](https://github.com/wazuh/wazuh/pull/7073))
  - Fixed bugs in FIM that caused symbolic links to not work correctly. ([#6789](https://github.com/wazuh/wazuh/pull/6789))
  - Fixed path validation in FIM configuration. ([#7018](https://github.com/wazuh/wazuh/pull/7018))
  - Fixed a bug in the "ignore" option on FIM where realtive paths were not resolved. ([#7018](https://github.com/wazuh/wazuh/pull/7018))
  - Fixed a bug in FIM that wrongly detected that the file limit had been reached. ([#7268](https://github.com/wazuh/wazuh/pull/7268))
  - Fixed a bug in FIM that did not produce alerts when a domain user deleted a file. ([#7268](https://github.com/wazuh/wazuh/pull/7265))
  - Fixed Windows agent compilation with GCC 10. ([#7359](https://github.com/wazuh/wazuh/pull/7359))
  - Fixed a bug in FIM that caused to wrogly expand environment variables. ([#7332](https://github.com/wazuh/wazuh/pull/7332))

- **API:**
  - Fixed wrong API messages returned when getting agents' upgrade results. ([#7587](https://github.com/wazuh/wazuh/pull/7587))

### Removed

- **Core:**
  - File /etc/ossec-init.conf does not exist anymore. ([#7175](https://github.com/wazuh/wazuh/pull/7175))
  - Unused files have been removed from the repository, including TAP tests. ([#7398](https://github.com/wazuh/wazuh/issues/7398))

- **API:**
  - Removed the `allow_run_as` parameter from endpoints `POST /security/users` and `PUT /security/users/{user_id}`. ([#7588](https://github.com/wazuh/wazuh/pull/7588))
  - Removed `behind_proxy_server` option from configuration. ([#7006](https://github.com/wazuh/wazuh/issues/7006))


## [v4.1.2]
=======
## [v4.1.3]

### Changed

- **External dependencies:**
  - Upgraded Python version from 3.8.6 to 3.9.2 and several Python dependencies. ([#7943](https://github.com/wazuh/wazuh/pull/7943))
  
### Fixed

- **Core:**
  - Fixed an error in FIM when getting the files' modification time on Windows due to wrong permission flags. ([#7870](https://github.com/wazuh/wazuh/pull/7870))
  - Fixed a bug in Wazuh DB that truncated the output of the agents' status query towards the cluster. ([#7873](https://github.com/wazuh/wazuh/pull/7873))

- **API:**
  - Fixed validation for absolute and relative paths. ([#7906](https://github.com/wazuh/wazuh/pull/7906))

## [v4.1.2] - 2021-03-08
>>>>>>> 3d7e96e4

### Changed

- **Core:**
  - The default value of the agent disconnection time option has been increased to 10 minutes. ([#7744](https://github.com/wazuh/wazuh/pull/7744))
  - The warning log from Remoted about sending messages to disconnected agents has been changed to level-1 debug log. ([#7755](https://github.com/wazuh/wazuh/pull/7755))

- **API:**
  - API logs showing request parameters and body will be generated with API log level `info` instead of `debug`. ([#7735](https://github.com/wazuh/wazuh/issues/7735))

- **External dependencies:**
  - Upgraded aiohttp version from 3.6.2 to 3.7.4. ([#7734](https://github.com/wazuh/wazuh/pull/7734))

### Fixed

- **Core:**
  - Fix a bug in the unit tests that randomly caused false failures. ([#7723](https://github.com/wazuh/wazuh/pull/7723))
  - Fixed a bug in the Analysisd configuration that did not apply the setting `json_null_fields`. ([#7711](https://github.com/wazuh/wazuh/pull/7711))
  - Fixed the checking of the option `ipv6` in Remoted. ([#7737](https://github.com/wazuh/wazuh/pull/7737))
  - Fixed the checking of the option `rids_closing_time` in Remoted. ([#7746](https://github.com/wazuh/wazuh/pull/7746))


## [v4.1.1] - 2021-02-25

### Added

- **External dependencies:**
  - Added cython (0.29.21) library to Python dependencies. ([#7451](https://github.com/wazuh/wazuh/pull/7451))
  - Added xmltodict (0.12.0) library to Python dependencies. ([#7303](https://github.com/wazuh/wazuh/pull/7303))

- **API:**
  - Added new endpoints to manage rules files. ([#7178](https://github.com/wazuh/wazuh/issues/7178))
  - Added new endpoints to manage CDB lists files. ([#7180](https://github.com/wazuh/wazuh/issues/7180))
  - Added new endpoints to manage decoder files. ([#7179](https://github.com/wazuh/wazuh/issues/7179))
  - Added new manager and cluster endpoints to update Wazuh configuration (ossec.conf). ([#7181](https://github.com/wazuh/wazuh/issues/7181))

### Changed

- **External dependencies:**
  - Upgraded Python version from 3.8.2 to 3.8.6. ([#7451](https://github.com/wazuh/wazuh/pull/7451))
  - Upgraded Cryptography python library from 3.2.1 to 3.3.2. ([#7451](https://github.com/wazuh/wazuh/pull/7451))
  - Upgraded cffi python library from 1.14.0 to 1.14.4. ([#7451](https://github.com/wazuh/wazuh/pull/7451))

- **API:**
  - Added raw parameter to GET /manager/configuration and GET cluster/{node_id}/configuration to load ossec.conf in xml format. ([#7565](https://github.com/wazuh/wazuh/issues/7565))

### Fixed

- **API:**
  - Fixed an error with the RBAC permissions in the `GET /groups` endpoint. ([#7328](https://github.com/wazuh/wazuh/issues/7328))
  - Fixed a bug with Windows registries when parsing backslashes. ([#7309](https://github.com/wazuh/wazuh/pull/7309))
  - Fixed an error with the RBAC permissions when assigning multiple `agent:group` resources to a policy. ([#7393](https://github.com/wazuh/wazuh/pull/7393))
  - Fixed an error with search parameter when using special characters. ([#7301](https://github.com/wazuh/wazuh/pull/7301))
- **AWS Module:**
  - Fixed a bug that caused an error when attempting to use an IAM Role with **CloudWatchLogs** service. ([#7330](https://github.com/wazuh/wazuh/pull/7330))
- **Framework:**
  - Fixed a race condition bug when using RBAC expand_group function. ([#7353](https://github.com/wazuh/wazuh/pull/7353))
  - Fix migration process to overwrite default RBAC policies. ([#7594](https://github.com/wazuh/wazuh/pull/7594))
- **Core:**
  - Fixed a bug in Windows agent that did not honor the buffer's EPS limit. ([#7333](https://github.com/wazuh/wazuh/pull/7333))
  - Fixed a bug in Integratord that might lose alerts from Analysisd due to a race condition. ([#7338](https://github.com/wazuh/wazuh/pull/7338))
  - Silence the error message when the Syslog forwarder reads an alert with no rule object. ([#7539](https://github.com/wazuh/wazuh/pull/7539))
  - Fixed a memory leak in Vulnerability Detector when updating NVD feeds. ([#7559](https://github.com/wazuh/wazuh/pull/7559))
  - Prevent FIM from raising false positives about group name changes due to a thread unsafe function. ([#7589](https://github.com/wazuh/wazuh/pull/7589))

### Removed

- **API:**
  - Deprecated /manager/files and /cluster/{node_id}/files endpoints. ([#7209](https://github.com/wazuh/wazuh/issues/7209))


## [v4.1.0] - 2021-02-15

### Added

- **Core:**
  - Allow negation of expressions in rules. ([#6258](https://github.com/wazuh/wazuh/pull/6258))
  - Support for PCRE2 regular expressions in rules and decoders. ([#6480](https://github.com/wazuh/wazuh/pull/6480))
  - Added new **ruleset test module**. Allow testing and verification of rules and decoders using Wazuh User Interface. ([#5337](https://github.com/wazuh/wazuh/issues/5337))
  - Added new **upgrade module**. WPK upgrade feature has been moved to this module, which offers support for cluster architecture and simultaneous upgrades. ([#5387](https://github.com/wazuh/wazuh/issues/5387))
  - Added new **task module**. This module stores and manages all the tasks that are executed in the agents or managers. ([#5386](https://github.com/wazuh/wazuh/issues/5386))
  - Let the time interval to detect that an agent got disconnected configurable. Deprecate parameter `DISCON_TIME`. ([#6396](https://github.com/wazuh/wazuh/pull/6396))
  - Added support to macOS in Vulnerability Detector. ([#6532](https://github.com/wazuh/wazuh/pull/6532))
  - Added the capability to perform FIM on values in the Windows Registry. ([#6735](https://github.com/wazuh/wazuh/pull/6735))
- **API:**
  - Added endpoints to query and manage Rootcheck data. ([#6496](https://github.com/wazuh/wazuh/pull/6496))
  - Added new endpoint to check status of tasks. ([#6029](https://github.com/wazuh/wazuh/issues/6029))
  - Added new endpoints to run the logtest tool and delete a logtest session. ([#5984](https://github.com/wazuh/wazuh/pull/5984))
  - Added debug2 mode for API log and improved debug mode. ([#6822](https://github.com/wazuh/wazuh/pull/6822))
  - Added missing secure headers for API responses. ([#7024](https://github.com/wazuh/wazuh/issues/7024))
  - Added new config option to disable uploading configurations containing remote commands. ([#7016](https://github.com/wazuh/wazuh/issues/7016))
- **AWS Module:**
  - Added support for AWS load balancers (Application Load Balancer, Classic Load Balancer and Network Load Balancer). ([#6034](https://github.com/wazuh/wazuh/issues/6034))
- **Framework:**
  - Added new framework modules to use the logtest tool. ([#5870](https://github.com/wazuh/wazuh/pull/5870))
  - Improved `q` parameter on rules, decoders and cdb-lists modules to allow multiple nested fields. ([#6560](https://github.com/wazuh/wazuh/pull/6560))

### Changed

- **Core:**
  - Removed the limit of agents that a manager can support. ([#6097](https://github.com/wazuh/wazuh/issues/6097))
    - Migration of rootcheck results to Wazuh DB to remove the files with the results of each agent. ([#6096](https://github.com/wazuh/wazuh/issues/6096))
    - Designed new mechanism to close RIDS files when agents are disconnected. ([#6112](https://github.com/wazuh/wazuh/issues/6112))
  - Moved CA configuration section to verify WPK signatures from `active-response` section to `agent-upgrade` section. ([#5929](https://github.com/wazuh/wazuh/issues/5929))
  - The tool ossec-logtest has been renamed to wazuh-logtest, and it uses a new testing service integrated in Analysisd. ([#6103](https://github.com/wazuh/wazuh/pull/6103))
  - Changed error message to debug when multiple daemons attempt to remove an agent simultaneously ([#6185](https://github.com/wazuh/wazuh/pull/6185))
  - Changed error message to warning when the agent fails to reach a module. ([#5817](https://github.com/wazuh/wazuh/pull/5817))
- **API:**
  - Changed the `status` parameter behavior in the `DELETE /agents` endpoint to enhance security. ([#6829](https://github.com/wazuh/wazuh/pull/6829))
  - Changed upgrade endpoints to accept a list of agents, maximum 100 agents per request. ([#5336](https://github.com/wazuh/wazuh/issues/5536))
  - Improved input validation regexes for `names` and `array_names`. ([#7015](https://github.com/wazuh/wazuh/issues/7015))
- **Framework:**
  - Refactored framework to work with new upgrade module. ([#5537](https://github.com/wazuh/wazuh/issues/5537))
  - Refactored agent upgrade CLI to work with new ugprade module. It distributes petitions in a clustered environment. ([#5675](https://github.com/wazuh/wazuh/issues/5675))
  - Changed rule and decoder details structure to support PCRE2. ([#6318](https://github.com/wazuh/wazuh/issues/6318))
  - Changed access to agent's status. ([#6326](https://github.com/wazuh/wazuh/issues/6326))
  - Improved AWS Config integration to avoid performance issues by removing alert fields with variables such as Instance ID in its name. ([#6537](https://github.com/wazuh/wazuh/issues/6537))

### Fixed

- **Core:**
  - Fixed error in Analysisd when getting the ossec group ID. ([#6688](https://github.com/wazuh/wazuh/pull/6688))
  - Prevented FIM from reporting configuration error when setting patterns that match no files. ([#6187](https://github.com/wazuh/wazuh/pull/6187))
  - Fixed the array parsing when building JSON alerts. ([#6687](https://github.com/wazuh/wazuh/pull/6687))
  - Added Firefox ESR to the CPE helper to distinguish it from Firefox when looking for vulnerabilities. ([#6610](https://github.com/wazuh/wazuh/pull/6610))
  - Fixed the evaluation of packages from external sources with the official vendor feeds in Vulnerability Detector. ([#6611](https://github.com/wazuh/wazuh/pull/6611))
  - Fixed the handling of duplicated tags in the Vulnerability Detector configuration. ([#6683](https://github.com/wazuh/wazuh/pull/6683))
  - Fixed the validation of hotfixes gathered by Syscollector. ([#6706](https://github.com/wazuh/wazuh/pull/6706))
  - Fixed the reading of the Linux OS version when `/etc/os-release` doesn't provide it. ([#6674](https://github.com/wazuh/wazuh/pull/6674))
  - Fixed a false positive when comparing the minor target of CentOS packages in Vulnerability Detector. ([#6709](https://github.com/wazuh/wazuh/pull/6709))
  - Fixed a zombie process leak in Modulesd when using commands without a timeout. ([#6719](https://github.com/wazuh/wazuh/pull/6719))
  - Fixed a race condition in Remoted that might create agent-group files with wrong permissions. ([#6833](https://github.com/wazuh/wazuh/pull/6833))
  - Fixed a warning log in Wazuh DB when upgrading the global database. ([#6697](https://github.com/wazuh/wazuh/pull/6697))
  - Fixed a bug in FIM on Windows that caused false positive due to changes in the host timezone or the daylight saving time when monitoring files in a FAT32 filesystem. ([#6801](https://github.com/wazuh/wazuh/pull/6801))
  - Fixed the purge of the Redhat vulnerabilities database before updating it. ([#7050](https://github.com/wazuh/wazuh/pull/7050))
  - Fixed a condition race hazard in Authd that may prevent the daemon from updating client.keys after adding an agent. ([#7271](https://github.com/wazuh/wazuh/pull/7271))
- **API:**
  - Fixed an error with `/groups/{group_id}/config` endpoints (GET and PUT) when using complex `localfile` configurations. ([#6276](https://github.com/wazuh/wazuh/pull/6383))
- **Framework:**
  - Fixed a `cluster_control` bug that caused an error message when running `wazuh-clusterd` in foreground. ([#6724](https://github.com/wazuh/wazuh/pull/6724))
  - Fixed a bug with add_manual(agents) function when authd is disabled. ([#7062](https://github.com/wazuh/wazuh/pull/7062))


## [v4.0.4] 2021-01-14

### Added

- **API:**
  - Added missing secure headers for API responses. ([#7138](https://github.com/wazuh/wazuh/issues/7138))
  - Added new config option to disable uploading configurations containing remote commands. ([#7134](https://github.com/wazuh/wazuh/issues/7134))
  - Added new config option to choose the SSL ciphers. Default value `TLSv1.2`. ([#7164](https://github.com/wazuh/wazuh/issues/7164))

### Changed

- **API:**
  - Deprecated endpoints to restore and update API configuration file. ([#7132](https://github.com/wazuh/wazuh/issues/7132))
  - Default expiration time of the JWT token set to 15 minutes. ([#7167](https://github.com/wazuh/wazuh/pull/7167))

### Fixed

- **API:**
  - Fixed a path traversal flaw ([CVE-2021-26814](https://nvd.nist.gov/vuln/detail/CVE-2021-26814)) affecting 4.0.0 to 4.0.3 at `/manager/files` and `/cluster/{node_id}/files` endpoints. ([#7131](https://github.com/wazuh/wazuh/issues/7131))
- **Framework:**
  - Fixed a bug with add_manual(agents) function when authd is disabled. ([#7135](https://github.com/wazuh/wazuh/issues/7135))
- **Core:**
  - Fixed the purge of the Redhat vulnerabilities database before updating it. ([#7133](https://github.com/wazuh/wazuh/pull/7133))

## [v4.0.3] - 2020-11-30

### Fixed

- **API:**
  - Fixed a problem with certain API calls exceeding timeout in highly loaded cluster environments. ([#6753](https://github.com/wazuh/wazuh/pull/6753))


## [v4.0.2] - 2020-11-24

### Added

- **Core:**
  - Added macOS Big Sur version detection in the agent. ([#6603](https://github.com/wazuh/wazuh/pull/6603))

### Changed

- **API:**
  - `GET /agents/summary/os`, `GET /agents/summary/status` and `GET /overview/agents` will no longer consider `000` as an agent. ([#6574](https://github.com/wazuh/wazuh/pull/6574))
  - Increased to 64 the maximum number of characters that can be used in security users, roles, rules, and policies names. ([#6657](https://github.com/wazuh/wazuh/issues/6657))

### Fixed

- **API:**
  - Fixed an error with `POST /security/roles/{role_id}/rules` when removing role-rule relationships with admin resources. ([#6594](https://github.com/wazuh/wazuh/issues/6594))
  - Fixed a timeout error with `GET /manager/configuration/validation` when using it in a slow environment. ([#6530](https://github.com/wazuh/wazuh/issues/6530))
- **Framework:**
  - Fixed an error with some distributed requests when the cluster configuration is empty. ([#6612](https://github.com/wazuh/wazuh/pull/6612))
  - Fixed special characters in default policies. ([#6575](https://github.com/wazuh/wazuh/pull/6575))
- **Core:**
  - Fixed a bug in Remoted that limited the maximum agent number to `MAX_AGENTS-3` instead of `MAX_AGENTS-2`. ([#4560](https://github.com/wazuh/wazuh/pull/4560))
  - Fixed an error in the network library when handling disconnected sockets. ([#6444](https://github.com/wazuh/wazuh/pull/6444))
  - Fixed an error in FIM when handling temporary files and registry keys exceeding the path size limit. ([#6538](https://github.com/wazuh/wazuh/pull/6538))
  - Fixed a bug in FIM that stopped monitoring folders pointed by a symbolic link. ([#6613](https://github.com/wazuh/wazuh/pull/6613))
  - Fixed a race condition in FIM that could cause Syscheckd to stop unexpectedly. ([#6696](https://github.com/wazuh/wazuh/pull/6696))


## [v4.0.1] - 2020-11-11

### Changed

- **Framework:**
  - Updated Python's cryptography library to version 3.2.1 ([#6442](https://github.com/wazuh/wazuh/issues/6442))

### Fixed

- **API:**
  - Added missing agent:group resource to RBAC's catalog. ([6427](https://github.com/wazuh/wazuh/issues/6427))
  - Changed `limit` parameter behaviour in `GET sca/{agent_id}/checks/{policy_id}` endpoint and fixed some loss of information when paginating `wdb`. ([#6464](https://github.com/wazuh/wazuh/pull/6464))
  - Fixed an error with `GET /security/users/me` when logged in with `run_as`. ([#6506](https://github.com/wazuh/wazuh/pull/6506))
- **Framework:**
  - Fixed zip files compression and handling in cluster integrity synchronization. ([#6367](https://github.com/wazuh/wazuh/issues/6367))
- **Core**
  - Fixed version matching when assigning feed in Vulnerability Detector. ([#6505](https://github.com/wazuh/wazuh/pull/6505))
  - Prevent unprivileged users from accessing the Wazuh Agent folder in Windows. ([#3593](https://github.com/wazuh/wazuh/pull/3593))
  - Fix a bug that may lead the agent to crash when reading an invalid Logcollector configuration. ([#6463](https://github.com/wazuh/wazuh/pull/6463))


## [v4.0.0] - 2020-10-23

### Added

- Added **enrollment capability**. Agents are now able to request a key from the manager if current key is missing or wrong. ([#5609](https://github.com/wazuh/wazuh/pull/5609))
- Migrated the agent-info data to Wazuh DB. ([#5541](https://github.com/wazuh/wazuh/pull/5541))
- **API:**
  - Embedded Wazuh API with Wazuh Manager, there is no need to install Wazuh API. ([9860823](https://github.com/wazuh/wazuh/commit/9860823d568f5e6d93550d9b139507c04d2c2eb9))
  - Migrated Wazuh API server from nodejs to python. ([#2640](https://github.com/wazuh/wazuh/pull/2640))
  - Added asynchronous aiohttp server for the Wazuh API. ([#4474](https://github.com/wazuh/wazuh/issues/4474))
  - New Wazuh API is approximately 5 times faster on average. ([#5834](https://github.com/wazuh/wazuh/issues/5834))
  - Added OpenAPI based Wazuh API specification. ([#2413](https://github.com/wazuh/wazuh/issues/2413))
  - Improved Wazuh API reference documentation based on OpenAPI spec using redoc. ([#4967](https://github.com/wazuh/wazuh/issues/4967))
  - Added new yaml Wazuh API configuration file. ([#2570](https://github.com/wazuh/wazuh/issues/2570))
  - Added new endpoints to manage API configuration and deprecated configure_api.sh. ([#2570](https://github.com/wazuh/wazuh/issues/4822))
  - Added RBAC support to Wazuh API. ([#3287](https://github.com/wazuh/wazuh/issues/3287))
  - Added new endpoints for Wazuh API security management. ([#3410](https://github.com/wazuh/wazuh/issues/3410))
  - Added SQLAlchemy ORM based database for RBAC. ([#3375](https://github.com/wazuh/wazuh/issues/3375))
  - Added new JWT authentication method. ([7080ac3](https://github.com/wazuh/wazuh/commit/7080ac352774bb0feaf07cab76df58ea5503ff4b))
  - Wazuh API up and running by default in all nodes for a clustered environment.
  - Added new and improved error handling. ([#2843](https://github.com/wazuh/wazuh/issues/2843) ([#5345](https://github.com/wazuh/wazuh/issues/5345))
  - Added tavern and docker based Wazuh API integration tests. ([#3612](https://github.com/wazuh/wazuh/issues/3612))
  - Added new and unified Wazuh API responses structure. ([3421015](https://github.com/wazuh/wazuh/commit/34210154016f0a63211a81707744dce0ec0a54f9))
  - Added new endpoints for Wazuh API users management. ([#3280](https://github.com/wazuh/wazuh/issues/3280))
  - Added new endpoint to restart agents which belong to a node. ([#5381](https://github.com/wazuh/wazuh/issues/5381))
  - Added and improved q filter in several endpoints. ([#5431](https://github.com/wazuh/wazuh/pull/5431))
  - Tested and improved Wazuh API security. ([#5318](https://github.com/wazuh/wazuh/issues/5318))
    - Added DDOS blocking system. ([#5318](https://github.com/wazuh/wazuh/issues/5318#issuecomment-654303933))
    - Added brute force attack blocking system. ([#5318](https://github.com/wazuh/wazuh/issues/5318#issuecomment-652892858))
    - Added content-type validation. ([#5318](https://github.com/wazuh/wazuh/issues/5318#issuecomment-654807980))
- **Vulnerability Detector:**
  - Redhat vulnerabilities are now fetched from OVAL benchmarks. ([#5352](https://github.com/wazuh/wazuh/pull/5352))
  - Debian vulnerable packages are now fetched from the Security Tracker. ([#5304](https://github.com/wazuh/wazuh/pull/5304))
  - The Debian Security Tracker feed can be loaded from a custom location. ([#5449](https://github.com/wazuh/wazuh/pull/5449))
  - The package vendor is used to discard vulnerabilities. ([#5330](https://github.com/wazuh/wazuh/pull/5330))
  - Allow compressed feeds for offline updates. ([#5745](https://github.com/wazuh/wazuh/pull/5745))
  - The manager now updates the MSU feed automatically. ([#5678](https://github.com/wazuh/wazuh/pull/5678))
  - CVEs with no affected version defined in all the feeds are now reported. ([#5284](https://github.com/wazuh/wazuh/pull/5284))
  - CVEs vulnerable for the vendor and missing in the NVD are now reported. ([#5305](https://github.com/wazuh/wazuh/pull/5305))
- **File Integrity Monitoring:**
  - Added options to limit disk usage using report changes option in the FIM module. ([#5157](https://github.com/wazuh/wazuh/pull/5157))
- Added and updated framework unit tests to increase coverage. ([#3287](https://github.com/wazuh/wazuh/issues/3287))
- Added improved support for monitoring paths from environment variables. ([#4961](https://github.com/wazuh/wazuh/pull/4961))
- Added `base64_log` format to the log builder for Logcollector. ([#5273](https://github.com/wazuh/wazuh/pull/5273))

### Changed

- Changed the default manager-agent connection protocol to **TCP**. ([#5696](https://github.com/wazuh/wazuh/pull/5696))
- Disable perpetual connection attempts to modules. ([#5622](https://github.com/wazuh/wazuh/pull/5622))
- Unified the behaviour of Wazuh daemons when reconnecting with unix sockets. ([#4510](https://github.com/wazuh/wazuh/pull/4510))
- Changed multiple Wazuh API endpoints. ([#2640](https://github.com/wazuh/wazuh/pull/2640)) ([#2413](https://github.com/wazuh/wazuh-documentation/issues/2413))
- Refactored framework module in SDK and core. ([#5263](https://github.com/wazuh/wazuh/issues/5263))
- Refactored FIM Windows events handling. ([#5144](https://github.com/wazuh/wazuh/pull/5144))
- Changed framework to access global.db using wazuh-db. ([#6095](https://github.com/wazuh/wazuh/pull/6095))
- Changed agent-info synchronization task in Wazuh cluster. ([#5585](https://github.com/wazuh/wazuh/issues/5585))
- Use the proper algorithm name for SHA-256 inside Prelude output. Thanks to François Poirotte (@fpoirotte). ([#5004](https://github.com/wazuh/wazuh/pull/5004))
- Elastic Stack configuration files have been adapted to Wazuh v4.x. ([#5796](https://github.com/wazuh/wazuh/pull/5796))
- Explicitly use Bash for the Pagerduty integration. Thanks to Chris Kruger (@montdidier). ([#4641](https://github.com/wazuh/wazuh/pull/4641))

### Fixed

- **Vulnerability Detector:**
  - Vulnerabilities of Windows Server 2019 which not affects to Windows 10 were not being reported. ([#5524](https://github.com/wazuh/wazuh/pull/5524))
  - Vulnerabilities patched by a Microsoft update with no supersedence were not being reported. ([#5524](https://github.com/wazuh/wazuh/pull/5524))
  - Vulnerabilities patched by more than one Microsoft update were not being evaluated agains all the patches. ([#5717](https://github.com/wazuh/wazuh/pull/5717))
  - Duplicated alerts in Windows 10. ([#5600](https://github.com/wazuh/wazuh/pull/5600))
  - Syscollector now discards hotfixes that are not fully installed. ([#5792](https://github.com/wazuh/wazuh/pull/5792))
  - Syscollector now collects hotfixes that were not being parsed. ([#5792](https://github.com/wazuh/wazuh/pull/5792))
  - Update Windows databases when `run_on_start` is disabled. ([#5335](https://github.com/wazuh/wazuh/pull/5335))
  - Fixed the NVD version comparator to remove undesired suffixes. ([#5362](https://github.com/wazuh/wazuh/pull/5362))
  - Fixed not escaped single quote in vuln detector SQL query. ([#5570](https://github.com/wazuh/wazuh/pull/5570))
  - Unified alerts title. ([#5826](https://github.com/wazuh/wazuh/pull/5826))
  - Fixed potential error in the GZlib when uncompressing NVD feeds. ([#5989](https://github.com/wazuh/wazuh/pull/5989))
- **File Integrity Monitoring:**
  - Fixed an error with last scan time in Syscheck API endpoints. ([a9acd3a](https://github.com/wazuh/wazuh/commit/a9acd3a216a7e0075a8efa5a91b2587659782fd8))
  - Fixed support for monitoring directories which contain commas. ([#4961](https://github.com/wazuh/wazuh/pull/4961))
  - Fixed a bug where configuring a directory to be monitored as real-time and whodata resulted in real-time prevailing. ([#4961](https://github.com/wazuh/wazuh/pull/4961))
  - Fixed using an incorrect mutex while deleting inotify watches. ([#5126](https://github.com/wazuh/wazuh/pull/5126))
  - Fixed a bug which could cause multiple FIM threads to request the same temporary file. ([#5213](https://github.com/wazuh/wazuh/issues/5213))
  - Fixed a bug where deleting a file permanently in Windows would not trigger an alert. ([#5144](https://github.com/wazuh/wazuh/pull/5144))
  - Fixed a typo in the file monitoring options log entry. ([#5591](https://github.com/wazuh/wazuh/pull/5591))
  - Fixed an error where monitoring a drive in Windows under scheduled or realtime mode would generate alerts from the recycle bin. ([#4771](https://github.com/wazuh/wazuh/pull/4771))
  - When monitoring a drive in Windows in the format `U:`, it will monitor `U:\` instead of the agent's working directory. ([#5259](https://github.com/wazuh/wazuh/pull/5259))
  - Fixed a bug where monitoring a drive in Windows with `recursion_level` set to 0 would trigger alerts from files inside its subdirectories. ([#5235](https://github.com/wazuh/wazuh/pull/5235))
- Fixed an Azure wodle dependency error. The package azure-storage-blob>12.0.0 does not include a component used. ([#6109](https://github.com/wazuh/wazuh/pull/6109))
- Fixed bugs reported by GCC 10.1.0. ([#5119](https://github.com/wazuh/wazuh/pull/5119))
- Fixed compilation errors with `USE_PRELUDE` enabled. Thanks to François Poirotte (@fpoirotte). ([#5003](https://github.com/wazuh/wazuh/pull/5003))
- Fixed default gateway data gathering in Syscollector on Linux 2.6. ([#5548](https://github.com/wazuh/wazuh/pull/5548))
- Fixed the Eventchannel collector to keep working when the Eventlog service is restarted. ([#5496](https://github.com/wazuh/wazuh/pull/5496))
- Fixed the OpenSCAP script to work over Python 3. ([#5317](https://github.com/wazuh/wazuh/pull/5317))
- Fixed the launcher.sh generation in macOS source installation. ([#5922](https://github.com/wazuh/wazuh/pull/5922))

### Removed

- Removed Wazuh API cache endpoints. ([#3042](https://github.com/wazuh/wazuh/pull/3042))
- Removed Wazuh API rootcheck endpoints. ([#5246](https://github.com/wazuh/wazuh/issues/5246))
- Deprecated Debian Jessie and Wheezy for Vulnerability Detector (EOL). ([#5660](https://github.com/wazuh/wazuh/pull/5660))
- Removed references to `manage_agents` in the installation process. ([#5840](https://github.com/wazuh/wazuh/pull/5840))
- Removed compatibility with deprecated configuration at Vulnerability Detector. ([#5879](https://github.com/wazuh/wazuh/pull/5879))

## [v3.13.2] - 2020-09-21

### Fixed

- Updated the default NVD feed URL from 1.0 to 1.1 in Vulnerability Detector. ([#6056](https://github.com/wazuh/wazuh/pull/6056))


## [v3.13.1] - 2020-07-14

### Added

- Added two new settings <max_retries> and <retry_interval> to adjust the agent failover interval. ([#5433](https://github.com/wazuh/wazuh/pull/5433))

### Fixed

- Fixed a crash in Modulesd caused by Vulnerability Detector when skipping a kernel package if the agent has OS info disabled. ([#5467](https://github.com/wazuh/wazuh/pull/5467))


## [v3.13.0] - 2020-06-29

### Added

- Vulnerability Detector improvements. ([#5097](https://github.com/wazuh/wazuh/pull/5097))
  - Include the NVD as feed for Linux agents in Vulnerability Detector.
  - Improve the Vulnerability Detector engine to correlate alerts between different feeds.
  - Add Vulnerability Detector module unit testing for Unix source code.
  - A timeout has been added to the updates of the vulnerability detector feeds to prevent them from getting hung up. ([#5153](https://github.com/wazuh/wazuh/pull/5153))
- New option for the JSON decoder to choose the treatment of Array structures. ([#4836](https://github.com/wazuh/wazuh/pull/4836))
- Added mode value (real-time, Who-data, or scheduled) as a dynamic field in FIM alerts. ([#5051](https://github.com/wazuh/wazuh/pull/5051))
- Set a configurable maximum limit of files to be monitored by FIM. ([#4717](https://github.com/wazuh/wazuh/pull/4717))
- New integration for pull logs from Google Cloud Pub/Sub. ([#4078](https://github.com/wazuh/wazuh/pull/4078))
- Added support for MITRE ATT&CK knowledge base. ([#3746](https://github.com/wazuh/wazuh/pull/3746))
- Microsoft Software Update Catalog used by vulnerability detector added as a dependency. ([#5101](https://github.com/wazuh/wazuh/pull/5101))
- Added support for `aarch64` and `armhf` architectures. ([#5030](https://github.com/wazuh/wazuh/pull/5030))

### Changed

- Internal variable rt_delay configuration changes to 5 milliseconds. ([#4760](https://github.com/wazuh/wazuh/pull/4760))
- Who-data includes new fields: process CWD, parent process id, and CWD of parent process. ([#4782](https://github.com/wazuh/wazuh/pull/4782))
- FIM opens files with shared deletion permission. ([#5018](https://github.com/wazuh/wazuh/pull/5018))
- Extended the statics fields comparison in the ruleset options. ([#4416](https://github.com/wazuh/wazuh/pull/4416))
- The state field was removed from vulnerability alerts. ([#5211](https://github.com/wazuh/wazuh/pull/5211))
- The NVD is now the primary feed for the vulnerability detector in Linux. ([#5097](https://github.com/wazuh/wazuh/pull/5097))
- Removed OpenSCAP policies installation and configuration block. ([#5061](https://github.com/wazuh/wazuh/pull/5061))
- Changed the internal configuration of Analysisd to be able to register by default a number of agents higher than 65536. ([#4332](https://github.com/wazuh/wazuh/pull/4332))
- Changed `same/different_systemname` for `same/different_system_name` in Analysisd static filters. ([#5131](https://github.com/wazuh/wazuh/pull/5131))
- Updated the internal Python interpreter from v3.7.2 to v3.8.2. ([#5030](https://github.com/wazuh/wazuh/pull/5030))

### Fixed

- Fixed a bug that, in some cases, kept the memory reserved when deleting monitored directories in FIM. ([#5115](https://github.com/wazuh/wazuh/issues/5115))
- Freed Inotify watches moving directories in the real-time mode of FIM. ([#4794](https://github.com/wazuh/wazuh/pull/4794))
- Fixed an error that caused deletion alerts with a wrong path in Who-data mode. ([#4831](https://github.com/wazuh/wazuh/pull/4831))
- Fixed generating alerts in Who-data mode when moving directories to the folder being monitored in Windows. ([#4762](https://github.com/wazuh/wazuh/pull/4762))
- Avoid truncating the full log field of the alert when the path is too long. ([#4792](https://github.com/wazuh/wazuh/pull/4792))
- Fixed the change of monitoring from Who-data to real-time when there is a failure to set policies in Windows. ([#4753](https://github.com/wazuh/wazuh/pull/4753))
- Fixed an error that prevents restarting Windows agents from the manager. ([#5212](https://github.com/wazuh/wazuh/pull/5212))
- Fixed an error that impedes the use of the tag URL by configuring the NVD in a vulnerability detector module. ([#5165](https://github.com/wazuh/wazuh/pull/5165))
- Fixed TOCTOU condition in Clusterd when merging agent-info files. ([#5159](https://github.com/wazuh/wazuh/pull/5159))
- Fixed race condition in Analysisd when handling accumulated events. ([#5091](https://github.com/wazuh/wazuh/pull/5091))
- Avoided to count links when generating alerts for ignored directories in Rootcheck. Thanks to Artur Molchanov (@Hexta). ([#4603](https://github.com/wazuh/wazuh/pull/4603))
- Fixed typo in the path used for logging when disabling an account. Thanks to Fontaine Pierre (@PierreFontaine). ([#4839](https://github.com/wazuh/wazuh/pull/4839))
- Fixed an error when receiving different Syslog events in the same TCP packet. ([#5087](https://github.com/wazuh/wazuh/pull/5087))
- Fixed a bug in Vulnerability Detector on Modulesd when comparing Windows software versions. ([#5168](https://github.com/wazuh/wazuh/pull/5168))
- Fixed a bug that caused an agent's disconnection time not to be displayed correctly. ([#5142](https://github.com/wazuh/wazuh/pull/5142))
- Optimized the function to obtain the default gateway. Thanks to @WojRep
- Fixed host verification when signing a certificate for the manager. ([#4963](https://github.com/wazuh/wazuh/pull/4963))
- Fixed possible duplicated ID on 'client.keys' adding new agent through the API with a specific ID. ([#4982](https://github.com/wazuh/wazuh/pull/4982))
- Avoid duplicate descriptors using wildcards in 'localfile' configuration. ([#4977](https://github.com/wazuh/wazuh/pull/4977))
- Added guarantee that all processes are killed when service stops. ([#4975](https://github.com/wazuh/wazuh/pull/4975))
- Fixed mismatch in integration scripts when the debug flag is set to active. ([#4800](https://github.com/wazuh/wazuh/pull/4800))


## [v3.12.3] - 2020-04-30

### Changed

- Disable WAL in databases handled by Wazuh DB to save disk space. ([#4949](https://github.com/wazuh/wazuh/pull/4949))

### Fixed

- Fixed a bug in Remoted that could prevent agents from connecting in UDP mode. ([#4897](https://github.com/wazuh/wazuh/pull/4897))
- Fixed a bug in the shared library that caused daemons to not find the ossec group. ([#4873](https://github.com/wazuh/wazuh/pull/4873))
- Prevent Syscollector from falling into an infinite loop when failed to collect the Windows hotfixes. ([#4878](https://github.com/wazuh/wazuh/pull/4878))
- Fixed a memory leak in the system scan by Rootcheck on Windows. ([#4948](https://github.com/wazuh/wazuh/pull/4948))
- Fixed a bug in Logcollector that caused the out_format option not to apply for the agent target. ([#4942](https://github.com/wazuh/wazuh/pull/4942))
- Fixed a bug that caused FIM to not handle large inode numbers correctly. ([#4914](https://github.com/wazuh/wazuh/pull/4914))
- Fixed a bug that made ossec-dbd crash due to a bad mutex initialization. ([#4552](https://github.com/wazuh/wazuh/pull/4552))


## [v3.12.2] - 2020-04-09

### Fixed

- Fixed a bug in Vulnerability Detector that made wazuh-modulesd crash when parsing the version of a package from a RHEL feed. ([#4885](https://github.com/wazuh/wazuh/pull/4885))


## [v3.12.1] - 2020-04-08

### Changed

- Updated MSU catalog on 31/03/2020. ([#4819](https://github.com/wazuh/wazuh/pull/4819))

### Fixed

- Fixed compatibility with the Vulnerability Detector feeds for Ubuntu from Canonical, that are available in a compressed format. ([#4834](https://github.com/wazuh/wazuh/pull/4834))
- Added missing field ‘database’ to the FIM on-demand configuration report. ([#4785](https://github.com/wazuh/wazuh/pull/4785))
- Fixed a bug in Logcollector that made it forward a log to an external socket infinite times. ([#4802](https://github.com/wazuh/wazuh/pull/4802))
- Fixed a buffer overflow when receiving large messages from Syslog over TCP connections. ([#4778](https://github.com/wazuh/wazuh/pull/4778))
- Fixed a malfunction in the Integrator module when analyzing events without a certain field. ([#4851](https://github.com/wazuh/wazuh/pull/4851))
- Fix XML validation with paths ending in `\`. ([#4783](https://github.com/wazuh/wazuh/pull/4783))

### Removed

- Removed support for Ubuntu 12.04 (Precise) in Vulneratiliby Detector as its feed is no longer available.


## [v3.12.0] - 2020-03-24

### Added

- Add synchronization capabilities for FIM. ([#3319](https://github.com/wazuh/wazuh/issues/3319))
- Add SQL database for the FIM module. Its storage can be switched between disk and memory. ([#3319](https://github.com/wazuh/wazuh/issues/3319))
- Add support for monitoring AWS S3 buckets in GovCloud regions. ([#3953](https://github.com/wazuh/wazuh/issues/3953))
- Add support for monitoring Cisco Umbrella S3 buckets. ([#3890](https://github.com/wazuh/wazuh/issues/3890))
- Add automatic reconnection with the Eventchannel service when it is restarted. ([#3836](https://github.com/wazuh/wazuh/pull/3836))
- Add a status validation when starting Wazuh. ([#4237](https://github.com/wazuh/wazuh/pull/4237))
- Add FIM module unit testing for Unix source code. ([#4688](https://github.com/wazuh/wazuh/pull/4688))
- Add multi-target support for unit testing. ([#4564](https://github.com/wazuh/wazuh/pull/4564))
- Add FIM module unit testing for Windows source code. ([#4633](https://github.com/wazuh/wazuh/pull/4633))

### Changed

- Move the FIM logic engine to the agent. ([#3319](https://github.com/wazuh/wazuh/issues/3319))
- Make Logcollector continuously attempt to reconnect with the agent daemon. ([#4435](https://github.com/wazuh/wazuh/pull/4435))
- Make Windows agents to send the keep-alive independently. ([#4077](https://github.com/wazuh/wazuh/pull/4077))
- Do not enforce source IP checking by default in the registration process. ([#4083](https://github.com/wazuh/wazuh/pull/4083))
- Updated API manager/configuration endpoint to also return the new synchronization and whodata syscheck fields ([#4241](https://github.com/wazuh/wazuh/pull/4241))
- Disabled the chroot jail in Agentd on UNIX.

### Fixed

- Avoid reopening the current socket when Logcollector fails to send a event. ([#4696](https://github.com/wazuh/wazuh/pull/4696))
- Prevent Logcollector from starving when has to reload files. ([#4730](https://github.com/wazuh/wazuh/pull/4730))
- Fix a small memory leak in clusterd. ([#4465](https://github.com/wazuh/wazuh/pull/4465))
- Fix a crash in the fluent forwarder when SSL is not enabled. ([#4675](https://github.com/wazuh/wazuh/pull/4675))
- Replace non-reentrant functions to avoid race condition hazards. ([#4081](https://github.com/wazuh/wazuh/pull/4081))
- Fixed the registration of more than one agent as `any` when forcing to use the source IP. ([#2533](https://github.com/wazuh/wazuh/pull/2533))
- Fix Windows upgrades in custom directories. ([#2534](https://github.com/wazuh/wazuh/pull/2534))
- Fix the format of the alert payload passed to the Slack integration. ([#3978](https://github.com/wazuh/wazuh/pull/3978))


## [v3.11.4] - 2020-02-25

### Changed

- Remove chroot in Agentd to allow it resolve DNS at any time. ([#4652](https://github.com/wazuh/wazuh/issues/4652))


## [v3.11.3] - 2020-01-28

### Fixed

- Fixed a bug in the Windows agent that made Rootcheck report false positives about file size mismatch. ([#4493](https://github.com/wazuh/wazuh/pull/4493))


## [v3.11.2] - 2020-01-22

### Changed

- Optimized memory usage in Vulnerability Detector when fetching the NVD feed. ([#4427](https://github.com/wazuh/wazuh/pull/4427))

### Fixed

- Rootcheck scan produced a 100% CPU peak in Syscheckd because it applied `<readall>` option even when disabled. ([#4415](https://github.com/wazuh/wazuh/pull/4415))
- Fixed a handler leak in Rootcheck and SCA on Windows agents. ([#4456](https://github.com/wazuh/wazuh/pull/4456))
- Prevent Remoted from exiting when a client closes a connection prematurely. ([#4390](https://github.com/wazuh/wazuh/pull/4390))
- Fixed crash in Slack integration when handling an alert with no description. ([#4426](https://github.com/wazuh/wazuh/pull/4426))
- Fixed Makefile to allow running scan-build for Windows agents. ([#4314](https://github.com/wazuh/wazuh/pull/4314))
- Fixed a memory leak in Clusterd. ([#4448](https://github.com/wazuh/wazuh/pull/4448))
- Disable TCP keepalive options at os_net library to allow building Wazuh on OpenBSD. ([#4462](https://github.com/wazuh/wazuh/pull/4462))


## [v3.11.1] - 2020-01-03

### Fixed

- The Windows Eventchannel log decoder in Analysisd maxed out CPU usage due to an infinite loop. ([#4412](https://github.com/wazuh/wazuh/pull/4412))


## [v3.11.0] - 2019-12-23

### Added

- Add support to Windows agents for vulnerability detector. ([#2787](https://github.com/wazuh/wazuh/pull/2787))
- Add support to Debian 10 Buster for vulnerability detector (by @aderumier). ([#4151](https://github.com/wazuh/wazuh/pull/4151))
- Make the Wazuh service to start after the network systemd unit (by @VAdamec). ([#1106](https://github.com/wazuh/wazuh/pull/1106))
- Add process inventory support for Mac OS X agents. ([#3322](https://github.com/wazuh/wazuh/pull/3322))
- Add port inventory support for MAC OS X agents. ([#3349](https://github.com/wazuh/wazuh/pull/3349))
- Make Analysisd compile the CDB list upon start. ([#3488](https://github.com/wazuh/wazuh/pull/3488))
- New rules option `global_frequency` to make frequency rules independent from the event source. ([#3931](https://github.com/wazuh/wazuh/pull/3931))
- Add a validation for avoiding agents to keep trying to connect to an invalid address indefinitely. ([#3951](https://github.com/wazuh/wazuh/pull/3951))
- Add the condition field of SCA checks to the agent databases. ([#3631](https://github.com/wazuh/wazuh/pull/3631))
- Display a warning message when registering to an unverified manager. ([#4207](https://github.com/wazuh/wazuh/pull/4207))
- Allow JSON escaping for logs on Logcollector's output format. ([#4273](https://github.com/wazuh/wazuh/pull/4273))
- Add TCP keepalive support for Fluent Forwarder. ([#4274](https://github.com/wazuh/wazuh/pull/4274))
- Add the host's primary IP to Logcollector's output format. ([#4380](https://github.com/wazuh/wazuh/pull/4380))

### Changed

- Now EventChannel alerts include the full message with the translation of coded fields. ([#3320](https://github.com/wazuh/wazuh/pull/3320))
- Changed `-G` agent-auth description in help message. ([#3856](https://github.com/wazuh/wazuh/pull/3856))
- Unified the Makefile flags allowed values. ([#4034](https://github.com/wazuh/wazuh/pull/4034))
- Let Logcollector queue file rotation and keepalive messages. ([#4222](https://github.com/wazuh/wazuh/pull/4222))
- Changed default paths for the OSQuery module in Windows agents. ([#4148](https://github.com/wazuh/wazuh/pull/4148))
- Fluent Forward now packs the content towards Fluentd into an object. ([#4334](https://github.com/wazuh/wazuh/pull/4334))

### Fixed

- Fix frequency rules to be increased for the same agent by default. ([#3931](https://github.com/wazuh/wazuh/pull/3931))
- Fix `protocol`, `system_name`, `data` and `extra_data` static fields detection. ([#3591](https://github.com/wazuh/wazuh/pull/3591))
- Fix overwriting agents by `Authd` when `force` option is less than 0. ([#3527](https://github.com/wazuh/wazuh/pull/3527))
- Fix Syscheck `nodiff` option for substring paths. ([#3015](https://github.com/wazuh/wazuh/pull/3015))
- Fix Logcollector wildcards to not detect directories as log files. ([#3788](https://github.com/wazuh/wazuh/pull/3788))
- Make Slack integration work with agentless alerts (by @dmitryax). ([#3971](https://github.com/wazuh/wazuh/pull/3971))
- Fix bugs reported by Clang analyzer. ([#3887](https://github.com/wazuh/wazuh/pull/3887))
- Fix compilation errors on OpenBSD platform. ([#3105](https://github.com/wazuh/wazuh/pull/3105))
- Fix on-demand configuration labels section to obtain labels attributes. ([#3490](https://github.com/wazuh/wazuh/pull/3490))
- Fixed race condition between `wazuh-clusterd` and `wazuh-modulesd` showing a 'No such file or directory' in `cluster.log` when synchronizing agent-info files in a cluster environment ([#4007](https://github.com/wazuh/wazuh/issues/4007))
- Fixed 'ConnectionError object has no attribute code' error when package repository is not available ([#3441](https://github.com/wazuh/wazuh/issues/3441))
- Fix the blocking of files monitored by Who-data in Windows agents. ([#3872](https://github.com/wazuh/wazuh/pull/3872))
- Fix the processing of EventChannel logs with unexpected characters. ([#3320](https://github.com/wazuh/wazuh/pull/3320))
- Active response Kaspersky script now logs the action request in _active-responses.log_ ([#2748](https://github.com/wazuh/wazuh/pull/2748))
- Fix service's installation path for CentOS 8. ([#4060](https://github.com/wazuh/wazuh/pull/4060))
- Add macOS Catalina to the list of detected versions. ([#4061](https://github.com/wazuh/wazuh/pull/4061))
- Prevent FIM from producing false negatives due to wrong checksum comparison. ([#4066](https://github.com/wazuh/wazuh/pull/4066))
- Fix `previous_output` count for alerts when matching by group. ([#4097](https://github.com/wazuh/wazuh/pull/4097))
- Fix event iteration when evaluating contextual rules. ([#4106](https://github.com/wazuh/wazuh/pull/4106))
- Fix the use of `prefilter_cmd` remotely by a new local option `allow_remote_prefilter_cmd`. ([#4178](https://github.com/wazuh/wazuh/pull/4178) & [4194](https://github.com/wazuh/wazuh/pull/4194))
- Fix restarting agents by group using the API when some of them are in a worker node. ([#4226](https://github.com/wazuh/wazuh/pull/4226))
- Fix error in Fluent Forwarder that requests an user and pass although the server does not need it. ([#3910](https://github.com/wazuh/wazuh/pull/3910))
- Fix FTS data length bound mishandling in Analysisd. ([#4278](https://github.com/wazuh/wazuh/pull/4278))
- Fix a memory leak in Modulesd and Agentd when Fluent Forward parses duplicate options. [#4334](https://github.com/wazuh/wazuh/pull/4334))
- Fix an invalid memory read in Agentd when checking a remote configuration containing an invalid stanza inside `<labels>`. [#4334](https://github.com/wazuh/wazuh/pull/4334))
- Fix error using force_reload and the eventchannel format in UNIX systems. [#4294](https://github.com/wazuh/wazuh/pull/4294))


## [v3.10.2] - 2019-09-23

### Fixed

- Fix error in Logcollector when reloading localfiles with timestamp wildcards. ([#3995](https://github.com/wazuh/wazuh/pull/3995))


## [v3.10.1] - 2019-09-19

### Fixed

- Fix error after removing a high volume of agents from a group using the Wazuh API. ([#3907](https://github.com/wazuh/wazuh/issues/3907))
- Fix error in Remoted when reloading agent keys (busy resource). ([#3988](https://github.com/wazuh/wazuh/issues/3988))
- Fix invalid read in Remoted counters. ([#3989](https://github.com/wazuh/wazuh/issues/3989))


## [v3.10.0] - 2019-09-16

### Added

- Add framework function to obtain full summary of agents. ([#3842](https://github.com/wazuh/wazuh/pull/3842))
- SCA improvements. ([#3286](https://github.com/wazuh/wazuh/pull/3286))
  - Refactor de SCA internal logic and policy syntax. ([#3249](https://github.com/wazuh/wazuh/issues/3249))
  - Support to follow symbolic links. ([#3228](https://github.com/wazuh/wazuh/issues/3228))
  - Add numerical comparator for SCA rules. ([#3374](https://github.com/wazuh/wazuh/issues/3374))
  - Add SCA decoded events count to global stats. ([#3623](https://github.com/wazuh/wazuh/issues/3623))
- Extend duplicate file detection for LogCollector. ([#3867](https://github.com/wazuh/wazuh/pull/3867))
- Add HIPAA and NIST 800 53 compliance mapping as rule groups.([#3411](https://github.com/wazuh/wazuh/pull/3411) & [#3420](https://github.com/wazuh/wazuh/pull/3420))
- Add SCA compliance groups to rule groups in alerts. ([#3427](https://github.com/wazuh/wazuh/pull/3427))
- Add IPv6 loopback address to localhost list in DB output module (by @aquerubin). ([#3140](https://github.com/wazuh/wazuh/pull/3140))
- Accept `]` and `>` as terminal prompt characters for Agentless. ([#3209](https://github.com/wazuh/wazuh/pull/3209))

### Changed

- Modify logs for agent authentication issues by Remoted. ([#3662](https://github.com/wazuh/wazuh/pull/3662))
- Make Syscollector logging messages more user-friendly. ([#3397](https://github.com/wazuh/wazuh/pull/3397))
- Make SCA load by default all present policies at the default location. ([#3607](https://github.com/wazuh/wazuh/pull/3607))
- Increase IPSIZE definition for IPv6 compatibility (by @aquerubin). ([#3259](https://github.com/wazuh/wazuh/pull/3259))
- Replace local protocol definitions with Socket API definitions (by @aquerubin). ([#3260](https://github.com/wazuh/wazuh/pull/3260))
- Improved error message when some of required Wazuh daemons are down. Allow restarting cluster nodes except when `ossec-execd` is down. ([#3496](https://github.com/wazuh/wazuh/pull/3496))
- Allow existing aws_profile argument to work with vpcflowlogs in AWS wodle configuration. Thanks to Adam Williams (@awill1988). ([#3729](https://github.com/wazuh/wazuh/pull/3729))

### Fixed

- Fix exception handling when using an invalid bucket in AWS wodle ([#3652](https://github.com/wazuh/wazuh/pull/3652))
- Fix error message when an AWS bucket is empty ([#3743](https://github.com/wazuh/wazuh/pull/3743))
- Fix error when getting profiles in custom AWS buckets ([#3786](https://github.com/wazuh/wazuh/pull/3786))
- Fix SCA integrity check when switching between manager nodes. ([#3884](https://github.com/wazuh/wazuh/pull/3884))
- Fix alert email sending when no_full_log option is set in a rule. ([#3174](https://github.com/wazuh/wazuh/pull/3174))
- Fix error in Windows who-data when handling the directories list. ([#3883](https://github.com/wazuh/wazuh/pull/3883))
- Fix error in the hardware inventory collector for PowerPC architectures. ([#3624](https://github.com/wazuh/wazuh/pull/3624))
- Fix the use of mutexes in the `OS_Regex` library. ([#3533](https://github.com/wazuh/wazuh/pull/3533))
- Fix invalid read in the `OS_Regex` library. ([#3815](https://github.com/wazuh/wazuh/pull/3815))
- Fix compilation error on FreeBSD 13 and macOS 10.14. ([#3832](https://github.com/wazuh/wazuh/pull/3832))
- Fix typo in the license of the files. ([#3779](https://github.com/wazuh/wazuh/pull/3779))
- Fix error in `execd` when upgrading agents remotely while auto-restarting. ([#3437](https://github.com/wazuh/wazuh/pull/3437))
- Prevent integrations from inheriting descriptors. ([#3514](https://github.com/wazuh/wazuh/pull/3514))
- Overwrite rules label fix and rules features tests. ([#3414](https://github.com/wazuh/wazuh/pull/3414))
- Fix typo: replace `readed` with `read`. ([#3328](https://github.com/wazuh/wazuh/pull/3328))
- Introduce global mutex for Rootcheck decoder. ([#3530](https://github.com/wazuh/wazuh/pull/3530))
- Fix errors reported by scan-build. ([#3452](https://github.com/wazuh/wazuh/pull/3452) & [#3785](https://github.com/wazuh/wazuh/pull/3785))
- Fix the handling of `wm_exec()` output.([#3486](https://github.com/wazuh/wazuh/pull/3486))
- Fix FIM duplicated entries in Windows. ([#3504](https://github.com/wazuh/wazuh/pull/3504))
- Remove socket deletion from epoll. ([#3432](https://github.com/wazuh/wazuh/pull/3432))
- Let the sources installer support NetBSD. ([#3444](https://github.com/wazuh/wazuh/pull/3444))
- Fix error message from openssl v1.1.1. ([#3413](https://github.com/wazuh/wazuh/pull/3413))
- Fix compilation issue for local installation. ([#3339](https://github.com/wazuh/wazuh/pull/3339))
- Fix exception handling when /tmp have no permissions and tell the user the problem. ([#3401](https://github.com/wazuh/wazuh/pull/3401))
- Fix who-data alerts when audit logs contain hex fields. ([#3909](https://github.com/wazuh/wazuh/pull/3909))
- Remove useless `select()` calls in Analysisd decoders. ([#3964](https://github.com/wazuh/wazuh/pull/3964))


## [v3.9.5] - 2019-08-08

### Fixed

- Fixed a bug in the Framework that prevented Cluster and API from handling the file _client.keys_ if it's mounted as a volume on Docker.
- Fixed a bug in Analysisd that printed the millisecond part of the alerts' timestamp without zero-padding. That prevented Elasticsearch 7 from indexing those alerts. ([#3814](https://github.com/wazuh/wazuh/issues/3814))


## [v3.9.4] - 2019-08-07

### Changed

- Prevent agent on Windows from including who-data on FIM events for child directories without who-data enabled, even if it's available. ([#3601](https://github.com/wazuh/wazuh/issues/3601))
- Prevent Rootcheck configuration from including the `<ignore>` settings if they are empty. ([#3634](https://github.com/wazuh/wazuh/issues/3634))
- Wazuh DB will delete the agent DB-related files immediately when removing an agent. ([#3691](https://github.com/wazuh/wazuh/issues/3691))

### Fixed

- Fixed bug in Remoted when correlating agents and their sockets in TCP mode. ([#3602](https://github.com/wazuh/wazuh/issues/3602))
- Fix bug in the agent that truncated its IP address if it occupies 15 characters. ([#3615](https://github.com/wazuh/wazuh/issues/3615))
- Logcollector failed to overwrite duplicate `<localfile>` stanzas. ([#3616](https://github.com/wazuh/wazuh/issues/3616))
- Analysisd could produce a double free if an Eventchannel message contains an invalid XML member. ([#3626](https://github.com/wazuh/wazuh/issues/3626))
- Fixed defects in the code reported by Coverity. ([#3627](https://github.com/wazuh/wazuh/issues/3627))
- Fixed bug in Analysisd when handling invalid JSON input strings. ([#3648](https://github.com/wazuh/wazuh/issues/3648))
- Fix handling of SCA policies with duplicate ID in Wazuh DB. ([#3668](https://github.com/wazuh/wazuh/issues/3668))
- Cluster could fail synchronizing some files located in Docker volumes. ([#3669](https://github.com/wazuh/wazuh/issues/3669))
- Fix a handler leak in the FIM whodata engine for Windows. ([#3690](https://github.com/wazuh/wazuh/issues/3690))
- The Docker listener module was storing and ignoring the output of the integration. ([#3768](https://github.com/wazuh/wazuh/issues/3768))
- Fixed memory leaks in Syscollector for macOS agents. ([#3795](https://github.com/wazuh/wazuh/pull/3795))
- Fix dangerous mutex initialization in Windows hosts. ([#3805](https://github.com/wazuh/wazuh/issues/3805))


## [v3.9.3] - 2019-07-08

### Changed

- Windows Eventchannel log collector will no longer report bookmarked events by default (those that happened while the agent was stopped). ([#3485](https://github.com/wazuh/wazuh/pull/3485))
- Remoted will discard agent-info data not in UTF-8 format. ([#3581](https://github.com/wazuh/wazuh/pull/3581))

### Fixed

- Osquery integration did not follow the osquery results file (*osqueryd.results.log*) as of libc 2.28. ([#3494](https://github.com/wazuh/wazuh/pull/3494))
- Windows Eventchannnel log collector did not update the bookmarks so it reported old events repeatedly. ([#3485](https://github.com/wazuh/wazuh/pull/3485))
- The agent sent invalid info data in the heartbeat message if it failed to get the host IP address. ([#3555](https://github.com/wazuh/wazuh/pull/3555))
- Modulesd produced a memory leak when being queried for its running configuration. ([#3564](https://github.com/wazuh/wazuh/pull/3564))
- Analysisd and Logtest crashed when trying rules having `<different_geoip>` and no `<not_same_field>` stanza. ([#3587](https://github.com/wazuh/wazuh/pull/3587))
- Vulnerability Detector failed to parse the Canonical's OVAL feed due to a syntax change. ([#3563](https://github.com/wazuh/wazuh/pull/3563))
- AWS Macie events produced erros in Elasticsearch. ([#3608](https://github.com/wazuh/wazuh/pull/3608))
- Rules with `<list lookup="address_match_key" />` produced a false match if the CDB list file is missing. ([#3609](https://github.com/wazuh/wazuh/pull/3609))
- Remote configuration was missing the `<ignore>` stanzas for Syscheck and Rootcheck when defined as sregex. ([#3617](https://github.com/wazuh/wazuh/pull/3617))


## [v3.9.2] 2019-06-10

### Added

- Added support for Ubuntu 12.04 to the SCA configuration template. ([#3361](https://github.com/wazuh/wazuh/pull/3361))

### Changed

- Prevent the agent from stopping if it fails to resolve the manager's hostname on startup. ([#3405](https://github.com/wazuh/wazuh/pull/3405))
- Prevent Remoted from logging agent connection timeout as an error, now it's a debugging log. ([#3426](https://github.com/wazuh/wazuh/pull/3426))

### Fixed

- A configuration request to Analysisd made it crash if the option `<white_list>` is empty. ([#3383](https://github.com/wazuh/wazuh/pull/3383))
- Fixed error when uploading some configuration files through API in wazuh-docker environments. ([#3335](https://github.com/wazuh/wazuh/issues/3335))
- Fixed error deleting temporary files during cluster synchronization. ([#3379](https://github.com/wazuh/wazuh/issues/3379))
- Fixed bad permissions on agent-groups files synchronized via wazuh-clusterd. ([#3438](https://github.com/wazuh/wazuh/issues/3438))
- Fixed bug in the database module that ignored agents registered with a network mask. ([#3351](https://github.com/wazuh/wazuh/pull/3351))
- Fixed a memory bug in the CIS-CAT module. ([#3406](https://github.com/wazuh/wazuh/pull/3406))
- Fixed a bug in the agent upgrade tool when checking the version number. ([#3391](https://github.com/wazuh/wazuh/pull/3391))
- Fixed error checking in the Windows Eventchannel log collector. ([#3393](https://github.com/wazuh/wazuh/pull/3393))
- Prevent Analysisd from crashing at SCA decoder due to a race condition calling a thread-unsafe function. ([#3466](https://github.com/wazuh/wazuh/pull/3466))
- Fix a file descriptor leak in Modulesd on timeout when running a subprocess. ([#3470](https://github.com/wazuh/wazuh/pull/3470))
  - OpenSCAP.
  - CIS-CAT.
  - Command.
  - Azure.
  - SCA.
  - AWS.
  - Docker.
- Prevent Modulesd from crashing at Vulnerability Detector when updating a RedHat feed. ([3458](https://github.com/wazuh/wazuh/pull/3458))


## [v3.9.1] 2019-05-21

### Added

- Added directory existence checking for SCA rules. ([#3246](https://github.com/wazuh/wazuh/pull/3246))
- Added line number to error messages when parsing YAML files. ([#3325](https://github.com/wazuh/wazuh/pull/3325))
- Enhanced wildcard support for Windows Logcollector. ([#3236](https://github.com/wazuh/wazuh/pull/3236))

### Changed

- Changed the extraction point of the package name in the Vulnerability Detector OVALs. ([#3245](https://github.com/wazuh/wazuh/pull/3245))

### Fixed

- Fixed SCA request interval option limit. ([#3254](https://github.com/wazuh/wazuh/pull/3254))
- Fixed SCA directory checking. ([#3235](https://github.com/wazuh/wazuh/pull/3235))
- Fixed potential out of bounds memory access. ([#3285](https://github.com/wazuh/wazuh/pull/3285))
- Fixed CIS-CAT XML report parser. ([#3261](https://github.com/wazuh/wazuh/pull/3261))
- Fixed .ssh folder permissions for Agentless. ([#2660](https://github.com/wazuh/wazuh/pull/2660))
- Fixed repeated fields in SCA summary events. ([#3278](https://github.com/wazuh/wazuh/pull/3278))
- Fixed command output treatment for the SCA module. ([#3297](https://github.com/wazuh/wazuh/pull/3297))
- Fixed _agent_upgrade_ tool to set the manager version as the default one. ([#2721](https://github.com/wazuh/wazuh/pull/2721))
- Fixed execd crash when timeout list is not initialized. ([#3316](https://github.com/wazuh/wazuh/pull/3316))
- Fixed support for reading large files on Windows Logcollector. ([#3248](https://github.com/wazuh/wazuh/pull/3248))
- Fixed the manager restarting process via API on Docker. ([#3273](https://github.com/wazuh/wazuh/pull/3273))
- Fixed the _agent_info_ files synchronization between cluster nodes. ([#3272](https://github.com/wazuh/wazuh/pull/3272))

### Removed

- Removed 5-second reading timeout for File Integrity Monitoring scan. ([#3366](https://github.com/wazuh/wazuh/pull/3366))


## [v3.9.0] 2019-05-02

### Added

- New module to perform **Security Configuration Assessment** scans. ([#2598](https://github.com/wazuh/wazuh/pull/2598))
- New **Logcollector** features. ([#2929](https://github.com/wazuh/wazuh/pull/2929))
  - Let Logcollector filter files by content. ([#2796](https://github.com/wazuh/wazuh/issues/2796))
  - Added a pattern exclusion option to Logcollector. ([#2797](https://github.com/wazuh/wazuh/issues/2797))
  - Let Logcollector filter files by date. ([#2799](https://github.com/wazuh/wazuh/issues/2799))
  - Let logcollector support wildcards on Windows. ([#2898](https://github.com/wazuh/wazuh/issues/2898))
- **Fluent forwarder** for agents. ([#2828](https://github.com/wazuh/wazuh/issues/2828))
- Collect network and port inventory for Windows XP/Server 2003. ([#2464](https://github.com/wazuh/wazuh/pull/2464))
- Included inventory fields as dynamic fields in events to use them in rules. ([#2441](https://github.com/wazuh/wazuh/pull/2441))
- Added an option _startup_healthcheck_ in FIM so that the the who-data health-check is optional. ([#2323](https://github.com/wazuh/wazuh/pull/2323))
- The real agent IP is reported by the agent and shown in alerts and the App interface. ([#2577](https://github.com/wazuh/wazuh/pull/2577))
- Added support for organizations in AWS wodle. ([#2627](https://github.com/wazuh/wazuh/pull/2627))
- Added support for hot added symbolic links in _Whodata_. ([#2466](https://github.com/wazuh/wazuh/pull/2466))
- Added `-t` option to `wazuh-clusterd` binary ([#2691](https://github.com/wazuh/wazuh/pull/2691)).
- Added options `same_field` and `not_same_field` in rules to correlate dynamic fields between events. ([#2689](https://github.com/wazuh/wazuh/pull/2689))
- Added optional daemons start by default. ([#2769](https://github.com/wazuh/wazuh/pull/2769))
- Make the Windows installer to choose the appropriate `ossec.conf` file based on the System version. ([#2773](https://github.com/wazuh/wazuh/pull/2773))
- Added writer thread preference for Logcollector. ([#2783](https://github.com/wazuh/wazuh/pull/2783))
- Added database deletion from Wazuh-DB for removed agents. ([#3123](https://github.com/wazuh/wazuh/pull/3123))

### Changed

- Introduced a network buffer in Remoted to cache incomplete messages from agents. This improves the performance by preventing Remoted from waiting for complete messages. ([#2528](https://github.com/wazuh/wazuh/pull/2528))
- Improved alerts about disconnected agents: they will contain the data about the disconnected agent, although the alert is actually produced by the manager. ([#2379](https://github.com/wazuh/wazuh/pull/2379))
- PagerDuty integration plain text alert support (by @spartantri). ([#2403](https://github.com/wazuh/wazuh/pull/2403))
- Improved Remoted start-up logging messages. ([#2460](https://github.com/wazuh/wazuh/pull/2460))
- Let _agent_auth_ warn when it receives extra input arguments. ([#2489](https://github.com/wazuh/wazuh/pull/2489))
- Update the who-data related SELinux rules for Audit 3.0. This lets who-data work on Fedora 29. ([#2419](https://github.com/wazuh/wazuh/pull/2419))
- Changed data source for network interface's MAC address in Syscollector so that it will be able to get bonded interfaces' MAC. ([#2550](https://github.com/wazuh/wazuh/pull/2550))
- Migrated unit tests from Check to TAP (Test Anything Protocol). ([#2572](https://github.com/wazuh/wazuh/pull/2572))
- Now labels starting with `_` are reserved for internal use. ([#2577](https://github.com/wazuh/wazuh/pull/2577))
- Now AWS wodle fetches aws.requestParameters.disableApiTermination with an unified format ([#2614](https://github.com/wazuh/wazuh/pull/2614))
- Improved overall performance in cluster ([#2575](https://github.com/wazuh/wazuh/pull/2575))
- Some improvements has been made in the _vulnerability-detector_ module. ([#2603](https://github.com/wazuh/wazuh/pull/2603))
- Refactor of decoded fields from the Windows eventchannel decoder. ([#2684](https://github.com/wazuh/wazuh/pull/2684))
- Deprecate global option `<queue_size>` for Analysisd. ([#2729](https://github.com/wazuh/wazuh/pull/2729))
- Excluded noisy events from Windows Eventchannel. ([#2763](https://github.com/wazuh/wazuh/pull/2763))
- Replaced `printf` functions in `agent-authd`. ([#2830](https://github.com/wazuh/wazuh/pull/2830))
- Replaced `strtoul()` using NULL arguments with `atol()` in wodles config files. ([#2801](https://github.com/wazuh/wazuh/pull/2801))
- Added a more descriptive message for SSL error when agent-auth fails. ([#2941](https://github.com/wazuh/wazuh/pull/2941))
- Changed the starting Analysisd messages about loaded rules from `info` to `debug` level. ([#2881](https://github.com/wazuh/wazuh/pull/2881))
- Re-structured messages for FIM module. ([#2926](https://github.com/wazuh/wazuh/pull/2926))
- Changed `diff` output in Syscheck for Windows. ([#2969](https://github.com/wazuh/wazuh/pull/2969))
- Replaced OSSEC e-mail subject with Wazuh in `ossec-maild`. ([#2975](https://github.com/wazuh/wazuh/pull/2975))
- Added keepalive in TCP to manage broken connections in `ossec-remoted`. ([#3069](https://github.com/wazuh/wazuh/pull/3069))
- Change default restart interval for Docker listener module to one minute. ([#2679](https://github.com/wazuh/wazuh/pull/2679))

### Fixed

- Fixed error in Syscollector for Windows older than Vista when gathering the hardware inventory. ([#2326](https://github.com/wazuh/wazuh/pull/2326))
- Fixed an error in the OSQuery configuration validation. ([#2446](https://github.com/wazuh/wazuh/pull/2446))
- Prevent Integrator, Syslog Client and Mail forwarded from getting stuck while reading _alerts.json_. ([#2498](https://github.com/wazuh/wazuh/pull/2498))
- Fixed a bug that could make an Agent running on Windows XP close unexpectedly while receiving a WPK file. ([#2486](https://github.com/wazuh/wazuh/pull/2486))
- Fixed _ossec-control_ script in Solaris. ([#2495](https://github.com/wazuh/wazuh/pull/2495))
- Fixed a compilation error when building Wazuh in static linking mode with the Audit library enabled. ([#2523](https://github.com/wazuh/wazuh/pull/2523))
- Fixed a memory hazard in Analysisd on log pre-decoding for short logs (less than 5 bytes). ([#2391](https://github.com/wazuh/wazuh/pull/2391))
- Fixed defects reported by Cppcheck. ([#2521](https://github.com/wazuh/wazuh/pull/2521))
  - Double free in GeoIP data handling with IPv6.
  - Buffer overlay when getting OS information.
  - Check for successful memory allocation in Syscollector.
- Fix out-of-memory error in Remoted when upgrading an agent with a big data chunk. ([#2594](https://github.com/wazuh/wazuh/pull/2594))
- Re-registered agent are reassigned to correct groups when the multigroup is empty. ([#2440](https://github.com/wazuh/wazuh/pull/2440))
- Wazuh manager starts regardless of the contents of _local_decoder.xml_. ([#2465](https://github.com/wazuh/wazuh/pull/2465))
- Let _Remoted_ wait for download module availability. ([#2517](https://github.com/wazuh/wazuh/pull/2517))
- Fix duplicate field names at some events for Windows eventchannel. ([#2500](https://github.com/wazuh/wazuh/pull/2500))
- Delete empty fields from Windows Eventchannel alerts. ([#2492](https://github.com/wazuh/wazuh/pull/2492))
- Fixed memory leak and crash in Vulnerability Detector. ([#2620](https://github.com/wazuh/wazuh/pull/2620))
- Prevent Analysisd from crashing when receiving an invalid Syscollector event. ([#2621](https://github.com/wazuh/wazuh/pull/2621))
- Fix a bug in the database synchronization module that left broken references of removed agents to groups. ([#2628](https://github.com/wazuh/wazuh/pull/2628))
- Fixed restart service in AIX. ([#2674](https://github.com/wazuh/wazuh/pull/2674))
- Prevent Execd from becoming defunct when Active Response disabled. ([#2692](https://github.com/wazuh/wazuh/pull/2692))
- Fix error in Syscollector when unable to read the CPU frequency on agents. ([#2740](https://github.com/wazuh/wazuh/pull/2740))
- Fix Windows escape format affecting non-format messages. ([#2725](https://github.com/wazuh/wazuh/pull/2725))
- Avoid a segfault in mail daemon due to the XML tags order in the `ossec.conf`. ([#2711](https://github.com/wazuh/wazuh/pull/2711))
- Prevent the key updating thread from starving in Remoted. ([#2761](https://github.com/wazuh/wazuh/pull/2761))
- Fixed error logging on Windows agent. ([#2791](https://github.com/wazuh/wazuh/pull/2791))
- Let CIS-CAT decoder reuse the Wazuh DB connection socket. ([#2800](https://github.com/wazuh/wazuh/pull/2800))
- Fixed issue with `agent-auth` options without argument. ([#2808](https://github.com/wazuh/wazuh/pull/2808))
- Fixed control of the frequency counter in alerts. ([#2854](https://github.com/wazuh/wazuh/pull/2854))
- Ignore invalid files for agent groups. ([#2895](https://github.com/wazuh/wazuh/pull/2895))
- Fixed invalid behaviour when moving files in Whodata mode. ([#2888](https://github.com/wazuh/wazuh/pull/2888))
- Fixed deadlock in Remoted when updating the `keyentries` structure. ([#2956](https://github.com/wazuh/wazuh/pull/2956))
- Fixed error in Whodata when one of the file permissions cannot be extracted. ([#2940](https://github.com/wazuh/wazuh/pull/2940))
- Fixed System32 and SysWOW64 event processing in Whodata. ([#2935](https://github.com/wazuh/wazuh/pull/2935))
- Fixed Syscheck hang when monitoring system directories. ([#3059](https://github.com/wazuh/wazuh/pull/3059))
- Fixed the package inventory for MAC OS X. ([#3035](https://github.com/wazuh/wazuh/pull/3035))
- Translated the Audit Policy fields from IDs for Windows events. ([#2950](https://github.com/wazuh/wazuh/pull/2950))
- Fixed broken pipe error when Wazuh-manager closes TCP connection. ([#2965](https://github.com/wazuh/wazuh/pull/2965))
- Fixed whodata mode on drives other than the main one. ([#2989](https://github.com/wazuh/wazuh/pull/2989))
- Fixed bug occurred in the database while removing an agent. ([#2997](https://github.com/wazuh/wazuh/pull/2997))
- Fixed duplicated alerts for Red Hat feed in `vulnerability-detector`. ([#3000](https://github.com/wazuh/wazuh/pull/3000))
- Fixed bug when processing symbolic links in Whodata. ([#3025](https://github.com/wazuh/wazuh/pull/3025))
- Fixed option for ignoring paths in rootcheck. ([#3058](https://github.com/wazuh/wazuh/pull/3058))
- Allow Wazuh service on MacOSX to be available without restart. ([#3119](https://github.com/wazuh/wazuh/pull/3119))
- Ensure `internal_options.conf` file is overwritten on Windows upgrades. ([#3153](https://github.com/wazuh/wazuh/pull/3153))
- Fixed the reading of the setting `attempts` of the Docker module. ([#3067](https://github.com/wazuh/wazuh/pull/3067))
- Fix a memory leak in Docker listener module. ([#2679](https://github.com/wazuh/wazuh/pull/2679))


## [v3.8.2] 2019-01-30

### Fixed

- Analysisd crashed when parsing a log from OpenLDAP due to a bug in the option `<accumulate>`. ([#2456](https://github.com/wazuh/wazuh/pull/2456))
- Modulesd closed unexpectedly if a command was defined without a `<tag>` option. ([#2470](https://github.com/wazuh/wazuh/pull/2470))
- The Eventchannel decoder was not being escaping backslashes correctly. ([#2483](https://github.com/wazuh/wazuh/pull/2483))
- The Eventchannel decoder was leaving spurious trailing spaces in some fields.  ([#2484](https://github.com/wazuh/wazuh/pull/2484))


## [v3.8.1] 2019-01-25

### Fixed

- Fixed memory leak in Logcollector when reading Windows eventchannel. ([#2450](https://github.com/wazuh/wazuh/pull/2450))
- Fixed script parsing error in Solaris 10. ([#2449](https://github.com/wazuh/wazuh/pull/2449))
- Fixed version comparisons on Red Hat systems. (By @orlando-jamie) ([#2445](https://github.com/wazuh/wazuh/pull/2445))


## [v3.8.0] 2019-01-19

### Added

- Logcollector **extension for Windows eventchannel logs in JSON format.** ([#2142](https://github.com/wazuh/wazuh/pull/2142))
- Add options to detect **attribute and file permission changes** for Windows. ([#1918](https://github.com/wazuh/wazuh/pull/1918))
- Added **Audit health-check** in the Whodata initialization. ([#2180](https://github.com/wazuh/wazuh/pull/2180))
- Added **Audit rules auto-reload** in Whodata. ([#2180](https://github.com/wazuh/wazuh/pull/2180))
- Support for **new AWS services** in the AWS wodle ([#2242](https://github.com/wazuh/wazuh/pull/2242)):
    - AWS Config
    - AWS Trusted Advisor
    - AWS KMS
    - AWS Inspector
    - Add support for IAM roles authentication in EC2 instances.
- New module "Agent Key Polling" to integrate agent key request to external data sources. ([#2127](https://github.com/wazuh/wazuh/pull/2127))
  - Look for missing or old agent keys when Remoted detects an authorization failure.
  - Request agent keys by calling a defined executable or connecting to a local socket.
- Get process inventory for Windows natively. ([#1760](https://github.com/wazuh/wazuh/pull/1760))
- Improved vulnerability detection in Red Hat systems. ([#2137](https://github.com/wazuh/wazuh/pull/2137))
- Add retries to download the OVAL files in vulnerability-detector. ([#1832](https://github.com/wazuh/wazuh/pull/1832))
- Auto-upgrade FIM databases in Wazuh-DB. ([#2147](https://github.com/wazuh/wazuh/pull/2147))
- New dedicated thread for AR command running on Windows agent. ([#1725](https://github.com/wazuh/wazuh/pull/1725))
  -  This will prevent the agent from delaying due to an AR execution.
- New internal option to clean residual files of agent groups. ([#1985](https://github.com/wazuh/wazuh/pull/1985))
- Add a manifest to run `agent-auth.exe` with elevated privileges. ([#1998](https://github.com/wazuh/wazuh/pull/1998))
- Compress `last-entry` files to check differences by FIM. ([#2034](https://github.com/wazuh/wazuh/pull/2034))
- Add error messages to integration scripts. ([#2143](https://github.com/wazuh/wazuh/pull/2143))
- Add CDB lists building on install. ([#2167](https://github.com/wazuh/wazuh/pull/2167))
- Update Wazuh copyright for internal files. ([#2343](https://github.com/wazuh/wazuh/pull/2343))
- Added option to allow maild select the log file to read from. ([#977](https://github.com/wazuh/wazuh/pull/977))
- Add table to control the metadata of the vuln-detector DB. ([#2402](https://github.com/wazuh/wazuh/pull/2402))

### Changed

- Now Wazuh manager can be started with an empty configuration in ossec.conf. ([#2086](https://github.com/wazuh/wazuh/pull/2086))
- The Authentication daemon is now enabled by default. ([#2129](https://github.com/wazuh/wazuh/pull/2129))
- Make FIM show alerts for new files by default. ([#2213](https://github.com/wazuh/wazuh/pull/2213))
- Reduce the length of the query results from Vulnerability Detector to Wazuh DB. ([#1798](https://github.com/wazuh/wazuh/pull/1798))
- Improved the build system to automatically detect a big-endian platform. ([#2031](https://github.com/wazuh/wazuh/pull/2031))
  - Building option `USE_BIG_ENDIAN` is not already needed on Solaris (SPARC) or HP-UX.
- Expanded the regex pattern maximum size from 2048 to 20480 bytes. ([#2036](https://github.com/wazuh/wazuh/pull/2036))
- Improved IP address validation in the option `<white_list>` (by @pillarsdotnet). ([#1497](https://github.com/wazuh/wazuh/pull/1497))
- Improved rule option `<info>` validation (by @pillarsdotnet). ([#1541](https://github.com/wazuh/wazuh/pull/1541))
- Deprecated the Syscheck option `<remove_old_diff>` by making it mandatory. ([#1915](https://github.com/wazuh/wazuh/pull/1915))
- Fix invalid error "Unable to verity server certificate" in _ossec-authd_ (server). ([#2045](https://github.com/wazuh/wazuh/pull/2045))
- Remove deprecated flag `REUSE_ID` from the Makefile options. ([#2107](https://github.com/wazuh/wazuh/pull/2107))
- Syscheck first queue error message changed into a warning. ([#2146](https://github.com/wazuh/wazuh/pull/2146))
- Do the DEB and RPM package scan regardless of Linux distribution. ([#2168](https://github.com/wazuh/wazuh/pull/2168))
- AWS VPC configuration in the AWS wodle ([#2242](https://github.com/wazuh/wazuh/pull/2242)).
- Hide warning log by FIM when cannot open a file that has just been removed. ([#2201](https://github.com/wazuh/wazuh/pull/2201))
- The default FIM configuration will ignore some temporary files. ([#2202](https://github.com/wazuh/wazuh/pull/2202))

### Fixed

- Fixed error description in the osquery configuration parser (by @pillarsdotnet). ([#1499](https://github.com/wazuh/wazuh/pull/1499))
- The FTS comment option `<ftscomment>` was not being read (by @pillarsdotnet). ([#1536](https://github.com/wazuh/wazuh/pull/1536))
- Fixed error when multigroup files are not found. ([#1792](https://github.com/wazuh/wazuh/pull/1792))
- Fix error when assigning multiple groups whose names add up to more than 4096 characters. ([#1792](https://github.com/wazuh/wazuh/pull/1792))
- Replaced "getline" function with "fgets" in vulnerability-detector to avoid compilation errors with older versions of libC. ([#1822](https://github.com/wazuh/wazuh/pull/1822))
- Fix bug in Wazuh DB when trying to store multiple network interfaces with the same IP from Syscollector. ([#1928](https://github.com/wazuh/wazuh/pull/1928))
- Improved consistency of multigroups. ([#1985](https://github.com/wazuh/wazuh/pull/1985))
- Fixed the reading of the OS name and version in HP-UX systems. ([#1990](https://github.com/wazuh/wazuh/pull/1990))
- Prevent the agent from producing an error on platforms that don't support network timeout. ([#2001](https://github.com/wazuh/wazuh/pull/2001))
- Logcollector could not set the maximum file limit on HP-UX platform. ([2030](https://github.com/wazuh/wazuh/pull/2030))
- Allow strings up to 64KB long for log difference analysis. ([#2032](https://github.com/wazuh/wazuh/pull/2032))
- Now agents keep their registration date when upgrading the manager. ([#2033](https://github.com/wazuh/wazuh/pull/2033))
- Create an empty `client.keys` file on a fresh installation of a Windows agent. ([2040](https://github.com/wazuh/wazuh/pull/2040))
- Allow CDB list keys and values to have double quotes surrounding. ([#2046](https://github.com/wazuh/wazuh/pull/2046))
- Remove file `queue/db/.template.db` on upgrade / restart. ([2073](https://github.com/wazuh/wazuh/pull/2073))
- Fix error on Analysisd when `check_value` doesn't exist. ([2080](https://github.com/wazuh/wazuh/pull/2080))
- Prevent Rootcheck from looking for invalid link count in agents running on Solaris (by @ecsc-georgew). ([2087](https://github.com/wazuh/wazuh/pull/2087))
- Fixed the warning messages when compiling the agent on AIX. ([2099](https://github.com/wazuh/wazuh/pull/2099))
- Fix missing library when building Wazuh with MySQL support. ([#2108](https://github.com/wazuh/wazuh/pull/2108))
- Fix compile warnings for the Solaris platform. ([#2121](https://github.com/wazuh/wazuh/pull/2121))
- Fixed regular expression for audit.key in audit decoder. ([#2134](https://github.com/wazuh/wazuh/pull/2134))
- Agent's ossec-control stop should wait a bit after killing a process. ([#2149](https://github.com/wazuh/wazuh/pull/2149))
- Fixed error ocurred while monitoring symbolic links in Linux. ([#2152](https://github.com/wazuh/wazuh/pull/2152))
- Fixed some bugs in Logcollector: ([#2154](https://github.com/wazuh/wazuh/pull/2154))
  - If Logcollector picks up a log exceeding 65279 bytes, that log may lose the null-termination.
  - Logcollector crashes if multiple wildcard stanzas resolve the same file.
  - An error getting the internal file position may lead to an undefined condition.
- Execd daemon now runs even if active response is disabled ([#2177](https://github.com/wazuh/wazuh/pull/2177))
- Fix high precision timestamp truncation in rsyslog messages. ([#2128](https://github.com/wazuh/wazuh/pull/2128))
- Fix missing Whodata section to the remote configuration query. ([#2173](https://github.com/wazuh/wazuh/pull/2173))
- Bugfixes in AWS wodle ([#2242](https://github.com/wazuh/wazuh/pull/2242)):
    - Fixed bug in AWS Guard Duty alerts when there were multiple remote IPs.
    - Fixed bug when using flag `remove_from_bucket`.
    - Fixed bug when reading buckets generating more than 1000 logs in the same day.
    - Increase `qty` of `aws.eventNames` and remove usage of `aws.eventSources`.
- Fix bug in cluster configuration when using Kubernetes ([#2227](https://github.com/wazuh/wazuh/pull/2227)).
- Fix network timeout setup in agent running on Windows. ([#2185](https://github.com/wazuh/wazuh/pull/2185))
- Fix default values for the `<auto_ignore>` option. ([#2210](https://github.com/wazuh/wazuh/pull/2210))
- Fix bug that made Modulesd and Remoted crash on ARM architecture. ([#2214](https://github.com/wazuh/wazuh/pull/2214))
- The regex parser included the next character after a group:
  - If the input string just ends after that character. ([#2216](https://github.com/wazuh/wazuh/pull/2216))
  - The regex parser did not accept a group terminated with an escaped byte or a class. ([#2224](https://github.com/wazuh/wazuh/pull/2224))
- Fixed buffer overflow hazard in FIM when performing change report on long paths on macOS platform. ([#2285](https://github.com/wazuh/wazuh/pull/2285))
- Fix sending of the owner attribute when a file is created in Windows. ([#2292](https://github.com/wazuh/wazuh/pull/2292))
- Fix audit reconnection to the Whodata socket ([#2305](https://github.com/wazu2305h/wazuh/pull/2305))
- Fixed agent connection in TCP mode on Windows XP. ([#2329](https://github.com/wazuh/wazuh/pull/2329))
- Fix log shown when a command reaches its timeout and `ignore_output` is enabled. ([#2316](https://github.com/wazuh/wazuh/pull/2316))
- Analysisd and Syscollector did not detect the number of cores on Raspberry Pi. ([#2304](https://github.com/wazuh/wazuh/pull/2304))
- Analysisd and Syscollector did not detect the number of cores on CentOS 5. ([#2340](https://github.com/wazuh/wazuh/pull/2340))


## [v3.7.2] 2018-12-17

### Changed

- Logcollector will fully read a log file if it reappears after being deleted. ([#2041](https://github.com/wazuh/wazuh/pull/2041))

### Fixed

- Fix some bugs in Logcollector: ([#2041](https://github.com/wazuh/wazuh/pull/2041))
  - Logcollector ceases monitoring any log file containing a binary zero-byte.
  - If a local file defined with wildcards disappears, Logcollector incorrectly shows a negative number of remaining open attempts.
  - Fixed end-of-file detection for text-based file formats.
- Fixed a bug in Analysisd that made it crash when decoding a malformed FIM message. ([#2089](https://github.com/wazuh/wazuh/pull/2089))


## [v3.7.1] 2018-12-05

### Added

- New internal option `remoted.guess_agent_group` allowing agent group guessing by Remoted to be optional. ([#1890](https://github.com/wazuh/wazuh/pull/1890))
- Added option to configure another audit keys to monitor. ([#1882](https://github.com/wazuh/wazuh/pull/1882))
- Added option to create the SSL certificate and key with the install.sh script. ([#1856](https://github.com/wazuh/wazuh/pull/1856))
- Add IPv6 support to `host-deny.sh` script. (by @iasdeoupxe). ([#1583](https://github.com/wazuh/wazuh/pull/1583))
- Added tracing information (PID, function, file and line number) to logs when debugging is enabled. ([#1866](https://github.com/wazuh/wazuh/pull/1866))

### Changed

- Change errors messages to descriptive warnings in Syscheck when a files is not reachable. ([#1730](https://github.com/wazuh/wazuh/pull/1730))
- Add default values to global options to let the manager start. ([#1894](https://github.com/wazuh/wazuh/pull/1894))
- Improve Remoted performance by reducing interaction between threads. ([#1902](https://github.com/wazuh/wazuh/pull/1902))

### Fixed

- Prevent duplicates entries for denied IP addresses by `host-deny.sh`. (by @iasdeoupxe). ([#1583](https://github.com/wazuh/wazuh/pull/1583))
- Fix issue in Logcollector when reaching the file end before getting a full line. ([#1744](https://github.com/wazuh/wazuh/pull/1744))
- Throw an error when a nonexistent CDB file is added in the ossec.conf file. ([#1783](https://github.com/wazuh/wazuh/pull/1783))
- Fix bug in Remoted that truncated control messages to 1024 bytes. ([#1847](https://github.com/wazuh/wazuh/pull/1847))
- Avoid that the attribute `ignore` of rules silence alerts. ([#1874](https://github.com/wazuh/wazuh/pull/1874))
- Fix race condition when decoding file permissions. ([#1879](https://github.com/wazuh/wazuh/pull/1879)
- Fix to overwrite FIM configuration when directories come in the same tag separated by commas. ([#1886](https://github.com/wazuh/wazuh/pull/1886))
- Fixed issue with hash table handling in FTS and label management. ([#1889](https://github.com/wazuh/wazuh/pull/1889))
- Fixed id's and description of FIM alerts. ([#1891](https://github.com/wazuh/wazuh/pull/1891))
- Fix log flooding by Logcollector when monitored files disappear. ([#1893](https://github.com/wazuh/wazuh/pull/1893))
- Fix bug configuring empty blocks in FIM. ([#1897](https://github.com/wazuh/wazuh/pull/1897))
- Let the Windows agent reset the random generator context if it's corrupt. ([#1898](https://github.com/wazuh/wazuh/pull/1898))
- Prevent Remoted from logging errors if the cluster configuration is missing or invalid. ([#1900](https://github.com/wazuh/wazuh/pull/1900))
- Fix race condition hazard in Remoted when handling control messages. ([#1902](https://github.com/wazuh/wazuh/pull/1902))
- Fix uncontrolled condition in the vulnerability-detector version checker. ([#1932](https://github.com/wazuh/wazuh/pull/1932))
- Restore support for Amazon Linux in vulnerability-detector. ([#1932](https://github.com/wazuh/wazuh/pull/1932))
- Fixed starting wodles after a delay specified in `interval` when `run_on_start` is set to `no`, on the first run of the agent. ([#1906](https://github.com/wazuh/wazuh/pull/1906))
- Prevent `agent-auth` tool from creating the file _client.keys_ outside the agent's installation folder. ([#1924](https://github.com/wazuh/wazuh/pull/1924))
- Fix symbolic links attributes reported by `syscheck` in the alerts. ([#1926](https://github.com/wazuh/wazuh/pull/1926))
- Added some improvements and fixes in Whodata. ([#1929](https://github.com/wazuh/wazuh/pull/1929))
- Fix FIM decoder to accept Windows user containing spaces. ([#1930](https://github.com/wazuh/wazuh/pull/1930))
- Add missing field `restrict` when querying the FIM configuration remotely. ([#1931](https://github.com/wazuh/wazuh/pull/1931))
- Fix values of FIM scan showed in agent_control info. ([#1940](https://github.com/wazuh/wazuh/pull/1940))
- Fix agent group updating in database module. ([#2004](https://github.com/wazuh/wazuh/pull/2004))
- Logcollector prevents vmhgfs from synchronizing the inode. ([#2022](https://github.com/wazuh/wazuh/pull/2022))
- File descriptor leak that may impact agents running on UNIX platforms. ([#2021](https://github.com/wazuh/wazuh/pull/2021))
- CIS-CAT events were being processed by a wrong decoder. ([#2014](https://github.com/wazuh/wazuh/pull/2014))


## [v3.7.0] - 2018-11-10

### Added

- Adding feature to **remotely query agent configuration on demand.** ([#548](https://github.com/wazuh/wazuh/pull/548))
- **Boost Analysisd performance with multithreading.** ([#1039](https://github.com/wazuh/wazuh/pull/1039))
- Adding feature to **let agents belong to multiple groups.** ([#1135](https://github.com/wazuh/wazuh/pull/1135))
  - API support for multiple groups. ([#1300](https://github.com/wazuh/wazuh/pull/1300) [#1135](https://github.com/wazuh/wazuh/pull/1135))
- **Boost FIM decoding performance** by storing data into Wazuh DB using SQLite databases. ([#1333](https://github.com/wazuh/wazuh/pull/1333))
  - FIM database is cleaned after restarting agent 3 times, deleting all entries that left being monitored.
  - Added script to migrate older Syscheck databases to WazuhDB. ([#1504](https://github.com/wazuh/wazuh/pull/1504)) ([#1333](https://github.com/wazuh/wazuh/pull/1333))
- Added rule testing output when restarting manager. ([#1196](https://github.com/wazuh/wazuh/pull/1196))
- New wodle for **Azure environment log and process collection.** ([#1306](https://github.com/wazuh/wazuh/pull/1306))
- New wodle for **Docker container monitoring.** ([#1368](https://github.com/wazuh/wazuh/pull/1368))
- Disconnect manager nodes in cluster if no keep alive is received or sent during two minutes. ([#1482](https://github.com/wazuh/wazuh/pull/1482))
- API requests are forwarded to the proper manager node in cluster. ([#885](https://github.com/wazuh/wazuh/pull/885))
- Centralized configuration pushed from manager overwrite the configuration of directories that exist with the same path in ossec.conf. ([#1740](https://github.com/wazuh/wazuh/pull/1740))

### Changed

- Refactor Python framework code to standardize database requests and support queries. ([#921](https://github.com/wazuh/wazuh/pull/921))
- Replaced the `execvpe` function by `execvp` for the Wazuh modules. ([#1207](https://github.com/wazuh/wazuh/pull/1207))
- Avoid the use of reference ID in Syscollector network tables. ([#1315](https://github.com/wazuh/wazuh/pull/1315))
- Make Syscheck case insensitive on Windows agent. ([#1349](https://github.com/wazuh/wazuh/pull/1349))
- Avoid conflicts with the size of time_t variable in wazuh-db. ([#1366](https://github.com/wazuh/wazuh/pull/1366))
- Osquery integration updated: ([#1369](https://github.com/wazuh/wazuh/pull/1369))
  - Nest the result data into a "osquery" object.
  - Extract the pack name into a new field.
  - Include the query name in the alert description.
  - Minor fixes.
- Increased AWS S3 database entry limit to 5000 to prevent reprocessing repeated events. ([#1391](https://github.com/wazuh/wazuh/pull/1391))
- Increased the limit of concurrent agent requests: 1024 by default, configurable up to 4096. ([#1473](https://github.com/wazuh/wazuh/pull/1473))
- Change the default vulnerability-detector interval from 1 to 5 minutes. ([#1729](https://github.com/wazuh/wazuh/pull/1729))
- Port the UNIX version of Auth client (_agent_auth_) to the Windows agent. ([#1790](https://github.com/wazuh/wazuh/pull/1790))
  - Support of TLSv1.2 through embedded OpenSSL library.
  - Support of SSL certificates for agent and manager validation.
  - Unify Auth client option set.

### Fixed

- Fixed email_alerts configuration for multiple recipients. ([#1193](https://github.com/wazuh/wazuh/pull/1193))
- Fixed manager stopping when no command timeout is allowed. ([#1194](https://github.com/wazuh/wazuh/pull/1194))
- Fixed getting RAM memory information from mac OS X and FreeBSD agents. ([#1203](https://github.com/wazuh/wazuh/pull/1203))
- Fixed mandatory configuration labels check. ([#1208](https://github.com/wazuh/wazuh/pull/1208))
- Fix 0 value at check options from Syscheck. ([1209](https://github.com/wazuh/wazuh/pull/1209))
- Fix bug in whodata field extraction for Windows. ([#1233](https://github.com/wazuh/wazuh/issues/1233))
- Fix stack overflow when monitoring deep files. ([#1239](https://github.com/wazuh/wazuh/pull/1239))
- Fix typo in whodata alerts. ([#1242](https://github.com/wazuh/wazuh/issues/1242))
- Fix bug when running quick commands with timeout of 1 second. ([#1259](https://github.com/wazuh/wazuh/pull/1259))
- Prevent offline agents from generating vulnerability-detector alerts. ([#1292](https://github.com/wazuh/wazuh/pull/1292))
- Fix empty SHA256 of rotated alerts and log files. ([#1308](https://github.com/wazuh/wazuh/pull/1308))
- Fixed service startup on error. ([#1324](https://github.com/wazuh/wazuh/pull/1324))
- Set connection timeout for Auth server ([#1336](https://github.com/wazuh/wazuh/pull/1336))
- Fix the cleaning of the temporary folder. ([#1361](https://github.com/wazuh/wazuh/pull/1361))
- Fix check_mtime and check_inode views in Syscheck alerts. ([#1364](https://github.com/wazuh/wazuh/pull/1364))
- Fixed the reading of the destination address and type for PPP interfaces. ([#1405](https://github.com/wazuh/wazuh/pull/1405))
- Fixed a memory bug in regex when getting empty strings. ([#1430](https://github.com/wazuh/wazuh/pull/1430))
- Fixed report_changes with a big ammount of files. ([#1465](https://github.com/wazuh/wazuh/pull/1465))
- Prevent Logcollector from null-terminating socket output messages. ([#1547](https://github.com/wazuh/wazuh/pull/1547))
- Fix timeout overtaken message using infinite timeout. ([#1604](https://github.com/wazuh/wazuh/pull/1604))
- Prevent service from crashing if _global.db_ is not created. ([#1485](https://github.com/wazuh/wazuh/pull/1485))
- Set new agent.conf template when creating new groups. ([#1647](https://github.com/wazuh/wazuh/pull/1647))
- Fix bug in Wazuh Modules that tried to delete PID folders if a subprocess call failed. ([#1836](https://github.com/wazuh/wazuh/pull/1836))


## [v3.6.1] 2018-09-07

### Fixed

- Fixed ID field length limit in JSON alerts, by @gandalfn. ([#1052](https://github.com/wazuh/wazuh/pull/1052))
- Fix segmentation fault when the agent version is empty in Vulnerability Detector. ([#1191](https://github.com/wazuh/wazuh/pull/1191))
- Fix bug that removes file extensions in rootcheck. ([#1197](https://github.com/wazuh/wazuh/pull/1197))
- Fixed incoherence in Client Syslog between plain-text and JSON alert input in `<location>` filter option. ([#1204](https://github.com/wazuh/wazuh/pull/1204))
- Fixed missing agent name and invalid predecoded hostname in JSON alerts. ([#1213](https://github.com/wazuh/wazuh/pull/1213))
- Fixed invalid location string in plain-text alerts. ([#1213](https://github.com/wazuh/wazuh/pull/1213))
- Fixed default stack size in threads on AIX and HP-UX. ([#1215](https://github.com/wazuh/wazuh/pull/1215))
- Fix socket error during agent restart due to daemon start/stop order. ([#1221](https://github.com/wazuh/wazuh/issues/1221))
- Fix bug when checking agent configuration in logcollector. ([#1225](https://github.com/wazuh/wazuh/issues/1225))
- Fix bug in folder recursion limit count in FIM real-time mode. ([#1226](https://github.com/wazuh/wazuh/issues/1226))
- Fixed errors when parsing AWS events in Elasticsearch. ([#1229](https://github.com/wazuh/wazuh/issues/1229))
- Fix bug when launching osquery from Wazuh. ([#1230](https://github.com/wazuh/wazuh/issues/1230))


## [v3.6.0] - 2018-08-29

### Added

- Add rescanning of expanded files with wildcards in logcollector ([#332](https://github.com/wazuh/wazuh/pull/332))
- Parallelization of logcollector ([#627](https://github.com/wazuh/wazuh/pull/672))
  - Now the input of logcollector is multithreaded, reading logs in parallel.
  - A thread is created for each type of output socket.
  - Periodically rescan of new files.
  - New options have been added to internal_options.conf file.
- Added statistical functions to remoted. ([#682](https://github.com/wazuh/wazuh/pull/682))
- Rootcheck and Syscheck (FIM) will run independently. ([#991](https://github.com/wazuh/wazuh/pull/991))
- Add hash validation for binaries executed by the wodle `command`. ([#1027](https://github.com/wazuh/wazuh/pull/1027))
- Added a recursion level option to Syscheck to set the directory scanning depth. ([#1081](https://github.com/wazuh/wazuh/pull/1081))
- Added inactive agent filtering option to agent_control, syscheck_control and rootcheck control_tools. ([#1088](https://github.com/wazuh/wazuh/pull/1088))
- Added custom tags to FIM directories and registries. ([#1096](https://github.com/wazuh/wazuh/pull/1096))
- Improved AWS CloudTrail wodle by @UranusBytes ([#913](https://github.com/wazuh/wazuh/pull/913) & [#1105](https://github.com/wazuh/wazuh/pull/1105)).
- Added support to process logs from more AWS services: Guard Duty, IAM, Inspector, Macie and VPC. ([#1131](https://github.com/wazuh/wazuh/pull/1131)).
- Create script for blocking IP's using netsh-advfirewall. ([#1172](https://github.com/wazuh/wazuh/pull/1172)).

### Changed

- The maximum log length has been extended up to 64 KiB. ([#411](https://github.com/wazuh/wazuh/pull/411))
- Changed logcollector analysis message order. ([#675](https://github.com/wazuh/wazuh/pull/675))
- Let hostname field be the name of the agent, without the location part. ([#1080](https://github.com/wazuh/wazuh/pull/1080))
- The internal option `syscheck.max_depth` has been renamed to `syscheck.default_max_depth`. ([#1081](https://github.com/wazuh/wazuh/pull/1081))
- Show warning message when configuring vulnerability-detector for an agent. ([#1130](https://github.com/wazuh/wazuh/pull/1130))
- Increase the minimum waiting time from 0 to 1 seconds in Vulnerability-Detector. ([#1132](https://github.com/wazuh/wazuh/pull/1132))
- Prevent Windows agent from not loading the configuration if an AWS module block is found. ([#1143](https://github.com/wazuh/wazuh/pull/1143))
- Set the timeout to consider an agent disconnected to 1800 seconds in the framework. ([#1155](https://github.com/wazuh/wazuh/pull/1155))

### Fixed

- Fix agent ID zero-padding in alerts coming from Vulnerability Detector. ([#1083](https://github.com/wazuh/wazuh/pull/1083))
- Fix multiple warnings when agent is offline. ([#1086](https://github.com/wazuh/wazuh/pull/1086))
- Fixed minor issues in the Makefile and the sources installer on HP-UX, Solaris on SPARC and AIX systems. ([#1089](https://github.com/wazuh/wazuh/pull/1089))
- Fixed SHA256 changes messages in alerts when it is disabled. ([#1100](https://github.com/wazuh/wazuh/pull/1100))
- Fixed empty configuration blocks for Wazuh modules. ([#1101](https://github.com/wazuh/wazuh/pull/1101))
- Fix broken pipe error in Wazuh DB by Vulnerability Detector. ([#1111](https://github.com/wazuh/wazuh/pull/1111))
- Restored firewall-drop AR script for Linux. ([#1114](https://github.com/wazuh/wazuh/pull/1114))
- Fix unknown severity in Red Hat systems. ([#1118](https://github.com/wazuh/wazuh/pull/1118))
- Added a building flag to compile the SQLite library externally for the API. ([#1119](https://github.com/wazuh/wazuh/issues/1119))
- Fixed variables length when storing RAM information by Syscollector. ([#1124](https://github.com/wazuh/wazuh/pull/1124))
- Fix Red Hat vulnerability database update. ([#1127](https://github.com/wazuh/wazuh/pull/1127))
- Fix allowing more than one wodle command. ([#1128](https://github.com/wazuh/wazuh/pull/1128))
- Fixed `after_regex` offset for the decoding algorithm. ([#1129](https://github.com/wazuh/wazuh/pull/1129))
- Prevents some vulnerabilities from not being checked for Debian. ([#1166](https://github.com/wazuh/wazuh/pull/1166))
- Fixed legacy configuration for `vulnerability-detector`. ([#1174](https://github.com/wazuh/wazuh/pull/1174))
- Fix active-response scripts installation for Windows. ([#1182](https://github.com/wazuh/wazuh/pull/1182)).
- Fixed `open-scap` deadlock when opening large files. ([#1206](https://github.com/wazuh/wazuh/pull/1206)). Thanks to @juergenc for detecting this issue.


### Removed

- The 'T' multiplier has been removed from option `max_output_size`. ([#1089](https://github.com/wazuh/wazuh/pull/1089))


## [v3.5.0] 2018-08-10

### Added

- Improved configuration of OVAL updates. ([#416](https://github.com/wazuh/wazuh/pull/416))
- Added selective agent software request in vulnerability-detector. ([#404](https://github.com/wazuh/wazuh/pull/404))
- Get Linux packages inventory natively. ([#441](https://github.com/wazuh/wazuh/pull/441))
- Get Windows packages inventory natively. ([#471](https://github.com/wazuh/wazuh/pull/471))
- Supporting AES encryption for manager and agent. ([#448](https://github.com/wazuh/wazuh/pull/448))
- Added Debian and Ubuntu 18 support in vulnerability-detector. ([#470](https://github.com/wazuh/wazuh/pull/470))
- Added Rids Synchronization. ([#459](https://github.com/wazuh/wazuh/pull/459))
- Added option for setting the group that the agent belongs to when registering it with authd ([#460](https://github.com/wazuh/wazuh/pull/460))
- Added option for setting the source IP when the agent registers with authd ([#460](https://github.com/wazuh/wazuh/pull/460))
- Added option to force the vulnerability detection in unsupported OS. ([#462](https://github.com/wazuh/wazuh/pull/462))
- Get network inventory natively. ([#546](https://github.com/wazuh/wazuh/pull/546))
- Add arch check for Red Hat's OVAL in vulnerability-detector. ([#625](https://github.com/wazuh/wazuh/pull/625))
- Integration with Osquery. ([#627](https://github.com/wazuh/wazuh/pull/627))
    - Enrich osquery configuration with pack files aggregation and agent labels as decorators.
    - Launch osquery daemon in background.
    - Monitor results file and send them to the manager.
    - New option in rules `<location>` to filter events by osquery.
    - Support folders in shared configuration. This makes easy to send pack folders to agents.
    - Basic ruleset for osquery events and daemon logs.
- Boost Remoted performance with multithreading. ([#649](https://github.com/wazuh/wazuh/pull/649))
    - Up to 16 parallel threads to decrypt messages from agents.
    - Limit the frequency of agent keys reloading.
    - Message input buffer in Analysisd to prevent control messages starvation in Remoted.
- Module to download shared files for agent groups dinamically. ([#519](https://github.com/wazuh/wazuh/pull/519))
    - Added group creation for files.yml if the group does not exist. ([#1010](https://github.com/wazuh/wazuh/pull/1010))
- Added scheduling options to CIS-CAT integration. ([#586](https://github.com/wazuh/wazuh/pull/586))
- Option to download the wpk using http in `agent_upgrade`. ([#798](https://github.com/wazuh/wazuh/pull/798))
- Add `172.0.0.1` as manager IP when creating `global.db`. ([#970](https://github.com/wazuh/wazuh/pull/970))
- New requests for Syscollector. ([#728](https://github.com/wazuh/wazuh/pull/728))
- `cluster_control` shows an error if the status does not exist. ([#1002](https://github.com/wazuh/wazuh/pull/1002))
- Get Windows hardware inventory natively. ([#831](https://github.com/wazuh/wazuh/pull/831))
- Get processes and ports inventory by the Syscollector module.
- Added an integration with Kaspersky Endpoint Security for Linux via Active Response. ([#1056](https://github.com/wazuh/wazuh/pull/1056))

### Changed

- Add default value for option -x in agent_control tool.
- External libraries moved to an external repository.
- Ignore OverlayFS directories on Rootcheck system scan.
- Extracts agent's OS from the database instead of the agent-info.
- Increases the maximum size of XML parser to 20KB.
- Extract CVE instead of RHSA codes into vulnerability-detector. ([#549](https://github.com/wazuh/wazuh/pull/549))
- Store CIS-CAT results into Wazuh DB. ([#568](https://github.com/wazuh/wazuh/pull/568))
- Add profile information to CIS-CAT reports. ([#658](https://github.com/wazuh/wazuh/pull/658))
- Merge external libraries into a unique shared library. ([#620](https://github.com/wazuh/wazuh/pull/620))
- Cluster log rotation: set correct permissions and store rotations in /logs/ossec. ([#667](https://github.com/wazuh/wazuh/pull/667))
- `Distinct` requests don't allow `limit=0` or `limit>maximun_limit`. ([#1007](https://github.com/wazuh/wazuh/pull/1007))
- Deprecated arguments -i, -F and -r for Authd. ([#1013](https://github.com/wazuh/wazuh/pull/1013))
- Increase the internal memory for real-time from 12 KiB to 64 KiB. ([#1062](https://github.com/wazuh/wazuh/pull/1062))

### Fixed

- Fixed invalid alerts reported by Syscollector when the event contains the word "error". ([#461](https://github.com/wazuh/wazuh/pull/461))
- Silenced Vuls integration starting and ending alerts. ([#541](https://github.com/wazuh/wazuh/pull/541))
- Fix problem comparing releases of ubuntu packages. ([#556](https://github.com/wazuh/wazuh/pull/556))
- Windows delete pending active-responses before reset agent. ([#563](https://github.com/wazuh/wazuh/pull/563))
- Fix bug in Rootcheck for Windows that searches for keys in 32-bit mode only. ([#566](https://github.com/wazuh/wazuh/pull/566))
- Alert when unmerge files fails on agent. ([#731](https://github.com/wazuh/wazuh/pull/731))
- Fixed bugs reading logs in framework. ([#856](https://github.com/wazuh/wazuh/pull/856))
- Ignore uppercase and lowercase sorting an array in framework. ([#814](https://github.com/wazuh/wazuh/pull/814))
- Cluster: reject connection if the client node has a different cluster name. ([#892](https://github.com/wazuh/wazuh/pull/892))
- Prevent `the JSON object must be str, not 'bytes'` error. ([#997](https://github.com/wazuh/wazuh/pull/997))
- Fix long sleep times in vulnerability detector.
- Fix inconsistency in the alerts format for the manager in vulnerability-detector.
- Fix bug when processing the packages in vulnerability-detector.
- Prevent to process Syscollector events by the JSON decoder. ([#674](https://github.com/wazuh/wazuh/pull/674))
- Stop Syscollector data storage into Wazuh DB when an error appears. ([#674](https://github.com/wazuh/wazuh/pull/674))
- Fix bug in Syscheck that reported false positive about removed files. ([#1044](https://github.com/wazuh/wazuh/pull/1044))
- Fix bug in Syscheck that misinterpreted no_diff option. ([#1046](https://github.com/wazuh/wazuh/pull/1046))
- Fixes in file integrity monitoring for Windows. ([#1062](https://github.com/wazuh/wazuh/pull/1062))
  - Fix Windows agent crash if FIM fails to extract the file owner.
  - Prevent FIM real-time mode on Windows from stopping if the internal buffer gets overflowed.
- Prevent large logs from flooding the log file by Logcollector. ([#1067](https://github.com/wazuh/wazuh/pull/1067))
- Fix allowing more than one wodle command and compute command timeout when ignore_output is enabled. ([#1102](https://github.com/wazuh/wazuh/pull/1102))

### Removed

- Deleted Lua language support.
- Deleted integration with Vuls. ([#879](https://github.com/wazuh/wazuh/issues/879))
- Deleted agent_list tool, replaced by agent_control. ([ba0265b](https://github.com/wazuh/wazuh/commit/ba0265b6e9e3fed133d60ef2df3450fdf26f7da4#diff-f57f2991a6aa25fe45d8036c51bf8b4d))

## [v3.4.0] 2018-07-24

### Added

- Support for SHA256 checksum in Syscheck (by @arshad01). ([#410](https://github.com/wazuh/wazuh/pull/410))
- Added an internal option for Syscheck to tune the RT alerting delay. ([#434](https://github.com/wazuh/wazuh/pull/434))
- Added two options in the tag <auto_ignore> `frequency` and `timeframe` to hide alerts when they are played several times in a given period of time. ([#857](https://github.com/wazuh/wazuh/pull/857))
- Include who-data in Syscheck for file integrity monitoring. ([#756](https://github.com/wazuh/wazuh/pull/756))
  - Linux Audit setup and monitoring to watch directories configured with who-data.
  - Direct communication with Auditd on Linux to catch who-data related events.
  - Setup of SACL for monitored directories on Windows.
  - Windows Audit events monitoring through Windows Event Channel.
  - Auto setup of audit configuration and reset when the agent quits.
- Syscheck in frequency time show alerts from deleted files. ([#857](https://github.com/wazuh/wazuh/pull/857))
- Added an option `target` to customize output format per-target in Logcollector. ([#863](https://github.com/wazuh/wazuh/pull/863))
- New option for the JSON decoder to choose the treatment of NULL values. ([#677](https://github.com/wazuh/wazuh/pull/677))
- Remove old snapshot files for FIM. ([#872](https://github.com/wazuh/wazuh/pull/872))
- Distinct operation in agents. ([#920](https://github.com/wazuh/wazuh/pull/920))
- Added support for unified WPK. ([#865](https://github.com/wazuh/wazuh/pull/865))
- Added missing debug options for modules in the internal options file. ([#901](https://github.com/wazuh/wazuh/pull/901))
- Added recursion limits when reading directories. ([#947](https://github.com/wazuh/wazuh/pull/947))

### Changed

- Renamed cluster _client_ node type to ___worker___ ([#850](https://github.com/wazuh/wazuh/pull/850)).
- Changed a descriptive message in the alert showing what attributes changed. ([#857](https://github.com/wazuh/wazuh/pull/857))
- Change visualization of Syscheck alerts. ([#857](https://github.com/wazuh/wazuh/pull/857))
- Add all the available fields in the Syscheck messages from the Wazuh configuration files. ([#857](https://github.com/wazuh/wazuh/pull/857))
- Now the no_full_log option only affects JSON alerts. ([#881](https://github.com/wazuh/wazuh/pull/881))
- Delete temporary files when stopping Wazuh. ([#732](https://github.com/wazuh/wazuh/pull/732))
- Send OpenSCAP checks results to a FIFO queue instead of temporary files. ([#732](https://github.com/wazuh/wazuh/pull/732))
- Default behavior when starting Syscheck and Rootcheck components. ([#829](https://github.com/wazuh/wazuh/pull/829))
  - They are disabled if not appear in the configuration.
  - They can be set up as empty blocks in the configuration, applying their default values.
  - Improvements of error and information messages when they start.
- Improve output of `DELETE/agents` when no agents were removed. ([#868](https://github.com/wazuh/wazuh/pull/868))
- Include the file owner SID in Syscheck alerts.
- Change no previous checksum error message to information log. ([#897](https://github.com/wazuh/wazuh/pull/897))
- Changed default Syscheck scan speed: 100 files per second. ([#975](https://github.com/wazuh/wazuh/pull/975))
- Show network protocol used by the agent when connecting to the manager. ([#980](https://github.com/wazuh/wazuh/pull/980))

### Fixed

- Syscheck RT process granularized to make frequency option more accurate. ([#434](https://github.com/wazuh/wazuh/pull/434))
- Fixed registry_ignore problem on Syscheck for Windows when arch="both" was used. ([#525](https://github.com/wazuh/wazuh/pull/525))
- Allow more than 256 directories in real-time for Windows agent using recursive watchers. ([#540](https://github.com/wazuh/wazuh/pull/540))
- Fix weird behavior in Syscheck when a modified file returns back to its first state. ([#434](https://github.com/wazuh/wazuh/pull/434))
- Replace hash value xxx (not enabled) for n/a if the hash couldn't be calculated. ([#857](https://github.com/wazuh/wazuh/pull/857))
- Do not report uid, gid or gname on Windows (avoid user=0). ([#857](https://github.com/wazuh/wazuh/pull/857))
- Several fixes generating sha256 hash. ([#857](https://github.com/wazuh/wazuh/pull/857))
- Fixed the option report_changes configuration. ([#857](https://github.com/wazuh/wazuh/pull/857))
- Fixed the 'report_changes' configuration when 'sha1' option is not set. ([#857](https://github.com/wazuh/wazuh/pull/857))
- Fix memory leak reading logcollector config. ([#884](https://github.com/wazuh/wazuh/pull/884))
- Fixed crash in Slack integration for alerts that don't have full log. ([#880](https://github.com/wazuh/wazuh/pull/880))
- Fixed active-responses.log definition path on Windows configuration. ([#739](https://github.com/wazuh/wazuh/pull/739))
- Added warning message when updating Syscheck/Rootcheck database to restart the manager. ([#817](https://github.com/wazuh/wazuh/pull/817))
- Fix PID file creation checking. ([#822](https://github.com/wazuh/wazuh/pull/822))
  - Check that the PID file was created and written.
  - This would prevent service from running multiple processes of the same daemon.
- Fix reading of Windows platform for 64 bits systems. ([#832](https://github.com/wazuh/wazuh/pull/832))
- Fixed Syslog output parser when reading the timestamp from the alerts in JSON format. ([#843](https://github.com/wazuh/wazuh/pull/843))
- Fixed filter for `gpg-pubkey` packages in Syscollector. ([#847](https://github.com/wazuh/wazuh/pull/847))
- Fixed bug in configuration when reading the `repeated_offenders` option in Active Response. ([#873](https://github.com/wazuh/wazuh/pull/873))
- Fixed variables parser when loading rules. ([#855](https://github.com/wazuh/wazuh/pull/855))
- Fixed parser files names in the Rootcheck scan. ([#840](https://github.com/wazuh/wazuh/pull/840))
- Removed frequency offset in rules. ([#827](https://github.com/wazuh/wazuh/pull/827)).
- Fix memory leak reading logcollector config. ([#884](https://github.com/wazuh/wazuh/pull/884))
- Fixed sort agents by status in `GET/agents` API request. ([#810](https://github.com/wazuh/wazuh/pull/810))
- Added exception when no agents are selected to restart. ([#870](https://github.com/wazuh/wazuh/pull/870))
- Prevent files from remaining open in the cluster. ([#874](https://github.com/wazuh/wazuh/pull/874))
- Fix network unreachable error when cluster starts. ([#800](https://github.com/wazuh/wazuh/pull/800))
- Fix empty rules and decoders file check. ([#887](https://github.com/wazuh/wazuh/pull/887))
- Prevent to access an unexisting hash table from 'whodata' thread. ([#911](https://github.com/wazuh/wazuh/pull/911))
- Fix CA verification with more than one 'ca_store' definitions. ([#927](https://github.com/wazuh/wazuh/pull/927))
- Fix error in syscollector API calls when Wazuh is installed in a directory different than `/var/ossec`. ([#942](https://github.com/wazuh/wazuh/pull/942)).
- Fix error in CentOS 6 when `wazuh-cluster` is disabled. ([#944](https://github.com/wazuh/wazuh/pull/944)).
- Fix Remoted connection failed warning in TCP mode due to timeout. ([#958](https://github.com/wazuh/wazuh/pull/958))
- Fix option 'rule_id' in syslog client. ([#979](https://github.com/wazuh/wazuh/pull/979))
- Fixed bug in legacy agent's server options that prevented it from setting port and protocol.

## [v3.3.1] 2018-06-18

### Added

- Added `total_affected_agents` and `total_failed_ids` to the `DELETE/agents` API request. ([#795](https://github.com/wazuh/wazuh/pull/795))

### Changed

- Management of empty blocks in the configuration files. ([#781](https://github.com/wazuh/wazuh/pull/781))
- Verify WPK with Wazuh CA by default. ([#799](https://github.com/wazuh/wazuh/pull/799))

### Fixed

- Windows prevents agent from renaming file. ([#773](https://github.com/wazuh/wazuh/pull/773))
- Fix manager-agent version comparison in remote upgrades. ([#765](https://github.com/wazuh/wazuh/pull/765))
- Fix log flooding when restarting agent while the merged file is being receiving. ([#788](https://github.com/wazuh/wazuh/pull/788))
- Fix issue when overwriting rotated logs in Windows agents. ([#776](https://github.com/wazuh/wazuh/pull/776))
- Prevent OpenSCAP module from running on Windows agents (incompatible). ([#777](https://github.com/wazuh/wazuh/pull/777))
- Fix issue in file changes report for FIM on Linux when a directory contains a backslash. ([#775](https://github.com/wazuh/wazuh/pull/775))
- Fixed missing `minor` field in agent data managed by the framework. ([#771](https://github.com/wazuh/wazuh/pull/771))
- Fixed missing `build` and `key` fields in agent data managed by the framework. ([#802](https://github.com/wazuh/wazuh/pull/802))
- Fixed several bugs in upgrade agents ([#784](https://github.com/wazuh/wazuh/pull/784)):
    - Error upgrading an agent with status `Never Connected`.
    - Fixed API support.
    - Sockets were not closing properly.
- Cluster exits showing an error when an error occurs. ([#790](https://github.com/wazuh/wazuh/pull/790))
- Fixed bug when cluster control or API cannot request the list of nodes to the master. ([#762](https://github.com/wazuh/wazuh/pull/762))
- Fixed bug when the `agent.conf` contains an unrecognized module. ([#796](https://github.com/wazuh/wazuh/pull/796))
- Alert when unmerge files fails on agent. ([#731](https://github.com/wazuh/wazuh/pull/731))
- Fix invalid memory access when parsing ruleset configuration. ([#787](https://github.com/wazuh/wazuh/pull/787))
- Check version of python in cluster control. ([#760](https://github.com/wazuh/wazuh/pull/760))
- Removed duplicated log message when Rootcheck is disabled. ([#783](https://github.com/wazuh/wazuh/pull/783))
- Avoid infinite attempts to download CVE databases when it fails. ([#792](https://github.com/wazuh/wazuh/pull/792))


## [v3.3.0] 2018-06-06

### Added

- Supporting multiple socket output in Logcollector. ([#395](https://github.com/wazuh/wazuh/pull/395))
- Allow inserting static field parameters in rule comments. ([#397](https://github.com/wazuh/wazuh/pull/397))
- Added an output format option for Logcollector to build custom logs. ([#423](https://github.com/wazuh/wazuh/pull/423))
- Included millisecond timing in timestamp to JSON events. ([#467](https://github.com/wazuh/wazuh/pull/467))
- Added an option in Analysisd to set input event offset for plugin decoders. ([#512](https://github.com/wazuh/wazuh/pull/512))
- Allow decoders mix plugin and multiregex children. ([#602](https://github.com/wazuh/wazuh/pull/602))
- Added the option to filter by any field in `get_agents_overview`, `get_agent_group` and `get_agents_without_group` functions of the Python framework. ([#743](https://github.com/wazuh/wazuh/pull/743))

### Changed

- Add default value for option -x in agent_upgrade tool.
- Changed output of agents in cluster control. ([#741](https://github.com/wazuh/wazuh/pull/741))

### Fixed

- Fix bug in Logcollector when removing duplicate localfiles. ([#402](https://github.com/wazuh/wazuh/pull/402))
- Fix memory error in Logcollector when using wildcards.
- Prevent command injection in Agentless daemon. ([#600](https://github.com/wazuh/wazuh/pull/600))
- Fixed bug getting the agents in cluster control. ([#741](https://github.com/wazuh/wazuh/pull/741))
- Prevent Logcollector from reporting an error when a path with wildcards matches no files.
- Fixes the feature to group with the option multi-line. ([#754](https://github.com/wazuh/wazuh/pull/754))


## [v3.2.4] 2018-06-01

### Fixed
- Fixed segmentation fault in maild when `<queue-size>` is included in the global configuration.
- Fixed bug in Framework when retrieving mangers logs. ([#644](https://github.com/wazuh/wazuh/pull/644))
- Fixed bug in clusterd to prevent the synchronization of `.swp` files. ([#694](https://github.com/wazuh/wazuh/pull/694))
- Fixed bug in Framework parsing agent configuration. ([#681](https://github.com/wazuh/wazuh/pull/681))
- Fixed several bugs using python3 with the Python framework. ([#701](https://github.com/wazuh/wazuh/pull/701))


## [v3.2.3] 2018-05-28

### Added

- New internal option to enable merged file creation by Remoted. ([#603](https://github.com/wazuh/wazuh/pull/603))
- Created alert item for GDPR and GPG13. ([#608](https://github.com/wazuh/wazuh/pull/608))
- Add support for Amazon Linux in vulnerability-detector.
- Created an input queue for Analysisd to prevent Remoted starvation. ([#661](https://github.com/wazuh/wazuh/pull/661))

### Changed

- Set default agent limit to 14.000 and file descriptor limit to 65.536 per process. ([#624](https://github.com/wazuh/wazuh/pull/624))
- Cluster improvements.
    - New protocol for communications.
    - Inverted communication flow: clients start communications with the master.
    - Just the master address is required in the `<nodes>` list configuration.
    - Improved synchronization algorithm.
    - Reduced the number of processes to one: `wazuh-clusterd`.
- Cluster control tool improvements: outputs are the same regardless of node type.
- The default input queue for remote events has been increased to 131072 events. ([#660](https://github.com/wazuh/wazuh/pull/660))
- Disconnected agents will no longer report vulnerabilities. ([#666](https://github.com/wazuh/wazuh/pull/666))

### Fixed

- Fixed agent wait condition and improve logging messages. ([#550](https://github.com/wazuh/wazuh/pull/550))
- Fix race condition in settings load time by Windows agent. ([#551](https://github.com/wazuh/wazuh/pull/551))
- Fix bug in Authd that prevented it from deleting agent-info files when removing agents.
- Fix bug in ruleset that did not overwrite the `<info>` option. ([#584](https://github.com/wazuh/wazuh/issues/584))
- Fixed bad file descriptor error in Wazuh DB ([#588](https://github.com/wazuh/wazuh/issues/588))
- Fixed unpredictable file sorting when creating merged files. ([#599](https://github.com/wazuh/wazuh/issues/599))
- Fixed race condition in Remoted when closing connections.
- Fix epoch check in vulnerability-detector.
- Fixed hash sum in logs rotation. ([#636](https://github.com/wazuh/wazuh/issues/636))
- Fixed cluster CPU usage.
- Fixed invalid deletion of agent timestamp entries. ([#639](https://github.com/wazuh/wazuh/issues/639))
- Fixed segmentation fault in logcollector when multi-line is applied to a remote configuration. ([#641](https://github.com/wazuh/wazuh/pull/641))
- Fixed issue in Syscheck that may leave the process running if the agent is stopped quickly. ([#671](https://github.com/wazuh/wazuh/pull/671))

### Removed

- Removed cluster database and internal cluster daemon.


## [v3.2.2] 2018-05-07

### Added

- Created an input queue for Remoted to prevent agent connection starvation. ([#509](https://github.com/wazuh/wazuh/pull/509))

### Changed

- Updated Slack integration. ([#443](https://github.com/wazuh/wazuh/pull/443))
- Increased connection timeout for remote upgrades. ([#480](https://github.com/wazuh/wazuh/pull/480))
- Vulnerability-detector does not stop agents detection if it fails to find the software for one of them.
- Improve the version comparator algorithm in vulnerability-detector. ([#508](https://github.com/wazuh/wazuh/pull/508))

### Fixed

- Fixed bug in labels settings parser that may make Agentd or Logcollector crash.
- Fixed issue when setting multiple `<server-ip>` stanzas in versions 3.0 - 3.2.1. ([#433](https://github.com/wazuh/wazuh/pull/433))
- Fixed bug when socket database messages are not sent correctly. ([#435](https://github.com/wazuh/wazuh/pull/435))
- Fixed unexpected stop in the sources installer when overwriting a previous corrupt installation.
- Added a synchronization timeout in the cluster to prevent it from blocking ([#447](https://github.com/wazuh/wazuh/pull/447))
- Fixed issue in CSyslogd when filtering by rule group. ([#446](https://github.com/wazuh/wazuh/pull/446))
- Fixed error on DB daemon when parsing rules with options introduced in version 3.0.0.
- Fixed unrecognizable characters error in Windows version name. ([#478](https://github.com/wazuh/wazuh/pull/478))
- Fix Authd client in old versions of Windows ([#479](https://github.com/wazuh/wazuh/pull/479))
- Cluster's socket management improved to use persistent connections ([#481](https://github.com/wazuh/wazuh/pull/481))
- Fix memory corruption in Syscollector decoder and memory leaks in Vulnerability Detector. ([#482](https://github.com/wazuh/wazuh/pull/482))
- Fixed memory corruption in Wazuh DB autoclosing procedure.
- Fixed dangling db files at DB Sync module folder. ([#489](https://github.com/wazuh/wazuh/pull/489))
- Fixed agent group file deletion when using Authd.
- Fix memory leak in Maild with JSON input. ([#498](https://github.com/wazuh/wazuh/pull/498))
- Fixed remote command switch option. ([#504](https://github.com/wazuh/wazuh/pull/504))

## [v3.2.1] 2018-03-03

### Added

- Added option in Makefile to disable CIS-CAT module. ([#381](https://github.com/wazuh/wazuh/pull/381))
- Added field `totalItems` to `GET/agents/purgeable/:timeframe` API call. ([#385](https://github.com/wazuh/wazuh/pull/385))

### Changed

- Giving preference to use the selected Java over the default one in CIS-CAT wodle.
- Added delay between message delivery for every module. ([#389](https://github.com/wazuh/wazuh/pull/389))
- Verify all modules for the shared configuration. ([#408](https://github.com/wazuh/wazuh/pull/408))
- Updated OpenSSL library to 1.1.0g.
- Insert agent labels in JSON archives no matter the event matched a rule.
- Support for relative/full/network paths in the CIS-CAT configuration. ([#419](https://github.com/wazuh/wazuh/pull/419))
- Improved cluster control to give more information. ([#421](https://github.com/wazuh/wazuh/pull/421))
- Updated rules for CIS-CAT.
- Removed unnecessary compilation of vulnerability-detector in agents.
- Increased wazuh-modulesd's subprocess pool.
- Improved the agent software recollection by Syscollector.

### Fixed

- Fixed crash in Agentd when testing Syscollector configuration from agent.conf file.
- Fixed duplicate alerts in Vulnerability Detector.
- Fixed compiling issues in Solaris and HP-UX.
- Fixed bug in Framework when listing directories due to permissions issues.
- Fixed error handling in CIS-CAT module. ([#401](https://github.com/wazuh/wazuh/pull/401))
- Fixed some defects reported by Coverity. ([#406](https://github.com/wazuh/wazuh/pull/406))
- Fixed OS name detection in macOS and old Linux distros. ([#409](https://github.com/wazuh/wazuh/pull/409))
- Fixed linked in HP-UX.
- Fixed Red Hat detection in vulnerability-detector.
- Fixed segmentation fault in wazuh-cluster when files path is too long.
- Fixed a bug getting groups and searching by them in `GET/agents` API call. ([#390](https://github.com/wazuh/wazuh/pull/390))
- Several fixes and improvements in cluster.
- Fixed bug in wazuh-db when closing exceeded databases in transaction.
- Fixed bug in vulnerability-detector that discarded valid agents.
- Fixed segmentation fault in Windows agents when getting OS info.
- Fixed memory leaks in vulnerability-detector and CIS-CAT wodle.
- Fixed behavior when working directory is not found in CIS-CAT wodle.

## [v3.2.0] 2018-02-13

### Added
- Added support to synchronize custom rules and decoders in the cluster.([#344](https://github.com/wazuh/wazuh/pull/344))
- Add field `status` to `GET/agents/groups/:group_id` API call.([#338](https://github.com/wazuh/wazuh/pull/338))
- Added support for Windows to CIS-CAT integration module ([#369](https://github.com/wazuh/wazuh/pull/369))
- New Wazuh Module "aws-cloudtrail" fetching logs from S3 bucket. ([#351](https://github.com/wazuh/wazuh/pull/351))
- New Wazuh Module "vulnerability-detector" to detect vulnerabilities in agents and managers.

### Fixed
- Fixed oscap.py to support new versions of OpenSCAP scanner.([#331](https://github.com/wazuh/wazuh/pull/331))
- Fixed timeout bug when the cluster port was closed. ([#343](https://github.com/wazuh/wazuh/pull/343))
- Improve exception handling in `cluster_control`. ([#343](https://github.com/wazuh/wazuh/pull/343))
- Fixed bug in cluster when receive an error response from client. ([#346](https://github.com/wazuh/wazuh/pull/346))
- Fixed bug in framework when the manager is installed in different path than /var/ossec. ([#335](https://github.com/wazuh/wazuh/pull/335))
- Fixed predecoder hostname field in JSON event output.
- Several fixes and improvements in cluster.

## [v3.1.0] 2017-12-22

### Added

- New Wazuh Module "command" for asynchronous command execution.
- New field "predecoder.timestamp" for JSON alerts including timestamp from logs.
- Added reload action to ossec-control in local mode.
- Add duration control of a cluster database synchronization.
- New internal option for agents to switch applying shared configuration.
- Added GeoIP address finding for input logs in JSON format.
- Added alert and archive output files rotation capabilities.
- Added rule option to discard field "firedtimes".
- Added VULS integration for running vulnerability assessments.
- CIS-CAT Wazuh Module to scan CIS policies.

### Changed

- Keepping client.keys file permissions when modifying it.
- Improve Rootcheck formula to select outstanding defects.
- Stop related daemon when disabling components in ossec-control.
- Prevented cluster daemon from starting on RHEL 5 or older.
- Let Syscheck report file changes on first scan.
- Allow requests by node name in cluster_control binary.
- Improved help of cluster_control binary.
- Integrity control of files in the cluster.

### Fixed

- Fixed netstat command in localfile configuration.
- Fixed error when searching agents by ID.
- Fixed syslog format pre-decoder for logs with missing (optional) space after tag.
- Fixed alert ID when plain-text alert output disabled.
- Fixed Monitord freezing when a sendmail-like executable SMTP server is set.
- Fixed validation of Active Response used by agent_control.
- Allow non-ASCII characters in Windows version string.

## [v3.0.0] 2017-12-12

### Added

- Added group property for agents to customize shared files set.
- Send shared files to multiple agents in parallel.
- New decoder plugin for logs in JSON format with dynamic fields definition.
- Brought framework from API to Wazuh project.
- Show merged files MD5 checksum by agent_control and framework.
- New reliable request protocol for manager-agent communication.
- Remote agent upgrades with signed WPK packages.
- Added option for Remoted to prevent it from writing shared merged file.
- Added state for Agentd and Windows agent to notify connection state and metrics.
- Added new JSON log format for local file monitoring.
- Added OpenSCAP SSG datastream content for Ubuntu Trusty Tahr.
- Field "alert_id" in JSON alerts (by Dan Parriott).
- Added support of "any" IP address to OSSEC batch manager (by Jozef Reisinger).
- Added ossec-agent SElinux module (by kreon).
- Added previous output to JSON output (by João Soares).
- Added option for Authd to specify the allowed cipher list (by James Le Cuirot).
- Added option for cipher suites in Authd settings.
- Added internal option for Remoted to set the shared configuration reloading time.
- Auto restart agents when new shared configuration is pushed from the manager.
- Added native support for Systemd.
- Added option to register unlimited agents in Authd.
- New internal option to limit the number of file descriptors in Analysisd and Remoted.
- Added new state "pending" for agents.
- Added internal option to disable real-time DB synchronization.
- Allow multiple manager stanzas in Agentd settings.
- New internal option to limit the receiving time in TCP mode.
- Added manager hostname data to agent information.
- New option for rotating internal logs by size.
- Added internal option to enable or disable daily rotation of internal logs.
- Added command option for Monitord to overwrite 'day_wait' parameter.
- Adding templates and sample alert for Elasticsearch 6.0.
- Added option to enable/disable Authd on install and auto-generate certificates.
- Pack secure TCP messages into a single packet.
- Added function to install SCAP policies depending on OS version.
- Added integration with Virustotal.
- Added timeout option for TCP sockets in Remoted and Agentd.
- Added option to start the manager after installing.
- Added a cluster of managers (`wazuh-clusterd`) and a script to control it (`cluster_control`).

### Changed

- Increased shared file delivery speed when using TCP.
- Increased TCP listening socket backlog.
- Changed Windows agent UI panel to show revision number instead of installation date.
- Group every decoded field (static and dynamic fields) into a data object for JSON alerts.
- Reload shared files by Remoted every 10 minutes.
- Increased string size limit for XML reader to 4096 bytes.
- Updated Logstash configuration and Elasticsearch mappings.
- Changed template fields structure for Kibana dashboards.
- Increased dynamic field limit to 1024, and default to 256.
- Changed agent buffer 'length' parameter to 'queue_size'.
- Changed some Rootcheck error messages to verbose logs.
- Removed unnecessary message by manage_agents advising to restart Wazuh manager.
- Update PF tables Active response (by d31m0).
- Create the users and groups as system users and groups in specs (by Dan Parriott).
- Show descriptive errors when an agent loses the connection using TCP.
- Prevent agents with the same name as the manager host from getting added.
- Changed 'message' field to 'data' for successful agent removing response in Authd API.
- Changed critical error to standard error in Syslog Remoted when no access list has been configured.
- Ignore hidden files in shared folder for merged file.
- Changed agent notification time values: notify time to 1 minute and reconnect time to 5 minutes.
- Prevent data field from being inserted into JSON alerts when it's empty.
- Spelling corrections (by Josh Soref).
- Moved debug messages when updating shared files to level 2.
- Do not create users ossecm or ossecr on agents.
- Upgrade netstat command in Logcollector.
- Prevent Monitord and DB sync module from dealing with agent files on local installations.
- Speed up DB syncing by keeping databases opened and an inotify event queue.
- Merge server's IP and hostname options to one setting.
- Enabled Active Response by default in both Windows and UNIX.
- Make Monitord 'day_wait' internal option affect log rotation.
- Extend Monitord 'day_wait' internal option range.
- Prevent Windows agent from log error when the manager disconnected.
- Improve Active Response filtering options.
- Use init system (Systemd/SysVinit) to restart Wazuh when upgrading.
- Added possibility of filtering agents by manager hostname in the Framework.
- Prevent installer from overwriting agent.conf file.
- Cancel file sending operation when agent socket is closed.
- Clean up agent shared folder before unmerging shared configuration.
- Print descriptive error when request socket refuses connection due to AR disabled.
- Extend Logcollector line burst limit range.
- Fix JSON alert file reloading when the file is rotated.
- Merge IP and Hostname server configuration into "Address" field.
- Improved TCP transmission performance by packing secure messages.

### Fixed

- Fixed wrong queries to get last Syscheck and Rootcheck date.
- Prevent Logcollector keep-alives from being stored on archives.json.
- Fixed length of random message within keep-alives.
- Fixed Windows version detection for Windows 8 and newer.
- Fixed incorrect CIDR writing on client.keys by Authd.
- Fixed missing buffer flush by Analysisd when updating Rootcheck database.
- Stop Wazuh service before removing folder to reinstall.
- Fixed Remoted service for Systemd (by Phil Porada).
- Fixed Administrator account mapping in Windows agent installation (by andrewm0374@gmail.com).
- Fixed MySQL support in dbd (by andrewm0374@gmail.com).
- Fixed incorrect warning when unencrypting messages (by Dan Parriott).
- Fixed Syslog mapping for alerts via Csyslogd (by Dan Parriott).
- Fixed syntax error in the creation of users in Solaris 11.2 (by Pedro Flor).
- Fixed some warnings that appeared when compiling on Fedora 26.
- Fixed permission issue in logs folder.
- Fixed issue in Remoted that prevented it from send shared configuration when it changed.
- Fixed Windows agent compilation compability with CentOS.
- Supporting different case from password prompt in Agentless (by Jesus Fidalgo).
- Fix bad detection of inotify queue overflowed.
- Fix repetitive error when a rule's diff file is empty.
- Fixed log group permission when created by a daemon running as root.
- Prevented Agentd from logging too many errors when restarted while receiving the merged file.
- Prevented Remoted from sending data to disconnected agents in TCP mode.
- Fixed alerts storage in PostgreSQL databases.
- Fixed invalid previous output data in JSON alerts.
- Fixed memory error in modulesd for invalid configurations.
- Fixed default Auth configuration to support custom install directory.
- Fixed directory transversal vulnerability in Active response commands.
- Fixed Active response timeout accuracy.
- Fixed race conditions in concurrent transmissions over TCP.

### Removed

- Removed Picviz support (by Dan Parriott).


## [v2.1.1] - 2017-09-21

### Changed

- Improved errors messages related to TCP connection queue.
- Changed info log about unsupported FS checking in Rootcheck scan to debug messages.
- Prevent Modules daemon from giving critical error when no wodles are enabled.

### Fixed

- Fix endianess incompatibility in agents on SPARC when connecting via TCP.
- Fix bug in Authd that made it crash when removing keys.
- Fix race condition in Remoted when writing logs.
- Avoid repeated errors by Remoted when sending data to a disconnected agent.
- Prevented Monitord from rotating non-existent logs.
- Some fixes to support HP-UX.
- Prevent processes from sending events when TCP connection is lost.
- Fixed output header by Syslog client when reading JSON alerts.
- Fixed bug in Integrator settings parser when reading rules list.

## [v2.1.0] - 2017-08-14

### Added

- Rotate and compress log feature.
- Labeling data for agents to be shown in alerts.
- New 'auth' configuration template.
- Make manage_agents capable of add and remove agents via Authd.
- Implemented XML configuration for Authd.
- Option -F for Authd to force insertion if it finds duplicated name.
- Local auth client to manage agent keys.
- Added OS name and version into global.db.
- Option for logging in JSON format.
- Allow maild to send through a sendmail-like executable (by James Le Cuirot).
- Leaky bucket-like buffer for agents to prevent network flooding.
- Allow Syslog client to read JSON alerts.
- Allow Mail reporter to read JSON alerts.
- Added internal option to tune Rootcheck sleep time.
- Added route-null Active Response script for Windows 2012 (by @CrazyLlama).

### Changed

- Updated SQLite library to 3.19.2.
- Updated zlib to 1.2.11.
- Updated cJSON library to 1.4.7.
- Change some manage_agents option parameters.
- Run Auth in background by default.
- Log classification as debug, info, warning, error and critical.
- Limit number of reads per cycle by Logcollector to prevent log starvation.
- Limit OpenSCAP module's event forwarding speed.
- Increased debug level of repeated Rootcheck messages.
- Send events when OpenSCAP starts and finishes scans.
- Delete PID files when a process exits not due to a signal.
- Change error messages due to SSL handshake failure to debug messages.
- Force group addition on installation for compatibility with LDAP (thanks to Gary Feltham).

### Fixed

- Fixed compiling error on systems with no OpenSSL.
- Fixed compiling warning at manage_agents.
- Fixed ossec-control enable/disable help message.
- Fixed unique aperture of random device on Unix.
- Fixed file sum comparison bug at Syscheck realtime engine. (Thanks to Arshad Khan)
- Close analysisd if alert outputs are disabled for all formats.
- Read Windows version name for versions newer than Windows 8 / Windows Server 2012.
- Fixed error in Analysisd that wrote Syscheck and Rootcheck databases of re-added agents on deleted files.
- Fixed internal option to configure the maximum labels' cache time.
- Fixed Auth password parsing on client side.
- Fix bad agent ID assignation in Authd on i686 architecture.
- Fixed Logcollector misconfiguration in Windows agents.

### Removed

- Remove unused message queue to send alerts from Authd.


## [v2.0.1] - 2017-07-19

### Changed

- Changed random data generator for a secure OS-provided generator.
- Changed Windows installer file name (depending on version).
- Linux distro detection using standard os-release file.
- Changed some URLs to documentation.
- Disable synchronization with SQLite databases for Syscheck by default.
- Minor changes at Rootcheck formatter for JSON alerts.
- Added debugging messages to Integrator logs.
- Show agent ID when possible on logs about incorrectly formatted messages.
- Use default maximum inotify event queue size.
- Show remote IP on encoding format errors when unencrypting messages.
- Remove temporary files created by Syscheck changes reports.
- Remove temporary Syscheck files for changes reporting by Windows installer when upgrading.

### Fixed

- Fixed resource leaks at rules configuration parsing.
- Fixed memory leaks at rules parser.
- Fixed memory leaks at XML decoders parser.
- Fixed TOCTOU condition when removing directories recursively.
- Fixed insecure temporary file creation for old POSIX specifications.
- Fixed missing agentless devices identification at JSON alerts.
- Fixed FIM timestamp and file name issue at SQLite database.
- Fixed cryptographic context acquirement on Windows agents.
- Fixed debug mode for Analysisd.
- Fixed bad exclusion of BTRFS filesystem by Rootcheck.
- Fixed compile errors on macOS.
- Fixed option -V for Integrator.
- Exclude symbolic links to directories when sending FIM diffs (by Stephan Joerrens).
- Fixed daemon list for service reloading at ossec-control.
- Fixed socket waiting issue on Windows agents.
- Fixed PCI_DSS definitions grouping issue at Rootcheck controls.
- Fixed segmentation fault bug when stopping on CentOS 5.
- Fixed compatibility with AIX.
- Fixed race conditions in ossec-control script.
- Fixed compiling issue on Windows.
- Fixed compatibility with Solaris.
- Fixed XML parsing error due to byte stashing issue.
- Fixed false error by Syscheck when creating diff snapshots of empty files.
- Fixed segmentation fault in Authd on i386 platform.
- Fixed agent-auth exit code for controlled server's errors.
- Fixed incorrect OVAL patch results classification.

## [v2.0] - 2017-03-14

### Added

- Wazuh modules manager.
- Wazuh module for OpenSCAP.
- Ruleset for OpenSCAP alerts.
- Kibana dashboards for OpenSCAP.
- Option at agent_control to restart all agents.
- Dynamic fields to rules and decoders.
- Dynamic fields to JSON in alerts/archives.
- CDB list lookup with dynamic fields.
- FTS for dynamic fields.
- Logcollector option to set the frequency of file checking.
- GeoIP support in Alerts (by Scott R Shinn).
- Internal option to output GeoIP data on JSON alerts.
- Matching pattern negation (by Daniel Cid).
- Syscheck and Rootcheck events on SQLite databases.
- Data migration tool to SQLite databases.
- Jenkins QA.
- 64-bit Windows registry keys support.
- Complete FIM data output to JSON and alerts.
- Username, date and inode attributes to FIM events on Unix.
- Username attribute to FIM events on Windows.
- Report changes (FIM file diffs) to Windows agent.
- File diffs to JSON output.
- Elastic mapping updated for new FIM events.
- Title and file fields extracted at Rootcheck alerts.
- Rule description formatting with dynamic field referencing.
- Multithreaded design for Authd server for fast and reliable client dispatching, with key caching and write scheduling.
- Auth registration client for Windows (by Gael Muller).
- Auth password authentication for Windows client.
- New local decoder file by default.
- Show server certificate and key paths at Authd help.
- New option for Authd to verify agent's address.
- Added support for new format at predecoder (by Brad Lhotsky).
- Agentless passlist encoding to Base64.
- New Auditd-specific log format for Logcollector.
- Option for Authd to auto-choose TLS/SSL method.
- Compile option for Authd to make it compatible with legacy OSs.
- Added new templates layout to auto-compose configuration file.
- New wodle for SQLite database syncing (agent information and fim/pm data).
- Added XML settings options to exclude some rules or decoders files.
- Option for agent_control to broadcast AR on all agents.
- Extended FIM event information forwarded by csyslogd (by Sivakumar Nellurandi).
- Report Syscheck's new file events on real time.

### Changed

- Isolated logtest directory from analysisd.
- Remoted informs Analysisd about agent ID.
- Updated Kibana dashboards.
- Syscheck FIM attributes to dynamic fields.
- Force services to exit if PID file creation fails.
- Atomic writing of client.keys through temporary files.
- Disabled remote message ID verification by default.
- Show actual IP on debug message when agents get connected.
- Enforce rules IDs to max 6 digits.
- OSSEC users and group as system (UI-hidden) users (by Dennis Golden).
- Increases Authd connection pool size.
- Use general-purpose version-flexible SSL/TLS methods for Authd registration.
- Enforce minimum 3-digit agent ID format.
- Exclude BTRFS from Rootcheck searching for hidden files inside directories (by Stephan Joerrens).
- Moved OSSEC and Wazuh decoders to one directory.
- Prevent manage_agents from doing invalid actions (such methods for manager at agent).
- Disabled capturing of security events 5145 and 5156 on Windows agent.
- Utilities to rename an agent or change the IP address (by Antonio Querubin).
- Added quiet option for Logtest (by Dan Parriott).
- Output decoder information onto JSON alerts.
- Enable mail notifications by default for server installation.
- Agent control option to restart all agents' Syscheck will also restart manager's Syscheck.
- Make ossec-control to check Authd PID.
- Enforce every rule to contain a description.
- JSON output won't contain field "agentip" if tis value is "any".
- Don't broadcast Active Response messages to disconnected agents.
- Don't print Syscheck logs if it's disabled.
- Set default Syscheck and Rootcheck frequency to 12 hours.
- Generate FIM new file alert by default.
- Added option for Integrator to set the maximum log length.
- JSON output nested objects modelling through dynamic fields.
- Disable TCP for unsupported OSs.
- Show previous log on JSON alert.
- Removed confirmation prompt when importing an agent key successfully.
- Made Syscheck not to ignore files that change more than 3 times by default.
- Enabled JSON output by default.
- Updated default syscheck configuration for Windows agents.
- Limited agent' maximum connection time for notification time.
- Improved client.keys changing detection method by remoted: use date and inode.
- Changed boot service name to Wazuh.
- Active response enabled on Windows agents by default.
- New folder structure for rules and decoders.
- More descriptive logs about syscheck real-time monitoring.
- Renamed XML tags related to rules and decoders inclusion.
- Set default maximum agents to 8000.
- Removed FTS numeric bitfield from JSON output.
- Fixed ID misassignment by manage_agents when the greatest ID exceeds 32512.
- Run Windows Registry Syscheck scan on first stage when scan_on_start enabled.
- Set all Syscheck delay stages to a multiple of internal_options.conf/syscheck.sleep value.
- Changed JSON timestamp format to ISO8601.
- Overwrite @timestamp field from Logstash with the alert timestamp.
- Moved timestamp JSON field to the beginning of the object.
- Changed random data generator for a secure OS-provided generator.

### Fixed

- Logcollector bug that inhibited alerts about file reduction.
- Memory issue on string manipulation at JSON.
- Memory bug at JSON alerts.
- Fixed some CLang warnings.
- Issue on marching OSSEC user on installing.
- Memory leaks at configuration.
- Memory leaks at Analysisd.
- Bugs and memory errors at agent management.
- Mistake with incorrect name for PID file (by Tickhon Clearscale).
- Agent-auth name at messages (it appeared to be the server).
- Avoid Monitord to log errors when the JSON alerts file doesn't exists.
- Agents numbering issue (minimum 3 digits).
- Avoid no-JSON message at agent_control when client.keys empty.
- Memory leaks at manage_agents.
- Authd error messages about connection to queue passed to warning.
- Issue with Authd password checking.
- Avoid ossec-control to use Dash.
- Fixed false error about disconnected agent when trying to send it the shared files.
- Avoid Authd to close when it reaches the maximum concurrency.
- Fixed memory bug at event diff execution.
- Fixed resource leak at file operations.
- Hide help message by useadd and groupadd on OpenBSD.
- Fixed error that made Analysisd to crash if it received a missing FIM file entry.
- Fixed compile warnings at cJSON library.
- Fixed bug that made Active Response to disable all commands if one of them was disabled (by Jason Thomas).
- Fixed segmentation fault at logtest (by Dan Parriott).
- Fixed SQL injection vulnerability at Database.
- Fixed Active Response scripts for Slack and Twitter.
- Fixed potential segmentation fault at file queue operation.
- Fixed file permissions.
- Fixed failing test for Apache 2.2 logs (by Brad Lhotsky).
- Fixed memory error at net test.
- Limit agent waiting time for retrying to connect.
- Fixed compile warnings on i386 architecture.
- Fixed Monitord crash when sending daily report email.
- Fixed script to null route an IP address on Windows Server 2012+ (by Theresa Meiksner).
- Fixed memory leak at Logtest.
- Fixed manager with TCP support on FreeBSD (by Dave Stoddard).
- Fixed Integrator launching at local-mode installation.
- Fixed issue on previous alerts counter (rules with if_matched_sid option).
- Fixed compile and installing error on Solaris.
- Fixed segmentation fault on syscheck when no configuration is defined.
- Fixed bug that prevented manage_agents from removing syscheck/rootcheck database.
- Fixed bug that made agents connected on TCP to hang if they are rejected by the manager.
- Fixed segmentation fault on remoted due to race condition on managing keystore.
- Fixed data lossing at remoted when reloading keystore.
- Fixed compile issue on MacOS.
- Fixed version reading at ruleset updater.
- Fixed detection of BSD.
- Fixed memory leak (by Byron Golden).
- Fixed misinterpretation of octal permissions given by Agentless (by Stephan Leemburg).
- Fixed mistake incorrect openssl flag at Makefile (by Stephan Leemburg).
- Silence Slack integration transmission messages (by Dan Parriott).
- Fixed OpenSUSE Systemd misconfiguration (By Stephan Joerrens).
- Fixed case issue on JSON output for Rootcheck alerts.
- Fixed potential issue on duplicated agent ID detection.
- Fixed issue when creating agent backups.
- Fixed hanging problem on Windows Auth client when negotiation issues.
- Fixed bug at ossec-remoted that mismatched agent-info files.
- Fixed resource leaks at rules configuration parsing.
- Fixed memory leaks at rules parser.
- Fixed memory leaks at XML decoders parser.
- Fixed TOCTOU condition when removing directories recursively.
- Fixed insecure temporary file creation for old POSIX specifications.
- Fixed missing agentless devices identification at JSON alerts.

### Removed

- Deleted link to LUA sources.
- Delete ZLib generated files on cleaning.
- Removed maximum lines limit from diff messages (that remain limited by length).

## [v1.1.1] - 2016-05-12

### Added

- agent_control: maximum number of agents can now be extracted using option "-m".
- maild: timeout limitation, preventing it from hang in some cases.
- Updated decoders, ruleset and rootchecks from Wazuh Ruleset v1.0.8.
- Updated changes from ossec-hids repository.

### Changed

- Avoid authd to rename agent if overplaced.
- Changed some log messages.
- Reordered directories for agent backups.
- Don't exit when client.keys is empty by default.
- Improved client.keys reloading capabilities.

### Fixed

- Fixed JSON output at rootcheck_control.
- Fixed agent compilation on OS X.
- Fixed memory issue on removing timestamps.
- Fixed segmentation fault at reported.
- Fixed segmentation fault at logcollector.

### Removed

- Removed old rootcheck options.

## [v1.1] - 2016-04-06

### Added

- Re-usage of agent ID in manage_agents and authd, with time limit.
- Added option to avoid manager from exiting when there are no keys.
- Backup of the information about an agent that's going to be deleted.
- Alerting if Authd can't add an agent because of a duplicated IP.
- Integrator with Slack and PagerDuty.
- Simplified keywords for the option "frequency".
- Added custom Reply-to e-mail header.
- Added option to syscheck to avoid showing diffs on some files.
- Created agents-timestamp file to save the agents' date of adding.

### Changed

- client.keys: No longer overwrite the name of an agent with "#-#-#-" to mark it as deleted. Instead, the name will appear with a starting "!".
- API: Distinction between duplicated and invalid name for agent.
- Stop the "ERROR: No such file or directory" for Apache.
- Changed defaults to analysisd event counter.
- Authd won't use password by default.
- Changed name of fields at JSON output from binaries.
- Upgraded rules to Wazuh Ruleset v1.07

### Fixed

- Fixed merged.mg push on Windows Agent
- Fixed Windows agent compilation issue
- Fixed glob broken implementation.
- Fixed memory corruption on the OSSEC alert decoder.
- Fixed command "useradd" on OpenBSD.
- Fixed some PostgreSQL issues.
- Allow to disable syscheck:check_perm after enable check_all.

## [v1.0.4] - 2016-02-24
​
### Added

- JSON output for manage_agents.
- Increased analysis daemon's memory size.
- Authd: Added password authorization.
- Authd: Boost speed performance at assignation of ID for agents
- Authd: New option -f *sec*. Force addding new agent (even with duplicated IP) if it was not active for the last *sec* seconds.
- manage_agents: new option -d. Force adding new agent (even with duplicated IP)
- manage_agents: Printing new agent ID on adding.

### Changed

- Authd and manage_agents won't add agents with duplicated IP.

### Fixed

- Solved duplicate IP conflicts on client.keys which prevented the new agent to connect.
- Hashing files in binary mode. Solved some problems related to integrity checksums on Windows.
- Fixed issue that made console programs not to work on Windows.

### Removed

- RESTful API no longer included in extensions/api folder. Available now at https://github.com/wazuh/wazuh-api


## [v1.0.3] - 2016-02-11

### Added

- JSON CLI outputs: ossec-control, rootcheck_control, syscheck_control, ossec-logtest and more.
- Preparing integration with RESTful API
- Upgrade version scripts
- Merge commits from ossec-hids
- Upgraded rules to Wazuh Ruleset v1.06

### Fixed

- Folders are no longer included on etc/shared
- Fixes typos on rootcheck files
- Kibana dashboards fixes

## [v1.0.2] - 2016-01-29

### Added

- Added Wazuh Ruleset updater
- Added extensions files to support ELK Stack latest versions (ES 2.x, LS 2.1, Kibana 4.3)

### Changed

- Upgraded rules to Wazuh Ruleset v1.05
- Fixed crash in reportd
- Fixed Windows EventChannel syntaxis issue
- Fixed manage_agents bulk option bug. No more "randombytes" errors.
- Windows deployment script improved

## [v1.0.1] - 2015-12-10

### Added

- Wazuh version info file
- ossec-init.conf now includes wazuh version
- Integrated with wazuh OSSEC ruleset updater
- Several new fields at JSON output (archives and alerts)
- Wazuh decoders folder

### Changed

- Decoders are now splitted in differents files.
- jsonout_out enable by default
- JSON groups improvements
- Wazuh ruleset updated to 1.0.2
- Extensions: Improved Kibana dashboards
- Extensions: Improved Windows deployment script

## [v1.0] - 2015-11-23
- Initial Wazuh version v1.0<|MERGE_RESOLUTION|>--- conflicted
+++ resolved
@@ -1,7 +1,6 @@
 # Change Log
 All notable changes to this project will be documented in this file.
 
-<<<<<<< HEAD
 ## [v4.2.0]
 
 ### Added
@@ -73,15 +72,13 @@
   - Removed `behind_proxy_server` option from configuration. ([#7006](https://github.com/wazuh/wazuh/issues/7006))
 
 
-## [v4.1.2]
-=======
 ## [v4.1.3]
 
 ### Changed
 
 - **External dependencies:**
   - Upgraded Python version from 3.8.6 to 3.9.2 and several Python dependencies. ([#7943](https://github.com/wazuh/wazuh/pull/7943))
-  
+
 ### Fixed
 
 - **Core:**
@@ -91,8 +88,8 @@
 - **API:**
   - Fixed validation for absolute and relative paths. ([#7906](https://github.com/wazuh/wazuh/pull/7906))
 
+
 ## [v4.1.2] - 2021-03-08
->>>>>>> 3d7e96e4
 
 ### Changed
 
