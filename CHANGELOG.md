# Change Log
All notable changes to this project will be documented in this file.

## [v4.3.3]

### Manager

#### Changed

- Integratord now tries to read alerts indefinitely, instead of performing 3 attempts. ([#13437](https://github.com/wazuh/wazuh/pull/13437))


## [v4.3.2]

### Manager

#### Fixed

- Fixed a crash in Vuln Detector when scanning agents running on Windows. ([#13616](https://github.com/wazuh/wazuh/pull/13616))


## [v4.3.1] - 2022-05-18

### Manager

#### Fixed

- Fixed a crash when overwrite rules are triggered. ([#13439](https://github.com/wazuh/wazuh/pull/13439))
- Fixed a memory leak when loading overwrite rules. ([#13439](https://github.com/wazuh/wazuh/pull/13439))
- Fixed the use of relationship labels in overwrite rules. ([#13439](https://github.com/wazuh/wazuh/pull/13439))
- Fixed regex used to transform into datetime in the logtest framework function. ([#13430](https://github.com/wazuh/wazuh/pull/13430))

### RESTful API

#### Fixed

- Fixed API response when using sort in Agent upgrade related endpoints. ([#13178](https://github.com/wazuh/wazuh/pull/13178))

### Ruleset

#### Fixed

- Fixed rule 92656, added field condition win.eventdata.logonType equals 10 to avoid false positives. ([#13409](https://github.com/wazuh/wazuh/pull/13409))


## [v4.3.0] - 2022-05-05

### Manager

#### Added

- Added support for Arch Linux OS in Vulnerability Detector. Thanks to Aviel Warschawski (@avielw). ([#8178](https://github.com/wazuh/wazuh/pull/8178))
- Added a log message in the `cluster.log` file to notify that wazuh-clusterd has been stopped. ([#8749](https://github.com/wazuh/wazuh/pull/8749))
- Added message with the PID of `wazuh-clusterd` process when launched in foreground mode. ([#9077](https://github.com/wazuh/wazuh/pull/9077))
- Added time calculation when extra information is requested to the `cluster_control` binary. ([#10492](https://github.com/wazuh/wazuh/pull/10492))
- Added a context variable to indicate origin module in socket communication messages. ([#9209](https://github.com/wazuh/wazuh/pull/9209))
- Added unit tests for framework/core files to increase coverage. ([#9733](https://github.com/wazuh/wazuh/pull/9733))
- Added a verbose mode in the wazuh-logtest tool. ([#9204](https://github.com/wazuh/wazuh/pull/9204))
- Added Vulnerability Detector support for Amazon Linux. ([#8830](https://github.com/wazuh/wazuh/pull/8830))
- Introduced new option `<force>` to set the behavior when Authd finds conflicts on agent enrollment requests. ([#10693](https://github.com/wazuh/wazuh/pull/10693))
- Added saniziters to the unit tests execution. ([#9099](https://github.com/wazuh/wazuh/pull/9099))
- Vulnerability Detector introduces vulnerability inventory. ([#8237](https://github.com/wazuh/wazuh/pull/8237))
  - The manager will only deliver alerts when new vulnerabilities are detected in agents or when they stop applying.
- Added a mechanism to ensure the worker synchronization permissions is reset after a fixed period of time. ([#11031](https://github.com/wazuh/wazuh/pull/11031))
- Included mechanism to create and handle PID files for each child process of the API and cluster. ([#11799](https://github.com/wazuh/wazuh/pull/11799))
- Added support for Windows 11 in Vulnerability Detector. ([#12446](https://github.com/wazuh/wazuh/pull/12446))

#### Changed

- Changed the internal handling of agent keys in Remoted and Remoted to speed up key reloading. ([#8083](https://github.com/wazuh/wazuh/pull/8083))
- The option `<server>` of the Syslog output now supports hostname resolution. ([#7885](https://github.com/wazuh/wazuh/pull/7885))
- The product's UNIX user and group have been renamed to "wazuh". ([#7763](https://github.com/wazuh/wazuh/pull/7763))
- The MITRE database has been redesigned to provide full and searchable data. ([#7865](https://github.com/wazuh/wazuh/pull/7865))
- The static fields related to FIM have been ported to dynamic fields in Analysisd. ([7358](https://github.com/wazuh/wazuh/pull/7358))
- Changed all randomly generated IDs used for cluster tasks. Now, `uuid4` is used to ensure IDs are not repeated. ([8351](https://github.com/wazuh/wazuh/pull/8351))
- Improved sendsync error log to provide more details of the used parameters. ([#8873](https://github.com/wazuh/wazuh/pull/8873))
- Changed `walk_dir` function to be iterative instead of recursive. ([#9708](https://github.com/wazuh/wazuh/pull/9708))
- Refactored Integrity sync behavior so that new synchronizations do not start until extra-valid files are processed. ([#10183](https://github.com/wazuh/wazuh/issues/10038))
- Changed cluster synchronization, now the content of the `etc/shared` folder is synchronized. ([#10101](https://github.com/wazuh/wazuh/pull/10101))
- Changed all XML file loads. Now, `defusedxml` library is used to avoid possible XML-based attacks. ([8351](https://github.com/wazuh/wazuh/pull/8351))
- Changed configuration validation from execq socket to com socket. ([#8535](https://github.com/wazuh/wazuh/pull/8535))
- Updated utils unittest to improve process_array function coverage. ([#8392](https://github.com/wazuh/wazuh/pull/8392))
- Changed `request_slice` calculation to improve efficiency when accessing wazuh-db data. ([#8885](https://github.com/wazuh/wazuh/pull/8885))
- Improved the retrieval of information from `wazuh-db` so it reaches the optimum size in a single iteration. ([#9273](https://github.com/wazuh/wazuh/pull/9273))
- Optimized the way framework uses context cached functions and added a note on context_cached docstring. ([#9234](https://github.com/wazuh/wazuh/issues/9234))
- Improved framework regexes to be more specific and less vulnerable. ([#9332](https://github.com/wazuh/wazuh/pull/9332))
- Unified framework exceptions for non-active agents. ([#9423](https://github.com/wazuh/wazuh/pull/9423))
- Changed RBAC policies to case insensitive. ([#9433](https://github.com/wazuh/wazuh/pull/9433))
- Refactored framework stats module into SDK and core components to comply with Wazuh framework code standards. ([#9548](https://github.com/wazuh/wazuh/pull/9548))
- Changed the size of the agents chunks sent to the upgrade socket to make the upgrade endpoints faster. ([#10309](https://github.com/wazuh/wazuh/pull/10309))
- Refactored rootcheck and syscheck SDK code to make it clearer. ([#9408](https://github.com/wazuh/wazuh/pull/9408))
- Adapted Azure-logs module to use Microsoft Graph API instead of Active Directory Graph API. ([#9738](https://github.com/wazuh/wazuh/pull/9738))
- Analysisd now reconnects to Active Response if Remoted or Execd get restarted. ([#8060](https://github.com/wazuh/wazuh/pull/8060))
- Agent key polling now supports cluster environments. ([#10335](https://github.com/wazuh/wazuh/pull/10335))
- Extended support of Vulnerability Detector for Debian 11 (Bullseye). ([#10357](https://github.com/wazuh/wazuh/pull/10357))
- Improved Remoted performance with an agent TCP connection sending queue. ([#10326](https://github.com/wazuh/wazuh/pull/10326))
- Agent DB synchronization has been boosted by caching the last data checksum in Wazuh DB. ([#9093](https://github.com/wazuh/wazuh/pull/9093))
- Logtest now scans new ruleset files when loading a new session. ([#8892](https://github.com/wazuh/wazuh/pull/8892))
- CVE alerts by Vulnerability Detector now include the time of detection, severity, and score. ([#8237](https://github.com/wazuh/wazuh/pull/8237))
- Fixed manager startup when `<database_output>` is enabled. ([#10849](https://github.com/wazuh/wazuh/pull/10849))
- Improved cluster performance using multiprocessing.
  - Changed the cluster `local_integrity` task to run in a separate process to improve overall performance. ([#10767](https://github.com/wazuh/wazuh/pull/10767))
  - The cluster communication with the database for agent information synchronization runs in a parallel separate process. ([#10807](https://github.com/wazuh/wazuh/pull/10807))
  - The cluster processing of the extra-valid files in the master node is carried out in a parallel separate process. ([#10920](https://github.com/wazuh/wazuh/pull/10920))
  - The cluster's file compression task in the master node is carried out in a parallel separate process. ([#11328](https://github.com/wazuh/wazuh/pull/11328))
  - Now the processing of Integrity files in worker nodes is carried out in a parallel separate process ([#11364](https://github.com/wazuh/wazuh/pull/11364))
  - Use cluster and API single processing when the wazuh user doesn't have permissions to access `/dev/shm`. ([#11386](https://github.com/wazuh/wazuh/pull/11386))
- Changed the Ubuntu OVAL feed URL to security-metadata.canonical.com. ([#12491](https://github.com/wazuh/wazuh/pull/12491))
- Let Analysisd warn about missing rule dependencies instead of rejecting the ruleset. ([#12652](https://github.com/wazuh/wazuh/pull/12652))

#### Fixed

- Fixed a memory defect in Remoted when closing connection handles. ([#8223](https://github.com/wazuh/wazuh/pull/8223))
- Fixed a timing problem in the manager that might prevent Analysisd from sending Active responses to agents. ([#7625](https://github.com/wazuh/wazuh/pull/7625))
- Fixed a bug in Analysisd that did not apply field lookup in rules that overwrite other ones. ([#8210](https://github.com/wazuh/wazuh/pull/8210))
- Prevented the manager from leaving dangling agent database files. ([#8902](https://github.com/wazuh/wazuh/pull/8902))
- Corrected remediation message for error code 6004. ([#8254](https://github.com/wazuh/wazuh/pull/8254))
- Fixed a bug when deleting non-existing users or roles in the security SDK. ([#8157](https://github.com/wazuh/wazuh/pull/8157))
- Fixed a bug with `agent.conf` file permissions when creating an agent group. ([#8418](https://github.com/wazuh/wazuh/pull/8418))
- Fixed wrong exceptions with wdb pagination mechanism. ([#8422](https://github.com/wazuh/wazuh/pull/8422))
- Fixed error when loading some rules with the `\` character. ([#8747](https://github.com/wazuh/wazuh/pull/8747))
- Changed `WazuhDBQuery` class to properly close socket connections and prevent file descriptor leaks. ([#9216](https://github.com/wazuh/wazuh/pull/9216))
- Fixed error in the api configuration when using the `agent_upgrade` script. ([#10320](https://github.com/wazuh/wazuh/pull/10320))
- Handle `JSONDecodeError` in Distributed API class methods. ([#10341](https://github.com/wazuh/wazuh/pull/10341))
- Fixed an issue with duplicated logs in Azure-logs module and applied several improvements to it. ([#9738](https://github.com/wazuh/wazuh/pull/9738))
- Fixed the query parameter validation to allow usage of special chars in Azure module. ([#10680](https://github.com/wazuh/wazuh/pull/10680))
- Fix a bug running wazuh-clusterd process when it was already running. ([#8394](https://github.com/wazuh/wazuh/pull/8394))
- Allow cluster to send and receive messages with size higher than request_chunk. ([#8732](https://github.com/wazuh/wazuh/pull/8732))
- Fixed a bug that caused `wazuh-clusterd` process to not delete its pidfile when running in foreground mode and it is stopped. ([#9077](https://github.com/wazuh/wazuh/pull/9077))
- Fixed race condition due to lack of atomicity in the cluster synchronization mechanism. ([#10376](https://github.com/wazuh/wazuh/pull/10376))
- Fixed bug when displaying the dates of the cluster tasks that have not finished yet. Now `n/a` is displayed in these cases. ([#10492](https://github.com/wazuh/wazuh/pull/10492))
- Fixed missing field `value_type` in FIM alerts. ([#9196](https://github.com/wazuh/wazuh/pull/9196))
- Fixed a typo in the SSH Integrity Check script for Agentless. ([#9292](https://github.com/wazuh/wazuh/pull/9292))
- Fixed multiple race conditions in Remoted. ([#10421](https://github.com/wazuh/wazuh/pull/10421))
- The manager's agent database has been fixed to prevent dangling entries from removed agents. ([#10390](https://github.com/wazuh/wazuh/pull/10390))
- Fixed the alerts generated by FIM when a lookup operation on an SID fails. ([#9765](https://github.com/wazuh/wazuh/pull/9765))
- Fixed a bug that caused cluster agent-groups files to be synchronized multiple times unnecessarily. ([#10866](https://github.com/wazuh/wazuh/pull/10866))
- Fixed an issue in Wazuh DB that compiled the SQL statements multiple times unnecessarily. ([#10922](https://github.com/wazuh/wazuh/pull/10922))
- Fixed a crash in Analysisd when setting Active Response with agent_id = 0. ([#10948](https://github.com/wazuh/wazuh/pull/10948))
- Fixed an uninitialized Blowfish encryption structure warning. ([#11161](https://github.com/wazuh/wazuh/pull/11161))
- Fixed a memory overrun hazard in Vulnerability Detector. ([#11262](https://github.com/wazuh/wazuh/pull/11262))
- Fixed a bug when using a limit parameter higher than the total number of objects in the wazuh-db queries. ([#11282](https://github.com/wazuh/wazuh/pull/11282))
- Prevented a false positive for MySQL in Vulnerability Detector. ([#11440](https://github.com/wazuh/wazuh/pull/11440))
- Fixed segmentation fault in Analysisd when setting the number of queues to zero. ([#11448](https://github.com/wazuh/wazuh/pull/11448))
- Fixed false positives in Vulnerability Detector when scanning OVAl for Ubuntu Xenial and Bionic. ([#11440](https://github.com/wazuh/wazuh/pull/11440))
- Fixed an argument injection hazard in the Pagerduty integration script. Reported by Jose Maria Zaragoza (@JoseMariaZ). ([#11835](https://github.com/wazuh/wazuh/pull/11835))
- Fixed memory leaks in the feed parser at Vulnerability Detector. ([#11863](https://github.com/wazuh/wazuh/pull/11863))
  - Architecture data member from the RHEL 5 feed.
  - RHSA items containing no CVEs.
  - Unused RHSA data member when parsing Debian feeds.
- Prevented Authd from exiting due to a pipe signal if Wazuh DB gets closed. ([#12368](https://github.com/wazuh/wazuh/pull/12368))
- Fixed a buffer handling bug in Remoted that left the syslog TCP server stuck. ([#12415](https://github.com/wazuh/wazuh/pull/12415))
- Fixed a memory leak in Vulnerability Detector when discarding kernel packages. ([#12644](https://github.com/wazuh/wazuh/pull/12644))
- Fixed a memory leak at wazuh-logtest-legacy when matching a level-0 rule. ([#12655](https://github.com/wazuh/wazuh/pull/12655))
- Fixed a bug in the Vulnerability Detector CPE helper that may lead to produce false positives about Firefox ESR. ([#13067](https://github.com/wazuh/wazuh/pull/13067))

#### Removed

- The data reporting for Rootcheck scans in the agent_control tool has been deprecated. ([#8399](https://github.com/wazuh/wazuh/pull/8399))
- Removed old framework functions used to calculate agent status. ([#8846](https://github.com/wazuh/wazuh/pull/8846))

### Agent

#### Added

- Added an option to allow the agent to refresh the connection to the manager. ([#8016](https://github.com/wazuh/wazuh/pull/8016))
- Introduced a new module to collect audit logs from GitHub. ([#8532](https://github.com/wazuh/wazuh/pull/8532))
- FIM now expands wildcarded paths in the configuration on Windows agents. ([8461](https://github.com/wazuh/wazuh/pull/8461))
- FIM reloads wildcarded paths on full scans. ([8754](https://github.com/wazuh/wazuh/pull/8754))
- Added new `path_suffix` option to AWS module configuration. ([#8306](https://github.com/wazuh/wazuh/pull/8306))
- Added new `discard_regex` option to AWS module configuration. ([8331](https://github.com/wazuh/wazuh/pull/8331))
- Added support for the S3 Server Access bucket type in AWS module. ([#8482](https://github.com/wazuh/wazuh/pull/8442))
- Added support for Google Cloud Storage buckets using a new GCP module called `gcp-bucket`. ([#9119](https://github.com/wazuh/wazuh/pull/9119))
- Added support for VPC endpoints in AWS module. ([#9420](https://github.com/wazuh/wazuh/pull/9420))
- Added support for GCS access logs in the GCP module. ([#9279](https://github.com/wazuh/wazuh/pull/9279))
- Added an iam role session duration parameter to AWS module. ([#10198](https://github.com/wazuh/wazuh/pull/10198))
- Added support for variables in SCA policies. ([#8826](https://github.com/wazuh/wazuh/pull/8826))
- FIM now fills an audit rule file to support who-data although Audit is in immutable mode. ([#7721](https://github.com/wazuh/wazuh/pull/7721))
- Introduced an integration to collect audit logs from Office365. ([#8957](https://github.com/wazuh/wazuh/pull/8957))
- Added a new field `DisplayVersion` to Syscollector to help Vulnerability Detector match vulnerabilities for Windows. ([#10168](https://github.com/wazuh/wazuh/pull/10168))
- Added support for macOS agent upgrade via WPK. ([#10148](https://github.com/wazuh/wazuh/pull/10148))
- Added Logcollector support for macOS logs (Unified Logging System). ([#8632](https://github.com/wazuh/wazuh/pull/8632))

#### Changed

- The agent now reports the version of the running AIX operating system to the manager. ([#8381](https://github.com/wazuh/wazuh/pull/8381))
- Improved the reliability of the user ID parsing in FIM who-data mode on Linux. ([#8604](https://github.com/wazuh/wazuh/pull/8604))
- Extended support of Logcollector for MySQL 4.7 logs. Thanks to @YoyaYOSHIDA. ([#5047](https://github.com/wazuh/wazuh/pull/5047))
- Agents running on FreeBSD and OpenBSD now report their IP address. ([#9887](https://github.com/wazuh/wazuh/pull/9887))
- Reduced verbosity of FIM debugging logs. ([#8202](https://github.com/wazuh/wazuh/pull/8202))
- The agent's IP resolution frequency has been limited to prevent high CPU load. ([#9992](https://github.com/wazuh/wazuh/pull/9992))
- Syscollector has been optimized to use lees memory. ([#10236](https://github.com/wazuh/wazuh/pull/10236))
- Added support of ZscalerOS system information in the agent. ([#10337](https://github.com/wazuh/wazuh/pull/10337))
- Syscollector has been extended to collect missing Microsoft product hotfixes. ([#10259](https://github.com/wazuh/wazuh/pull/10259))
- Updated the osquery integration to find the new osqueryd location as of version 5.0. ([#10396](https://github.com/wazuh/wazuh/pull/10396))
- The internal FIM data handling has been simplified to find files by their path instead of their inode. ([#9123](https://github.com/wazuh/wazuh/pull/9123))
- Reimplemented the WPK installer rollback on Windows. ([#9764](https://github.com/wazuh/wazuh/pull/9764))
- Active responses for Windows agents now support native fields from Eventchannel. ([#10208](https://github.com/wazuh/wazuh/pull/10208))
- Error logs by Logcollector when a file is missing have been changed to info logs. ([#10651](https://github.com/wazuh/wazuh/pull/10651))
- The agent MSI installer for Windows now detects the platform version to install the default configuration. ([#8724](https://github.com/wazuh/wazuh/pull/8724))
- Agent logs for inability to resolve the manager hostname now have info level. ([#3659](https://github.com/wazuh/wazuh/pull/3659))
- Added ID number to connection enrollment logs. ([#11276](https://github.com/wazuh/wazuh/pull/11276))
- Standardized the use of the `only_logs_after` parameter in the external integration modules. ([#10838](https://github.com/wazuh/wazuh/pull/10838))
- Updated DockerListener integration shebang to python3 for Wazuh agents. ([#12150](https://github.com/wazuh/wazuh/pull/12150))
- Updated the Windows installer ico and png assets to the new logo. ([#12779](https://github.com/wazuh/wazuh/pull/12779))

#### Fixed

- Fixed a bug in FIM that did not allow monitoring new directories in real-time mode if the limit was reached at some point. ([#8784](https://github.com/wazuh/wazuh/pull/8784))
- Fixed a bug in FIM that threw an error when a query to the internal database returned no data. ([#8941](https://github.com/wazuh/wazuh/pull/8941))
- Fixed an error where the IP address was being returned along with the port for Amazon NLB service.([#8362](https://github.com/wazuh/wazuh/pull/8362))
- Fixed AWS module to properly handle the exception raised when processing a folder without logs. ([#8372](https://github.com/wazuh/wazuh/pull/8372)
- Fixed a bug with AWS module when pagination is needed in the bucket. ([#8433](https://github.com/wazuh/wazuh/pull/8433))
- Fixed an error with the ipGeoLocation field in AWS Macie logs. ([#8672](https://github.com/wazuh/wazuh/pull/8672))
- Changed an incorrect debug message in the GCloud integration module. ([#10333](https://github.com/wazuh/wazuh/pull/10333))
- Data race conditions have been fixed in FIM. ([#7848](https://github.com/wazuh/wazuh/pull/7848))
- Fixed wrong command line display in the Syscollector process report on Windows. ([#10011](https://github.com/wazuh/wazuh/pull/10011))
- Prevented Modulesd from freezing if Analysisd or Agentd get stopped before it. ([#10249](https://github.com/wazuh/wazuh/pull/10249))
- Fixed wrong keepalive message from the agent when file merged.mg is missing. ([#10405](https://github.com/wazuh/wazuh/pull/10405))
- Fixed missing logs from the Windows agent when it's getting stopped. ([#10381](https://github.com/wazuh/wazuh/pull/10381))
- Fixed missing packages reporting in Syscollector for macOS due to empty architecture data. ([#10524](https://github.com/wazuh/wazuh/pull/10524))
- Fixed FIM on Linux to parse audit rules with multiple keys for who-data. ([#7506](https://github.com/wazuh/wazuh/pull/7506))
- Fixed Windows 11 version collection in the agent. ([#10639](https://github.com/wazuh/wazuh/pull/10639))
- Fixed missing Eventchannel location in Logcollector configuration reporting. ([#10602](https://github.com/wazuh/wazuh/pull/10602))
- Updated CloudWatch Logs integration to avoid crashing when AWS raises Throttling errors. ([#10794](https://github.com/wazuh/wazuh/pull/10794))
- Fixed AWS modules' log file filtering when there are logs with and without a prefix mixed in a bucket. ([#10718](https://github.com/wazuh/wazuh/pull/10718))
- Fixed a bug on the installation script that made upgrades not to update the code of the external integration modules. ([#10884](https://github.com/wazuh/wazuh/pull/10884))
- Fixed issue with AWS integration module trying to parse manually created folders as if they were files. ([#10921](https://github.com/wazuh/wazuh/pull/10921))
- Fixed installation errors in OS with no subversion. ([#11086](https://github.com/wazuh/wazuh/pull/11086))
- Fixed a typo in an error log about enrollment SSL certificate. ([#11115](https://github.com/wazuh/wazuh/pull/11115))
- Fixed unit tests for Windows agent when built on MinGW 10. ([#11121](https://github.com/wazuh/wazuh/pull/11121))
- Fixed Windows agent compilation warnings. ([#10942](https://github.com/wazuh/wazuh/pull/10942))
- Fixed the OS version reported by the agent on OpenSUSE Tumbleweed. ([#11207](https://github.com/wazuh/wazuh/pull/11207))
- Prevented Syscollector from truncating the open port inode numbers on Linux. ([#11329](https://github.com/wazuh/wazuh/pull/11329))
- Fixed agent auto-restart on configuration changes when started via `wazuh-control` on a Systemd based Linux OS. ([#11365](https://github.com/wazuh/wazuh/pull/11365))
- Fixed a bug in the AWS module resulting in unnecessary API calls when trying to obtain the different Account IDs for the bucket. ([#10952](https://github.com/wazuh/wazuh/pull/10952))
- Fixed Azure integration's configuration parsing to allow omitting optional parameters. ([#11278](https://github.com/wazuh/wazuh/pull/11278))
- Fixed Azure Storage credentials validation bug. ([#11296](https://github.com/wazuh/wazuh/pull/11296))
- Fixed the read of the hostname in the installation process for openSUSE. ([#11455](https://github.com/wazuh/wazuh/pull/11455))
- Fixed the graceful shutdown when agent loses connection. ([#11425](https://github.com/wazuh/wazuh/pull/11425))
- Fixed error "Unable to set server IP address" on the Windows agent. ([#11736](https://github.com/wazuh/wazuh/pull/11736))
- Fixed reparse option in the AWS VPCFlow and Config integrations. ([#11608](https://github.com/wazuh/wazuh/pull/11608))
- Removed unnecessary calls to the AWS API made by the VPCFlow and Config integration modules. ([#11644](https://github.com/wazuh/wazuh/pull/11644))
- Fixed how the AWS Config module parses the dates used to request logs from AWS. ([#12324](https://github.com/wazuh/wazuh/pull/12324))
- Let Logcollector audit format parse logs with a custom name_format. ([#12676](https://github.com/wazuh/wazuh/pull/12676))
- Fixed Agent bootstrap issue that might lead to startup timeout when it cannot resolve a manager hostname. ([#12704](https://github.com/wazuh/wazuh/pull/12704))
- Fixed a bug in the agent's leaky bucket throughput regulator that could leave it stuck if the time is advanced on Windows. ([#13088](https://github.com/wazuh/wazuh/pull/13088))

#### Removed
- Removed oscap module files as it was already deprecated since v4.0.0. ([#10900](https://github.com/wazuh/wazuh/pull/10900))

### RESTful API

#### Added

- Added new `PUT /agents/reconnect` endpoint to force agents reconnection to the manager. ([#7988](https://github.com/wazuh/wazuh/pull/7988))
- Added `select` parameter to the `GET /security/users`, `GET /security/roles`, `GET /security/rules` and `GET /security/policies` endpoints. ([#6761](https://github.com/wazuh/wazuh/pull/6761))
- Added type and status filters to `GET /vulnerability/{agent_id}` endpoint. ([#8100](https://github.com/wazuh/wazuh/pull/8100))
- Added an option to configure SSL ciphers. ([#7490](https://github.com/wazuh/wazuh/pull/7490))
- Added an option to configure the maximum response time of the API. ([#8919](https://github.com/wazuh/wazuh/pull/8919))
- Added new `DELETE /rootcheck/{agent_id}` endpoint. ([#8945](https://github.com/wazuh/wazuh/pull/8945))
- Added new `GET /vulnerability/{agent_id}/last_scan` endpoint to check the latest vulnerability scan of an agent. ([#9028](https://github.com/wazuh/wazuh/pull/9028))
- Added new `cvss` and `severity` fields and filters to `GET /vulnerability/{agent_id}` endpoint. ([#9028](https://github.com/wazuh/wazuh/pull/9028))
- Added an option to configure the maximum allowed API upload size. ([#9100](https://github.com/wazuh/wazuh/pull/9100))
- Added new unit and integration tests for API models. ([#9142](https://github.com/wazuh/wazuh/pull/9142))
- Added message with the PID of `wazuh-apid` process when launched in foreground mode. ([#9077](https://github.com/wazuh/wazuh/pull/9077))
- Added `external id`, `source` and `url` to the MITRE endpoints responses. ([#9144](https://github.com/wazuh/wazuh/pull/9144))
- Added custom healthchecks for legacy agents in API integration tests, improving maintainability. ([#9297](https://github.com/wazuh/wazuh/pull/9297))
- Added new unit tests for the API python module to increase coverage. ([#9914](https://github.com/wazuh/wazuh/issues/9914))
- Added docker logs separately in API integration tests environment to get cleaner reports. ([#10238](https://github.com/wazuh/wazuh/pull/10238))
- Added new `disconnection_time` field to `GET /agents` response. ([#10437](https://github.com/wazuh/wazuh/pull/10437))
- Added new filters to agents upgrade endpoints. ([#10457](https://github.com/wazuh/wazuh/pull/10457))
- Added new API endpoints to access all the MITRE information. ([#8288](https://github.com/wazuh/wazuh/pull/8288))
- Show agent-info permissions flag when using cluster_control and in the `GET /cluster/healthcheck` API endpoint. ([#10947](https://github.com/wazuh/wazuh/pull/10947))
- Save agents' ossec.log if an API integration test fails. ([#11931](https://github.com/wazuh/wazuh/pull/11931))
- Added `POST /security/user/authenticate/run_as` endpoint to API bruteforce blocking system. ([#12085](https://github.com/wazuh/wazuh/pull/12085))
- Added new API endpoint to obtain summaries of agent vulnerabilities' inventory items. ([#12638](https://github.com/wazuh/wazuh/pull/12638))
- Added fields external_references, condition, title, published and updated to GET /vulnerability/{agent_id} API endpoint. ([#12727](https://github.com/wazuh/wazuh/pull/12727))
- Added the possibility to include strings in brackets in values of the `q` parameter. ([#13262](https://github.com/wazuh/wazuh/pull/13262]))

#### Changed

- Renamed SSL protocol configuration parameter. ([#7490](https://github.com/wazuh/wazuh/pull/7490))
- Reviewed and updated API spec examples and JSON body examples. ([#8827](https://github.com/wazuh/wazuh/pull/8827))
- Improved the performance of several API endpoints. This is specially appreciable in environments with a big number of agents.
  - Improved `PUT /agents/group` endpoint. ([#8937](https://github.com/wazuh/wazuh/pull/8937))
  - Improved `PUT /agents/restart` endpoint. ([#8938](https://github.com/wazuh/wazuh/pull/8938))
  - Improved `DELETE /agents` endpoint. ([#8950](https://github.com/wazuh/wazuh/pull/8950))
  - Improved `PUT /rootcheck` endpoint. ([#8959](https://github.com/wazuh/wazuh/pull/8959))
  - Improved `PUT /syscheck` endpoint. ([#8966](https://github.com/wazuh/wazuh/pull/8966))
  - Improved `DELETE /groups` endpoint and changed API response to be more consistent. ([#9046](https://github.com/wazuh/wazuh/pull/9046))
- Changed `DELETE /rootcheck` endpoint to `DELETE /experimental/rootcheck`. ([#8945](https://github.com/wazuh/wazuh/pull/8945))
- Reduced the time it takes for `wazuh-apid` process to check its configuration when using the `-t` parameter. ([#9012](https://github.com/wazuh/wazuh/pull/9012))
- Fixed malfunction in the `sort` parameter of syscollector endpoints. ([#9019](https://github.com/wazuh/wazuh/pull/9019))
- Improved API integration tests stability when failing in entrypoint. ([#9113](https://github.com/wazuh/wazuh/pull/9113))
- Made SCA API integration tests dynamic to validate responses coming from any agent version. ([#9228](https://github.com/wazuh/wazuh/pull/9228))
- Refactored and standardized all the date fields in the API responses to use ISO8601. ([#9227](https://github.com/wazuh/wazuh/pull/9227))
- Removed `Server` header from API HTTP responses. ([#9263](https://github.com/wazuh/wazuh/pull/9263))
- Improved JWT implementation by replacing HS256 signing algorithm with RS256. ([#9371](https://github.com/wazuh/wazuh/pull/9371))
- Removed limit of agents to upgrade using the API upgrade endpoints. ([#10009](https://github.com/wazuh/wazuh/pull/10009))
- Changed Windows agents FIM responses to return permissions as JSON. ([#10158](https://github.com/wazuh/wazuh/pull/10158))
- Adapted API endpoints to changes in `wazuh-authd` daemon `force` parameter. ([#10389](https://github.com/wazuh/wazuh/pull/10389))
- Deprecated `use_only_authd` API configuration option and related functionality. `wazuh-authd` will always be required for creating and removing agents. ([#10512](https://github.com/wazuh/wazuh/pull/10512))
- Improved API validators and related unit tests. ([#10745](https://github.com/wazuh/wazuh/pull/10745))
- Improved specific module healthchecks in API integration tests environment. ([#10905](https://github.com/wazuh/wazuh/pull/10905))
- Changed thread pool executors for process pool executors to improve API availability. ([#10916](https://github.com/wazuh/wazuh/pull/10916))
- Changed HTTPS options to use files instead of relative paths. ([#11410](https://github.com/wazuh/wazuh/pull/11410))

#### Fixed

- Fixed inconsistency in RBAC resources for `group:create`, `decoders:update`, and `rules:update` actions. ([#8196](https://github.com/wazuh/wazuh/pull/8196))
- Fixed the handling of an API error message occurring when Wazuh is started with a wrong `ossec.conf`. Now the execution continues and raises a warning. ([8378](https://github.com/wazuh/wazuh/pull/8378))
- Fixed a bug with `sort` parameter that caused a wrong response when sorting by several fields.([#8548](https://github.com/wazuh/wazuh/pull/8548))
- Fixed the description of `force_time` parameter in the API spec reference. ([#8597](https://github.com/wazuh/wazuh/issues/8597))
- Fixed API incorrect path in remediation message when maximum number of requests per minute is reached. ([#8537](https://github.com/wazuh/wazuh/pull/8537))
- Fixed agents' healthcheck error in the API integration test environment. ([#9071](https://github.com/wazuh/wazuh/pull/9071))
- Fixed a bug with `wazuh-apid` process handling of pidfiles when running in foreground mode. ([#9077](https://github.com/wazuh/wazuh/pull/9077))
- Fixed a bug with RBAC `group_id` matching. ([#9192](https://github.com/wazuh/wazuh/pull/9192))
- Removed temporal development keys and values from `GET /cluster/healthcheck` response. ([#9147](https://github.com/wazuh/wazuh/pull/9147))
- Fixed several errors when filtering by dates. ([#9227](https://github.com/wazuh/wazuh/pull/9227))
- Fixed limit in some endpoints like `PUT /agents/group/{group_id}/restart` and added a pagination method. ([#9262](https://github.com/wazuh/wazuh/pull/9262))
- Fixed bug with the `search` parameter resulting in invalid results. ([#9320](https://github.com/wazuh/wazuh/pull/9320))
- Fixed wrong values of `external_id` field in MITRE resources. ([#9368](https://github.com/wazuh/wazuh/pull/9368))
- Fixed how the API integration testing environment checks that `wazuh-apid` daemon is running before starting the tests. ([#9399](https://github.com/wazuh/wazuh/pull/9399))
- Add healthcheck to verify that `logcollector` stats are ready before starting the API integration test. ([#9777](https://github.com/wazuh/wazuh/pull/9777))
- Fixed API integration test healthcheck used in the `vulnerability` test cases. ([#10159](https://github.com/wazuh/wazuh/pull/10159))
- Fixed an error with `PUT /agents/node/{node_id}/restart` endpoint when no agents are present in selected node. ([#10179](https://github.com/wazuh/wazuh/pull/10179))
- Fixed RBAC experimental API integration tests expecting a 1760 code in implicit requests. ([#10322](https://github.com/wazuh/wazuh/pull/10322))
- Fixed cluster race condition that caused API integration test to randomly fail. ([#10289](https://github.com/wazuh/wazuh/pull/10289))
- Fixed `PUT /agents/node/{node_id}/restart` endpoint to exclude exception codes properly. ([#10619](https://github.com/wazuh/wazuh/pull/10619))
- Fixed `PUT /agents/group/{group_id}/restart` endpoint to exclude exception codes properly. ([#10666](https://github.com/wazuh/wazuh/pull/10666))
- Fixed agent endpoints `q` parameter to allow more operators when filtering by groups. ([#10656](https://github.com/wazuh/wazuh/pull/10656))
- Fixed API integration tests related to rule, decoder and task endpoints. ([#10830](https://github.com/wazuh/wazuh/pull/10830))
- Improved exceptions handling when starting the Wazuh API service. ([#11411](https://github.com/wazuh/wazuh/pull/11411))
- Fixed race condition while creating RBAC database. ([#11598](https://github.com/wazuh/wazuh/pull/11598))
- Fixed API integration tests failures caused by race conditions. ([#12102](https://github.com/wazuh/wazuh/pull/12102))

#### Removed

- Removed select parameter from GET /agents/stats/distinct endpoint. ([#8599](https://github.com/wazuh/wazuh/pull/8599))
- Removed `GET /mitre` endpoint. ([#8099](https://github.com/wazuh/wazuh/pull/8099))
- Deprecated the option to set log `path` in the configuration. ([#11410](https://github.com/wazuh/wazuh/pull/11410))

### Ruleset

#### Added

- Added Carbanak detection rules. ([#11306](https://github.com/wazuh/wazuh/pull/11306))
- Added Cisco FTD rules and decoders. ([#11309](https://github.com/wazuh/wazuh/pull/11309))
- Added decoders for AWS EKS service. ([#11284](https://github.com/wazuh/wazuh/pull/11284))
- Added F5 BIG IP ruleset. ([#11394](https://github.com/wazuh/wazuh/pull/11394))
- Added GCP VPC Storage, Firewall and Flow rules. ([#11191](https://github.com/wazuh/wazuh/pull/11191))
- Added Gitlab v12 ruleset. ([#11323](https://github.com/wazuh/wazuh/pull/11323))
- Added Microsoft Exchange Server rules and decoders. ([#11289](https://github.com/wazuh/wazuh/pull/11289))
- Added Microsoft Windows persistence by using registry keys detection. ([#11390](https://github.com/wazuh/wazuh/pull/11390))
- Added Oracle Database 12c rules and decoders. ([#11274](https://github.com/wazuh/wazuh/pull/11274))
- Added rules for Carbanak step 1.A - User Execution: Malicious File. ([#8476](https://github.com/wazuh/wazuh/pull/8476))
- Added rules for Carbanak step 2.A - Local Discovery. ([#11212](https://github.com/wazuh/wazuh/pull/11212))
- Added rules for Carbanak step 2.B - Screen Capture. ([#9075](https://github.com/wazuh/wazuh/pull/9075))
- Added rules for Carbanak step 5.B - Lateral Movement via SSH. ([#9097](https://github.com/wazuh/wazuh/pull/9097))
- Added rules for Carbanak step 9.A - User Monitoring. ([#11342](https://github.com/wazuh/wazuh/pull/11342))
- Added rules for Cloudflare WAF. ([#11373](https://github.com/wazuh/wazuh/pull/11373))
- Added ruleset for ESET Remote console. ([#11013](https://github.com/wazuh/wazuh/pull/11013))
- Added ruleset for GITHUB audit logs. ([#8532](https://github.com/wazuh/wazuh/pull/8532))
- Added ruleset for Palo Alto v8.X - v10.X. ([#11137](https://github.com/wazuh/wazuh/pull/11137))
- Added SCA policy for Amazon Linux 1. ([#11431](https://github.com/wazuh/wazuh/pull/11431))
- Added SCA policy for Amazon Linux 2. ([#11480](https://github.com/wazuh/wazuh/pull/11480))
- Added SCA policy for apple macOS 10.14 Mojave. ([#7035](https://github.com/wazuh/wazuh/pull/7035))
- Added SCA policy for apple macOS 10.15 Catalina. ([#7036](https://github.com/wazuh/wazuh/pull/7036))
- Added SCA policy for macOS Big Sur. ([#11454](https://github.com/wazuh/wazuh/pull/11454))
- Added SCA policy for Microsoft IIS 10. ([#11250](https://github.com/wazuh/wazuh/pull/11250))
- Added SCA policy for Microsoft SQL 2016. ([#11249](https://github.com/wazuh/wazuh/pull/11249))
- Added SCA policy for Mongo Database 3.6. ([#11247](https://github.com/wazuh/wazuh/pull/11247))
- Added SCA policy for NGINX. ([#11248](https://github.com/wazuh/wazuh/pull/11248))
- Added SCA policy for Oracle Database 19c. ([#11245](https://github.com/wazuh/wazuh/pull/11245))
- Added SCA policy for PostgreSQL 13. ([#11154](https://github.com/wazuh/wazuh/pull/11154))
- Added SCA policy for SUSE Linux Enterprise Server 15. ([#11223](https://github.com/wazuh/wazuh/pull/11223))
- Added SCA policy for Ubuntu 14. ([#11432](https://github.com/wazuh/wazuh/pull/11432))
- Added SCA policy for Ubuntu 16. ([#11452](https://github.com/wazuh/wazuh/pull/11452))
- Added SCA policy for Ubuntu 18. ([#11453](https://github.com/wazuh/wazuh/pull/11453))
- Added SCA policy for Ubuntu 20. ([#11430](https://github.com/wazuh/wazuh/pull/11430))
- Added SCA policy for. Solaris 11.4. ([#11286](https://github.com/wazuh/wazuh/pull/11286))
- Added Sophos UTM Firewall ruleset. ([#11122](https://github.com/wazuh/wazuh/pull/11122))
- Added Wazuh-api ruleset. ([#11357](https://github.com/wazuh/wazuh/pull/11357))

#### Changed

- Updated audit rules. ([#11016](https://github.com/wazuh/wazuh/pull/11016))
- Updated AWS s3 ruleset. ([#11177](https://github.com/wazuh/wazuh/pull/11177))
- Updated Exim 4 decoder and rules to latest format. ([#11344](https://github.com/wazuh/wazuh/pull/11344))
- Updated MITRE DB with latest MITRE JSON specification. ([#8738](https://github.com/wazuh/wazuh/pull/8738))
- Updated multiple rules to remove alert_by_email option. ([#11255](https://github.com/wazuh/wazuh/pull/11255))
- Updated NextCloud ruleset. ([#11795](https://github.com/wazuh/wazuh/pull/11795))
- Updated ProFTPD decoder. ([#11232](https://github.com/wazuh/wazuh/pull/11232))
- Updated RedHat Enterprise Linux 8 SCA up to version 1.0.1. ([#11242](https://github.com/wazuh/wazuh/pull/11242))
- Updated rules and decoders for FortiNet products. ([#11100](https://github.com/wazuh/wazuh/pull/11100))
- Updated SCA policy for CentOS 7. ([#11429](https://github.com/wazuh/wazuh/pull/11429))
- Updated SCA policy for CentOS 8. ([#8751](https://github.com/wazuh/wazuh/pull/8751))
- Updated SonicWall rules decoder. ([#11263](https://github.com/wazuh/wazuh/pull/11263))
- Updated SSHD ruleset. ([#11388](https://github.com/wazuh/wazuh/pull/11388))
- From file 0580-win-security_rules.xml, rules with id 60198 and 60199 are moved to file 0585-win-application_rules.xml, with rule ids 61071 and 61072 respectively. ([#8552](https://github.com/wazuh/wazuh/pull/8552))

#### Fixed

- Fixed bad character on rules 60908 and 60884 - win-application rules. ([#11117](https://github.com/wazuh/wazuh/pull/11117))
- Fixed Microsoft logs rules. ([#11369](https://github.com/wazuh/wazuh/pull/11369))
- Fixed PHP rules for MITRE and groups. ([#11405](https://github.com/wazuh/wazuh/pull/11405))
- Fixed rules id for Microsoft Windows Powershell. ([#11214](https://github.com/wazuh/wazuh/pull/11214))

### Other

#### Changed

- Upgraded external SQLite library dependency version to 3.36. ([#10247](https://github.com/wazuh/wazuh/pull/10247))
- Upgraded external BerkeleyDB library dependency version to 18.1.40. ([#10247](https://github.com/wazuh/wazuh/pull/10247))
- Upgraded external OpenSSL library dependency version to 1.1.1l. ([#10247](https://github.com/wazuh/wazuh/pull/10247))
- Upgraded external Google Test library dependency version to 1.11. ([#10927](https://github.com/wazuh/wazuh/pull/10927))
- Upgraded external Aiohttp library dependency version to 3.8.1. ([11436]([https://github.com/wazuh/wazuh/pull/11436))
- Upgraded external Werkzeug library dependency version to 2.0.2. ([11436]([https://github.com/wazuh/wazuh/pull/11436))
- Upgraded embedded Python version to 3.9.9. ([11436]([https://github.com/wazuh/wazuh/pull/11436))

#### Fixed

- Fixed error detection in the CURL helper library. ([#9168](https://github.com/wazuh/wazuh/pull/9168))
- Fixed external BerkeleyDB library support for GCC 11. ([#10899](https://github.com/wazuh/wazuh/pull/10899))
- Fixed an installation error due to missing OS minor version on CentOS Stream. ([#11086](https://github.com/wazuh/wazuh/pull/11086))
- Fixed an installation error due to missing command `hostname` on OpenSUSE Tumbleweed. ([#11455](https://github.com/wazuh/wazuh/pull/11455))


## [v4.2.7]

### Manager

#### Fixed

- Fixed a crash in Vuln Detector when scanning agents running on Windows (backport from 4.3.2). ([#13617](https://github.com/wazuh/wazuh/pull/13617))


## [v4.2.6] - 2022-03-29

### Manager

#### Fixed

- Fixed an integer overflow hazard in `wazuh-remoted` that caused it to drop incoming data after receiving 2^31 messages. ([#11974](https://github.com/wazuh/wazuh/pull/11974))


## [v4.2.5] - 2021-11-15

### Manager

#### Changed

- Active response requests for agents between v4.2.0 and v4.2.4 is now sanitized to prevent unauthorized code execution. ([#10809](https://github.com/wazuh/wazuh/pull/10809))

### Agent

#### Fixed

- A bug in the Active response tools that may allow unauthorized code execution has been mitigated. Reported by @rk700. ([#10809](https://github.com/wazuh/wazuh/pull/10809))


## [v4.2.4] - 2021-10-20

### Manager

#### Fixed

- Prevented files belonging to deleted agents from remaining in the manager. ([#9158](https://github.com/wazuh/wazuh/pull/9158))
- Fixed inaccurate agent group file cleanup in the database sync module. ([#10432](https://github.com/wazuh/wazuh/pull/10432))
- Prevented the manager from corrupting the agent data integrity when the disk gets full. ([#10479](https://github.com/wazuh/wazuh/pull/10479))
- Fixed a resource leak in Vulnerability Detector when scanning Windows agents. ([#10559](https://github.com/wazuh/wazuh/pull/10559))
- Stop deleting agent related files in cluster process when an agent is removed from `client.keys`. ([#9061](https://github.com/wazuh/wazuh/pull/9061))

## [v4.2.3] - 2021-10-06

### Manager

#### Fixed

- Fixed a bug in Remoted that might lead it to crash when retrieving an agent's group. ([#10388](https://github.com/wazuh/wazuh/pull/10388))


## [v4.2.2] - 2021-09-28

### Manager

#### Changed

- Clean up the agent's inventory data on the manager if Syscollector is disabled. ([#9133](https://github.com/wazuh/wazuh/pull/9133))
- Authd now refuses enrollment attempts if the agent already holds a valid key. ([#9779](https://github.com/wazuh/wazuh/pull/9779))

#### Fixed

- Fixed a false positive in Vulnerability Detector when packages have multiple conditions in the OVAL feed. ([#9647](https://github.com/wazuh/wazuh/pull/9647))
- Prevented pending agents from keeping their state indefinitely in the manager. ([#9042](https://github.com/wazuh/wazuh/pull/9042))
- Fixed Remoted to avoid agents in connected state with no group assignation. ([#9088](https://github.com/wazuh/wazuh/pull/9088))
- Fixed a bug in Analysisd that ignored the value of the rule option `noalert`. ([#9278](https://github.com/wazuh/wazuh/pull/9278))
- Fixed Authd's startup to set up the PID file before loading keys. ([#9378](https://github.com/wazuh/wazuh/pull/9378))
- Fixed a bug in Authd that delayed the agent timestamp update when removing agents. ([#9295](https://github.com/wazuh/wazuh/pull/9295))
- Fixed a bug in Wazuh DB that held wrong agent timestamp data. ([#9705](https://github.com/wazuh/wazuh/pull/9705))
- Fixed a bug in Remoted that kept deleted shared files in the multi-groups' merged.mg file. ([#9942](https://github.com/wazuh/wazuh/pull/9942))
- Fixed a bug in Analysisd that overwrote its queue socket when launched in test mode. ([#9987](https://github.com/wazuh/wazuh/pull/9987))
- Fixed a condition in the Windows Vulnerability Detector to prevent false positives when evaluating DU patches. ([#10016](https://github.com/wazuh/wazuh/pull/10016))
- Fixed a memory leak when generating the Windows report in Vulnerability Detector. ([#10214](https://github.com/wazuh/wazuh/pull/10214))
- Fixed a file descriptor leak in Analysisd when delivering an AR request to an agent. ([#10194](https://github.com/wazuh/wazuh/pull/10194))
- Fixed error with Wazuh path in Azure module. ([#10250](https://github.com/wazuh/wazuh/pull/10250))

### Agent

#### Changed

- Optimized Syscollector scan performance. ([#9907](https://github.com/wazuh/wazuh/pull/9907))
- Reworked the Google Cloud Pub/Sub integration module to increase the number of processed events per second allowing multithreading. Added new `num_threads` option to module configuration. ([#9927](https://github.com/wazuh/wazuh/pull/9927))
- Upgraded google-cloud-pubsub dependency to the latest stable version (2.7.1). ([#9964](https://github.com/wazuh/wazuh/pull/9964))
- Reimplemented the WPK installer rollback on Linux. ([#9443](https://github.com/wazuh/wazuh/pull/9443))
- Updated AWS WAF implementation to change `httpRequest.headers` field format. ([#10217](https://github.com/wazuh/wazuh/pull/10217))

#### Fixed

- Prevented the manager from hashing the shared configuration too often. ([#9710](https://github.com/wazuh/wazuh/pull/9710))
- Fixed a memory leak in Logcollector when re-subscribing to Windows Eventchannel. ([#9310](https://github.com/wazuh/wazuh/pull/9310))
- Fixed a memory leak in the agent when enrolling for the first time if it had no previous key. ([#9967](https://github.com/wazuh/wazuh/pull/9967))
- Removed CloudWatchLogs log stream limit when there are more than 50 log streams. ([#9934](https://github.com/wazuh/wazuh/pull/9934))
- Fixed a problem in the Windows installer that causes the agent to be unable to get uninstalled or upgraded. ([#9897](https://github.com/wazuh/wazuh/pull/9897))
- Fixed AWS WAF log parsing when there are multiple dicts in one line. ([#9775](https://github.com/wazuh/wazuh/pull/9775))
- Fixed a bug in AWS CloudWatch Logs module that caused already processed logs to be collected and reprocessed. ([#10024](https://github.com/wazuh/wazuh/pull/10024))
- Avoid duplicate alerts from case-insensitive 32-bit registry values in FIM configuration for Windows agents. ([#8256](https://github.com/wazuh/wazuh/pull/8256))
- Fixed a bug in the sources and WPK installer that made upgrade unable to detect the previous installation on CentOS 7. ([#10210](https://github.com/wazuh/wazuh/pull/10210))

### RESTful API

#### Changed

- Made SSL ciphers configurable and renamed SSL protocol option. ([#10219](https://github.com/wazuh/wazuh/pull/10219))

#### Fixed

- Fixed a bug with distributed API calls when the cluster is disabled. ([#9984](https://github.com/wazuh/wazuh/pull/9984))


## [v4.2.1] - 2021-09-03

### Fixed

- **Installer:**
  - Fixed a bug in the upgrade to 4.2.0 that disabled Eventchannel support on Windows agent. ([#9973](https://github.com/wazuh/wazuh/issues/9973))

- **Modules:**
  - Fixed a bug with Python-based integration modules causing the integrations to stop working in agents for Wazuh v4.2.0. ([#9975](https://github.com/wazuh/wazuh/issues/9975))


## [v4.2.0] - 2021-08-25

### Added

- **Core:**
  - Added support for bookmarks in Logcollector, allowing to follow the log file at the point where the agent stopped. ([#3368](https://github.com/wazuh/wazuh/issues/3368))
  - Improved support for multi-line logs with a variable number of lines in Logcollector. ([#5652](https://github.com/wazuh/wazuh/issues/5652))
  - Added an option to limit the number of files per second in FIM. ([#6830](https://github.com/wazuh/wazuh/pull/6830))
  - Added a statistics file to Logcollector. Such data is also available via API queries. ([#7109](https://github.com/wazuh/wazuh/pull/7109))
  - Allow statistical data queries to the agent. ([#7239](https://github.com/wazuh/wazuh/pull/7239))
  - Allowed quoting in commands to group arguments in the command wodle and SCA checks. ([#7307](https://github.com/wazuh/wazuh/pull/7307))
  - Let agents running on Solaris send their IP to the manager. ([#7408](https://github.com/wazuh/wazuh/pull/7408))
  - New option `<ip_update_interval>` to set how often the agent refresh its IP address. ([#7444](https://github.com/wazuh/wazuh/pull/7444))
  - Added support for testing location information in Wazuh Logtest. ([#7661](https://github.com/wazuh/wazuh/issues/7661))
  - Added Vulnerability Detector reports to Wazuh DB to know which CVE’s affect an agent. ([#7731](https://github.com/wazuh/wazuh/issues/7731))
  - Introduced an option to enable or disable listening Authd TLS port. ([#8755](https://github.com/wazuh/wazuh/pull/8755))

- **API:**
  - Added new endpoint to get agent stats from different components. ([#7200](https://github.com/wazuh/wazuh/pull/7200))
  - Added new endpoint to modify users' allow_run_as flag. ([#7588](https://github.com/wazuh/wazuh/pull/7588))
  - Added new endpoint to get vulnerabilities that affect an agent. ([#7647](https://github.com/wazuh/wazuh/pull/7647))
  - Added API configuration validator. ([#7803](https://github.com/wazuh/wazuh/pull/7803))
  - Added the capability to disable the max_request_per_minute API configuration option using 0 as value. ([#8115](https://github.com/wazuh/wazuh/pull/8115))

- **Ruleset:**
  - Decoders
    - Added support for UFW firewall to decoders. ([#7100](https://github.com/wazuh/wazuh/pull/7100))
    - Added Sophos firewall Decoders ([#7289](https://github.com/wazuh/wazuh/pull/7289))
    - Added Wazuh API Decoders ([#7289](https://github.com/wazuh/wazuh/pull/7289))
    - Added F5 BigIP Decoders. ([#7289](https://github.com/wazuh/wazuh/pull/7289))
  - Rules
    - Added Sophos firewall Rules ([#7289](https://github.com/wazuh/wazuh/pull/7289))
    - Added Wazuh API Rules ([#7289](https://github.com/wazuh/wazuh/pull/7289))
    - Added Firewall Rules
    - Added F5 BigIp Rules. ([#7289](https://github.com/wazuh/wazuh/pull/7289))
  - SCA
    - Added CIS policy "Ensure XD/NX support is enabled" back for SCA. ([#7316](https://github.com/wazuh/wazuh/pull/7316))
    - Added Apple MacOS 10.14 SCA ([#7035](https://github.com/wazuh/wazuh/pull/7035))
    - Added Apple MacOS 10.15 SCA ([#7036](https://github.com/wazuh/wazuh/pull/7036))
    - Added Apple MacOS 11.11 SCA ([#7037](https://github.com/wazuh/wazuh/pull/7037))

### Changed

- **Cluster:**
  - Improved the cluster nodes integrity calculation process. It only calculates the MD5 of the files that have been modified since the last integrity check. ([#8175](https://github.com/wazuh/wazuh/pull/8175))
  - Changed the synchronization of agent information between cluster nodes to complete the synchronization in a single task for each worker. ([#8182](https://github.com/wazuh/wazuh/pull/8182))
  - Changed cluster logs to show more useful information. ([#8002](https://github.com/wazuh/wazuh/pull/8002))

- **Core:**
  - Wazuh daemons have been renamed to a unified standard. ([#6912](https://github.com/wazuh/wazuh/pull/6912))
  - Wazuh CLIs have been renamed to a unified standard. ([#6903](https://github.com/wazuh/wazuh/pull/6903))
  - Wazuh internal directories have been renamed to a unified standard. ([#6920](https://github.com/wazuh/wazuh/pull/6920))
  - Prevent a condition in FIM that may lead to a memory error. ([#6759](https://github.com/wazuh/wazuh/pull/6759))
  - Let FIM switch to real-time mode for directories where who-data is not available (Audit in immutable mode). ([#6828](https://github.com/wazuh/wazuh/pull/6828))
  - Changed the Active Response protocol to receive messages in JSON format that include the full alert. ([#7317](https://github.com/wazuh/wazuh/pull/7317))
  - Changed references to the product name in logs. ([#7264](https://github.com/wazuh/wazuh/pull/7264))
  - Syscollector now synchronizes its database with the manager, avoiding full data delivery on each scan. ([#7379](https://github.com/wazuh/wazuh/pull/7379))
  - Remoted now supports both TCP and UDP protocols simultaneously. ([#7541](https://github.com/wazuh/wazuh/pull/7541))
  - Improved the unit tests for the os_net library. ([#7595](https://github.com/wazuh/wazuh/pull/7595))
  - FIM now removes the audit rules when their corresponding symbolic links change their target. ([#6999](https://github.com/wazuh/wazuh/pull/6999))
  - Compilation from sources now downloads the external dependencies prebuilt. ([#7797](https://github.com/wazuh/wazuh/pull/7797))
  - Added the old implementation of Logtest as `wazuh-logtest-legacy`. ([#7807](https://github.com/wazuh/wazuh/pull/7807))
  - Improved the performance of Analysisd when running on multi-core hosts. ([#7974](https://github.com/wazuh/wazuh/pull/7974))
  - Agents now report the manager when they stop. That allows the manager to log an alert and immediately set their state to "disconnected". ([#8021](https://github.com/wazuh/wazuh/pull/8021))
  - Wazuh building is now independent from the installation directory. ([#7327](https://github.com/wazuh/wazuh/pull/7327))
  - The embedded python interpreter is provided in a preinstalled, portable package. ([#7327](https://github.com/wazuh/wazuh/pull/7327))
  - Wazuh resources are now accessed by a relative path to the installation directory. ([#7327](https://github.com/wazuh/wazuh/pull/7327))
  - The error log that appeared when the agent cannot connect to SCA has been switched to warning. ([#8201](https://github.com/wazuh/wazuh/pull/8201))
  - The agent now validates the Audit connection configuration when enabling whodata for FIM on Linux. ([#8921](https://github.com/wazuh/wazuh/pull/8921))

- **API:**
  - Removed ruleset version from `GET /cluster/{node_id}/info` and `GET /manager/info` as it was deprecated. ([#6904](https://github.com/wazuh/wazuh/issues/6904))
  - Changed the `POST /groups` endpoint to specify the group name in a JSON body instead of in a query parameter. ([#6909](https://github.com/wazuh/wazuh/pull/6909))
  - Changed the `PUT /active-response` endpoint function to create messages with the new JSON format. ([#7312](https://github.com/wazuh/wazuh/pull/7312))
  - New parameters added to `DELETE /agents` endpoint and `older_than` field removed from response. ([#6366](https://github.com/wazuh/wazuh/issues/6366))
  - Changed login security controller to avoid errors in Restful API reference links. ([#7909](https://github.com/wazuh/wazuh/pull/7909))
  - Changed the PUT /agents/group/{group_id}/restart response format when there are no agents assigned to the group. ([#8123](https://github.com/wazuh/wazuh/pull/8123))
  - Agent keys used when adding agents are now obscured in the API log. ([#8149](https://github.com/wazuh/wazuh/pull/8149))
  - Improved all agent restart endpoints by removing active-response check. ([#8457](https://github.com/wazuh/wazuh/pull/8457))
  - Improved API requests processing time by applying cache to token RBAC permissions extraction. It will be invalidated if any resource related to the token is modified. ([#8615](https://github.com/wazuh/wazuh/pull/8615))
  - Increased to 100000 the maximum value accepted for `limit` API parameter, default value remains at 500. ([#8841](https://github.com/wazuh/wazuh/pull/8841))

- **Framework:**
  - Improved agent insertion algorithm when Authd is not available. ([#8682](https://github.com/wazuh/wazuh/pull/8682))

- **Ruleset:**
  - The ruleset was normalized according to the Wazuh standard. ([#6867](https://github.com/wazuh/wazuh/pull/6867))
  - Rules
    - Changed Ossec Rules. ([#7260](https://github.com/wazuh/wazuh/pull/7260))
    - Changed Cisco IOS Rules. ([#7289](https://github.com/wazuh/wazuh/pull/7289))
    - Changed ID from 51000 to 51003 in Dropbear Rules. ([#7289](https://github.com/wazuh/wazuh/pull/7289))
    - Changed 6 new rules for Sophos Rules. ([#7289](https://github.com/wazuh/wazuh/pull/7289))
  - Decoders
    - Changed Active Response Decoders. ([#7317](https://github.com/wazuh/wazuh/pull/7317))
    - Changed Auditd Decoders. ([#7289](https://github.com/wazuh/wazuh/pull/7289))
    - Changed Checkpoint Smart1 Decoders. ([#8676](https://github.com/wazuh/wazuh/pull/8676))
    - Changed Cisco ASA Decoders. ([#7289](https://github.com/wazuh/wazuh/pull/7289))
    - Changed Cisco IOS Decoders. ([#7289](https://github.com/wazuh/wazuh/pull/7289))
    - Changed Kernel Decoders. ([#7837](https://github.com/wazuh/wazuh/pull/7837))
    - Changed OpenLDAP Decoders. ([#7289](https://github.com/wazuh/wazuh/pull/7289))
    - Changed Ossec Decoders. ([#7260](https://github.com/wazuh/wazuh/pull/7260))
    - Changed Sophos Decoders. ([#7289](https://github.com/wazuh/wazuh/pull/7289))
    - Changed PFsense Decoders. ([#7289](https://github.com/wazuh/wazuh/pull/7289))
    - Changed Panda PAPS Decoders. ([#8676](https://github.com/wazuh/wazuh/pull/8676))


- **External dependencies:**
  - Upgrade boto3, botocore, requests, s3transfer and urllib3 Python dependencies to latest stable versions. ([#8886](https://github.com/wazuh/wazuh/pull/8886))
  - Update Python to latest stable version (3.9.6). ([#9389](https://github.com/wazuh/wazuh/pull/9389))
  - Upgrade GCP dependencies and pip to latest stable version.
  - Upgrade python-jose to 3.1.0.
  - Add tabulate dependency.

### Fixed

- **Cluster:**
  - Fixed memory usage when creating cluster messages. ([#6736](https://github.com/wazuh/wazuh/pull/6736))
  - Fixed a bug when unpacking incomplete headers in cluster messages. ([#8142](https://github.com/wazuh/wazuh/pull/8142))
  - Changed error message to debug when iterating a file listed that is already deleted. ([#8499](https://github.com/wazuh/wazuh/pull/8499))
  - Fixed cluster timeout exceptions. ([#8901](https://github.com/wazuh/wazuh/pull/8901))
  - Fixed unhandled KeyError when an error command is received in any cluster node. ([#8872](https://github.com/wazuh/wazuh/pull/8872))
  - Fixed unhandled cluster error in send_string() communication protocol. ([#8943](https://github.com/wazuh/wazuh/pull/8943))

- **Core:**
  - Fixed a bug in FIM when setting scan_time to "12am" or "12pm". ([#6934](https://github.com/wazuh/wazuh/pull/6934))
  - Fixed a bug in FIM that produced wrong alerts when the file limit was reached. ([#6802](https://github.com/wazuh/wazuh/pull/6802))
  - Fixed a bug in Analysisd that reserved the static decoder field name "command" but never used it. ([#7105](https://github.com/wazuh/wazuh/pull/7105))
  - Fixed evaluation of fields in the tag `<description>` of rules. ([#7073](https://github.com/wazuh/wazuh/pull/7073))
  - Fixed bugs in FIM that caused symbolic links to not work correctly. ([#6789](https://github.com/wazuh/wazuh/pull/6789))
  - Fixed path validation in FIM configuration. ([#7018](https://github.com/wazuh/wazuh/pull/7018))
  - Fixed a bug in the "ignore" option on FIM where relative paths were not resolved. ([#7018](https://github.com/wazuh/wazuh/pull/7018))
  - Fixed a bug in FIM that wrongly detected that the file limit had been reached. ([#7268](https://github.com/wazuh/wazuh/pull/7268))
  - Fixed a bug in FIM that did not produce alerts when a domain user deleted a file. ([#7265](https://github.com/wazuh/wazuh/pull/7265))
  - Fixed Windows agent compilation with GCC 10. ([#7359](https://github.com/wazuh/wazuh/pull/7359))
  - Fixed a bug in FIM that caused to wrongly expand environment variables. ([#7332](https://github.com/wazuh/wazuh/pull/7332))
  - Fixed the inclusion of the rule description in archives when matched a rule that would not produce an alert. ([#7476](https://github.com/wazuh/wazuh/pull/7476))
  - Fixed a bug in the regex parser that did not accept empty strings. ([#7495](https://github.com/wazuh/wazuh/pull/7495))
  - Fixed a bug in FIM that did not report deleted files set with real-time in agents on Solaris. ([#7414](https://github.com/wazuh/wazuh/pull/7414))
  - Fixed a bug in Remoted that wrongly included the priority header in syslog when using TCP. ([#7633](https://github.com/wazuh/wazuh/pull/7633))
  - Fixed a stack overflow in the XML parser by limiting 1024 levels of recursion. ([#7782](https://github.com/wazuh/wazuh/pull/7782))
  - Prevented Vulnerability Detector from scanning all the agents in the master node that are connected to another worker. ([#7795](https://github.com/wazuh/wazuh/pull/7795))
  - Fixed an issue in the database sync module that left dangling agent group files. ([#7858](https://github.com/wazuh/wazuh/pull/7858))
  - Fixed memory leaks in the regex parser in Analysisd. ([#7919](https://github.com/wazuh/wazuh/pull/7919))
  - Fixed a typo in the initial value for the hotfix scan ID in the agents' database schema. ([#7905](https://github.com/wazuh/wazuh/pull/7905))
  - Fixed a segmentation fault in Vulnerability Detector when parsing an unsupported package version format. ([#8003](https://github.com/wazuh/wazuh/pull/8003))
  - Fixed false positives in FIM when the inode of multiple files change, due to file inode collisions in the engine database. ([#7990](https://github.com/wazuh/wazuh/pull/7990))
  - Fixed the error handling when wildcarded Redhat feeds are not found. ([#6932](https://github.com/wazuh/wazuh/pull/6932))
  - Fixed the `equals` comparator for OVAL feeds in Vulnerability Detector. ([#7862](https://github.com/wazuh/wazuh/pull/7862))
  - Fixed a bug in FIM that made the Windows agent crash when synchronizing a Windows Registry value that starts with a colon (`:`). ([#8098](https://github.com/wazuh/wazuh/pull/8098) [#8143](https://github.com/wazuh/wazuh/pull/8143))
  - Fixed a starving hazard in Wazuh DB that might stall incoming requests during the database commitment. ([#8151](https://github.com/wazuh/wazuh/pull/8151))
  - Fixed a race condition in Remoted that might make it crash when closing RID files. ([#8224](https://github.com/wazuh/wazuh/pull/8224))
  - Fixed a descriptor leak in the agent when failed to connect to Authd. ([#8789](https://github.com/wazuh/wazuh/pull/8789))
  - Fixed a potential error when starting the manager due to a delay in the creation of Analysisd PID file. ([#8828](https://github.com/wazuh/wazuh/pull/8828))
  - Fixed an invalid memory access hazard in Vulnerability Detector. ([#8551](https://github.com/wazuh/wazuh/pull/8551))
  - Fixed an error in the FIM decoder at the manager when the agent reports a file with an empty ACE list. ([#8571](https://github.com/wazuh/wazuh/pull/8571))
  - Prevented the agent on macOS from getting corrupted after an operating system upgrade. ([#8620](https://github.com/wazuh/wazuh/pull/8620))
  - Fixed an error in the manager that could not check its configuration after a change by the API when Active response is disabled. ([#8357](https://github.com/wazuh/wazuh/pull/8357))
  - Fixed a problem in the manager that left remote counter and agent group files when removing an agent. ([#8630](https://github.com/wazuh/wazuh/pull/8630))
  - Fixed an error in the agent on Windows that could corrupt the internal FIM databas due to disabling the disk sync. ([#8905](https://github.com/wazuh/wazuh/pull/8905))
  - Fixed a crash in Logcollector on Windows when handling the position of the file. ([#9364](https://github.com/wazuh/wazuh/pull/9364))
  - Fixed a buffer underflow hazard in Remoted when handling input messages. Thanks to Johannes Segitz (@jsegitz). ([#9285](https://github.com/wazuh/wazuh/pull/9285))
  - Fixed a bug in the agent that tried to verify the WPK CA certificate even when verification was disabled. ([#9547](https://github.com/wazuh/wazuh/pull/9547))

- **API:**
  - Fixed wrong API messages returned when getting agents' upgrade results. ([#7587](https://github.com/wazuh/wazuh/pull/7587))
  - Fixed wrong `user` string in API logs when receiving responses with status codes 308 or 404. ([#7709](https://github.com/wazuh/wazuh/pull/7709))
  - Fixed API errors when cluster is disabled and node_type is worker. ([#7867](https://github.com/wazuh/wazuh/pull/7867))
  - Fixed redundant paths and duplicated tests in API integration test mapping script. ([#7798](https://github.com/wazuh/wazuh/pull/7798))
  - Fixed an API integration test case failing in test_rbac_white_all and added a test case for the enable/disable run_as endpoint.([8014](https://github.com/wazuh/wazuh/pull/8014))
  - Fixed a thread race condition when adding or deleting agents without authd ([8148](https://github.com/wazuh/wazuh/pull/8148))
  - Fixed CORS in API configuration. ([#8496](https://github.com/wazuh/wazuh/pull/8496))
  - Fixed api.log to avoid unhandled exceptions on API timeouts. ([#8887](https://github.com/wazuh/wazuh/pull/8887))

- **Ruleset:**
  - Fixed usb-storage-attached regex pattern to support blank spaces. ([#7837](https://github.com/wazuh/wazuh/issues/7837))
  - Fixed SCA checks for RHEL7 and CentOS 7. Thanks to J. Daniel Medeiros (@jdmedeiros). ([#7645](https://github.com/wazuh/wazuh/pull/7645))
  - Fixed the match criteria of the AWS WAF rules. ([#8111](https://github.com/wazuh/wazuh/pull/8111))
  - Fixed sample log in sudo decoders.
  - Fixed Pix Decoders match regex. ([#7485](https://github.com/wazuh/wazuh/pull/7495))
  - Fixed regex in Syslog Rules. ([#7289](https://github.com/wazuh/wazuh/pull/7289))
  - Fixed category in PIX Rules. ([#7289](https://github.com/wazuh/wazuh/pull/7289))
  - Fixed authentication tag in group for MSauth Rules. ([#7289](https://github.com/wazuh/wazuh/pull/7289))
  - Fixed match on Nginx Rules. ([#7122](https://github.com/wazuh/wazuh/pull/7122))
  - Fixed sample log on Netscaler Rules. ([#7783](https://github.com/wazuh/wazuh/pull/7783))
  - Fixed match field for rules 80441 and 80442 in Amazon Rules. ([#8111](https://github.com/wazuh/wazuh/pull/8111))
  - Fixed sample logs in Owncloud Rules. ([#7122](https://github.com/wazuh/wazuh/pull/7122))
  - Fixed authentication tag in group for Win Security Rules. ([#7289](https://github.com/wazuh/wazuh/pull/7289))
  - Fixed sample log in Win Security Rules. ([#7783](https://github.com/wazuh/wazuh/pull/7783))
  - Fixed sample log in Win Application Rules. ([#7783](https://github.com/wazuh/wazuh/pull/7783))
  - Fixed mitre block in Paloalto Rules. ([#7783](https://github.com/wazuh/wazuh/pull/7783))

- **Modules:**
  - Fixed an error when trying to use a non-default aws profile with CloudWatchLogs ([#9331](https://github.com/wazuh/wazuh/pull/9331))

### Removed

- **Core:**
  - File /etc/ossec-init.conf does not exist anymore. ([#7175](https://github.com/wazuh/wazuh/pull/7175))
  - Unused files have been removed from the repository, including TAP tests. ([#7398](https://github.com/wazuh/wazuh/issues/7398))

- **API:**
  - Removed the `allow_run_as` parameter from endpoints `POST /security/users` and `PUT /security/users/{user_id}`. ([#7588](https://github.com/wazuh/wazuh/pull/7588))
  - Removed `behind_proxy_server` option from configuration. ([#7006](https://github.com/wazuh/wazuh/issues/7006))

- **Framework:**
  - Deprecated `update_ruleset` script. ([#6904](https://github.com/wazuh/wazuh/issues/6904))

- **Ruleset**
  - Removed rule 51004 from Dropbear Rules. ([#7289](https://github.com/wazuh/wazuh/pull/7289))
  - Remuved rules 23508, 23509 and 23510 from Vulnerability Detector Rules.

## [v4.1.5] - 2021-04-22

### Fixed

- **Core:**
  - Fixed a bug in Vulnerability Detector that made Modulesd crash while updating the NVD feed due to a missing CPE entry. ([4cbd1e8](https://github.com/wazuh/wazuh/commit/4cbd1e85eeee0eb0d8247fa7228f590a9dd24153))


## [v4.1.4] - 2021-03-25

### Fixed

- **Cluster:**
  - Fixed workers reconnection after restarting master node. Updated `asyncio.Task.all_tasks` method removed in Python 3.9. ([#8017](https://github.com/wazuh/wazuh/pull/8017))


## [v4.1.3] - 2021-03-23

### Changed

- **External dependencies:**
  - Upgraded Python version from 3.8.6 to 3.9.2 and several Python dependencies. ([#7943](https://github.com/wazuh/wazuh/pull/7943))

### Fixed

- **Core:**
  - Fixed an error in FIM when getting the files' modification time on Windows due to wrong permission flags. ([#7870](https://github.com/wazuh/wazuh/pull/7870))
  - Fixed a bug in Wazuh DB that truncated the output of the agents' status query towards the cluster. ([#7873](https://github.com/wazuh/wazuh/pull/7873))

- **API:**
  - Fixed validation for absolute and relative paths. ([#7906](https://github.com/wazuh/wazuh/pull/7906))


## [v4.1.2] - 2021-03-08

### Changed

- **Core:**
  - The default value of the agent disconnection time option has been increased to 10 minutes. ([#7744](https://github.com/wazuh/wazuh/pull/7744))
  - The warning log from Remoted about sending messages to disconnected agents has been changed to level-1 debug log. ([#7755](https://github.com/wazuh/wazuh/pull/7755))

- **API:**
  - API logs showing request parameters and body will be generated with API log level `info` instead of `debug`. ([#7735](https://github.com/wazuh/wazuh/issues/7735))

- **External dependencies:**
  - Upgraded aiohttp version from 3.6.2 to 3.7.4. ([#7734](https://github.com/wazuh/wazuh/pull/7734))

### Fixed

- **Core:**
  - Fix a bug in the unit tests that randomly caused false failures. ([#7723](https://github.com/wazuh/wazuh/pull/7723))
  - Fixed a bug in the Analysisd configuration that did not apply the setting `json_null_fields`. ([#7711](https://github.com/wazuh/wazuh/pull/7711))
  - Fixed the checking of the option `ipv6` in Remoted. ([#7737](https://github.com/wazuh/wazuh/pull/7737))
  - Fixed the checking of the option `rids_closing_time` in Remoted. ([#7746](https://github.com/wazuh/wazuh/pull/7746))


## [v4.1.1] - 2021-02-25

### Added

- **External dependencies:**
  - Added cython (0.29.21) library to Python dependencies. ([#7451](https://github.com/wazuh/wazuh/pull/7451))
  - Added xmltodict (0.12.0) library to Python dependencies. ([#7303](https://github.com/wazuh/wazuh/pull/7303))

- **API:**
  - Added new endpoints to manage rules files. ([#7178](https://github.com/wazuh/wazuh/issues/7178))
  - Added new endpoints to manage CDB lists files. ([#7180](https://github.com/wazuh/wazuh/issues/7180))
  - Added new endpoints to manage decoder files. ([#7179](https://github.com/wazuh/wazuh/issues/7179))
  - Added new manager and cluster endpoints to update Wazuh configuration (ossec.conf). ([#7181](https://github.com/wazuh/wazuh/issues/7181))

### Changed

- **External dependencies:**
  - Upgraded Python version from 3.8.2 to 3.8.6. ([#7451](https://github.com/wazuh/wazuh/pull/7451))
  - Upgraded Cryptography python library from 3.2.1 to 3.3.2. ([#7451](https://github.com/wazuh/wazuh/pull/7451))
  - Upgraded cffi python library from 1.14.0 to 1.14.4. ([#7451](https://github.com/wazuh/wazuh/pull/7451))

- **API:**
  - Added raw parameter to GET /manager/configuration and GET cluster/{node_id}/configuration to load ossec.conf in xml format. ([#7565](https://github.com/wazuh/wazuh/issues/7565))

### Fixed

- **API:**
  - Fixed an error with the RBAC permissions in the `GET /groups` endpoint. ([#7328](https://github.com/wazuh/wazuh/issues/7328))
  - Fixed a bug with Windows registries when parsing backslashes. ([#7309](https://github.com/wazuh/wazuh/pull/7309))
  - Fixed an error with the RBAC permissions when assigning multiple `agent:group` resources to a policy. ([#7393](https://github.com/wazuh/wazuh/pull/7393))
  - Fixed an error with search parameter when using special characters. ([#7301](https://github.com/wazuh/wazuh/pull/7301))
- **AWS Module:**
  - Fixed a bug that caused an error when attempting to use an IAM Role with **CloudWatchLogs** service. ([#7330](https://github.com/wazuh/wazuh/pull/7330))
- **Framework:**
  - Fixed a race condition bug when using RBAC expand_group function. ([#7353](https://github.com/wazuh/wazuh/pull/7353))
  - Fix migration process to overwrite default RBAC policies. ([#7594](https://github.com/wazuh/wazuh/pull/7594))
- **Core:**
  - Fixed a bug in Windows agent that did not honor the buffer's EPS limit. ([#7333](https://github.com/wazuh/wazuh/pull/7333))
  - Fixed a bug in Integratord that might lose alerts from Analysisd due to a race condition. ([#7338](https://github.com/wazuh/wazuh/pull/7338))
  - Silence the error message when the Syslog forwarder reads an alert with no rule object. ([#7539](https://github.com/wazuh/wazuh/pull/7539))
  - Fixed a memory leak in Vulnerability Detector when updating NVD feeds. ([#7559](https://github.com/wazuh/wazuh/pull/7559))
  - Prevent FIM from raising false positives about group name changes due to a thread unsafe function. ([#7589](https://github.com/wazuh/wazuh/pull/7589))

### Removed

- **API:**
  - Deprecated /manager/files and /cluster/{node_id}/files endpoints. ([#7209](https://github.com/wazuh/wazuh/issues/7209))


## [v4.1.0] - 2021-02-15

### Added

- **Core:**
  - Allow negation of expressions in rules. ([#6258](https://github.com/wazuh/wazuh/pull/6258))
  - Support for PCRE2 regular expressions in rules and decoders. ([#6480](https://github.com/wazuh/wazuh/pull/6480))
  - Added new **ruleset test module**. Allow testing and verification of rules and decoders using Wazuh User Interface. ([#5337](https://github.com/wazuh/wazuh/issues/5337))
  - Added new **upgrade module**. WPK upgrade feature has been moved to this module, which offers support for cluster architecture and simultaneous upgrades. ([#5387](https://github.com/wazuh/wazuh/issues/5387))
  - Added new **task module**. This module stores and manages all the tasks that are executed in the agents or managers. ([#5386](https://github.com/wazuh/wazuh/issues/5386))
  - Let the time interval to detect that an agent got disconnected configurable. Deprecate parameter `DISCON_TIME`. ([#6396](https://github.com/wazuh/wazuh/pull/6396))
  - Added support to macOS in Vulnerability Detector. ([#6532](https://github.com/wazuh/wazuh/pull/6532))
  - Added the capability to perform FIM on values in the Windows Registry. ([#6735](https://github.com/wazuh/wazuh/pull/6735))
- **API:**
  - Added endpoints to query and manage Rootcheck data. ([#6496](https://github.com/wazuh/wazuh/pull/6496))
  - Added new endpoint to check status of tasks. ([#6029](https://github.com/wazuh/wazuh/issues/6029))
  - Added new endpoints to run the logtest tool and delete a logtest session. ([#5984](https://github.com/wazuh/wazuh/pull/5984))
  - Added debug2 mode for API log and improved debug mode. ([#6822](https://github.com/wazuh/wazuh/pull/6822))
  - Added missing secure headers for API responses. ([#7024](https://github.com/wazuh/wazuh/issues/7024))
  - Added new config option to disable uploading configurations containing remote commands. ([#7016](https://github.com/wazuh/wazuh/issues/7016))
- **AWS Module:**
  - Added support for AWS load balancers (Application Load Balancer, Classic Load Balancer and Network Load Balancer). ([#6034](https://github.com/wazuh/wazuh/issues/6034))
- **Framework:**
  - Added new framework modules to use the logtest tool. ([#5870](https://github.com/wazuh/wazuh/pull/5870))
  - Improved `q` parameter on rules, decoders and cdb-lists modules to allow multiple nested fields. ([#6560](https://github.com/wazuh/wazuh/pull/6560))

### Changed

- **Core:**
  - Removed the limit of agents that a manager can support. ([#6097](https://github.com/wazuh/wazuh/issues/6097))
    - Migration of rootcheck results to Wazuh DB to remove the files with the results of each agent. ([#6096](https://github.com/wazuh/wazuh/issues/6096))
    - Designed new mechanism to close RIDS files when agents are disconnected. ([#6112](https://github.com/wazuh/wazuh/issues/6112))
  - Moved CA configuration section to verify WPK signatures from `active-response` section to `agent-upgrade` section. ([#5929](https://github.com/wazuh/wazuh/issues/5929))
  - The tool ossec-logtest has been renamed to wazuh-logtest, and it uses a new testing service integrated in Analysisd. ([#6103](https://github.com/wazuh/wazuh/pull/6103))
  - Changed error message to debug when multiple daemons attempt to remove an agent simultaneously ([#6185](https://github.com/wazuh/wazuh/pull/6185))
  - Changed error message to warning when the agent fails to reach a module. ([#5817](https://github.com/wazuh/wazuh/pull/5817))
- **API:**
  - Changed the `status` parameter behavior in the `DELETE /agents` endpoint to enhance security. ([#6829](https://github.com/wazuh/wazuh/pull/6829))
  - Changed upgrade endpoints to accept a list of agents, maximum 100 agents per request. ([#5336](https://github.com/wazuh/wazuh/issues/5536))
  - Improved input validation regexes for `names` and `array_names`. ([#7015](https://github.com/wazuh/wazuh/issues/7015))
- **Framework:**
  - Refactored framework to work with new upgrade module. ([#5537](https://github.com/wazuh/wazuh/issues/5537))
  - Refactored agent upgrade CLI to work with new ugprade module. It distributes petitions in a clustered environment. ([#5675](https://github.com/wazuh/wazuh/issues/5675))
  - Changed rule and decoder details structure to support PCRE2. ([#6318](https://github.com/wazuh/wazuh/issues/6318))
  - Changed access to agent's status. ([#6326](https://github.com/wazuh/wazuh/issues/6326))
  - Improved AWS Config integration to avoid performance issues by removing alert fields with variables such as Instance ID in its name. ([#6537](https://github.com/wazuh/wazuh/issues/6537))

### Fixed

- **Core:**
  - Fixed error in Analysisd when getting the ossec group ID. ([#6688](https://github.com/wazuh/wazuh/pull/6688))
  - Prevented FIM from reporting configuration error when setting patterns that match no files. ([#6187](https://github.com/wazuh/wazuh/pull/6187))
  - Fixed the array parsing when building JSON alerts. ([#6687](https://github.com/wazuh/wazuh/pull/6687))
  - Added Firefox ESR to the CPE helper to distinguish it from Firefox when looking for vulnerabilities. ([#6610](https://github.com/wazuh/wazuh/pull/6610))
  - Fixed the evaluation of packages from external sources with the official vendor feeds in Vulnerability Detector. ([#6611](https://github.com/wazuh/wazuh/pull/6611))
  - Fixed the handling of duplicated tags in the Vulnerability Detector configuration. ([#6683](https://github.com/wazuh/wazuh/pull/6683))
  - Fixed the validation of hotfixes gathered by Syscollector. ([#6706](https://github.com/wazuh/wazuh/pull/6706))
  - Fixed the reading of the Linux OS version when `/etc/os-release` doesn't provide it. ([#6674](https://github.com/wazuh/wazuh/pull/6674))
  - Fixed a false positive when comparing the minor target of CentOS packages in Vulnerability Detector. ([#6709](https://github.com/wazuh/wazuh/pull/6709))
  - Fixed a zombie process leak in Modulesd when using commands without a timeout. ([#6719](https://github.com/wazuh/wazuh/pull/6719))
  - Fixed a race condition in Remoted that might create agent-group files with wrong permissions. ([#6833](https://github.com/wazuh/wazuh/pull/6833))
  - Fixed a warning log in Wazuh DB when upgrading the global database. ([#6697](https://github.com/wazuh/wazuh/pull/6697))
  - Fixed a bug in FIM on Windows that caused false positive due to changes in the host timezone or the daylight saving time when monitoring files in a FAT32 filesystem. ([#6801](https://github.com/wazuh/wazuh/pull/6801))
  - Fixed the purge of the Redhat vulnerabilities database before updating it. ([#7050](https://github.com/wazuh/wazuh/pull/7050))
  - Fixed a condition race hazard in Authd that may prevent the daemon from updating client.keys after adding an agent. ([#7271](https://github.com/wazuh/wazuh/pull/7271))
- **API:**
  - Fixed an error with `/groups/{group_id}/config` endpoints (GET and PUT) when using complex `localfile` configurations. ([#6276](https://github.com/wazuh/wazuh/pull/6383))
- **Framework:**
  - Fixed a `cluster_control` bug that caused an error message when running `wazuh-clusterd` in foreground. ([#6724](https://github.com/wazuh/wazuh/pull/6724))
  - Fixed a bug with add_manual(agents) function when authd is disabled. ([#7062](https://github.com/wazuh/wazuh/pull/7062))


## [v4.0.4] - 2021-01-14

### Added

- **API:**
  - Added missing secure headers for API responses. ([#7138](https://github.com/wazuh/wazuh/issues/7138))
  - Added new config option to disable uploading configurations containing remote commands. ([#7134](https://github.com/wazuh/wazuh/issues/7134))
  - Added new config option to choose the SSL ciphers. Default value `TLSv1.2`. ([#7164](https://github.com/wazuh/wazuh/issues/7164))

### Changed

- **API:**
  - Deprecated endpoints to restore and update API configuration file. ([#7132](https://github.com/wazuh/wazuh/issues/7132))
  - Default expiration time of the JWT token set to 15 minutes. ([#7167](https://github.com/wazuh/wazuh/pull/7167))

### Fixed

- **API:**
  - Fixed a path traversal flaw ([CVE-2021-26814](https://nvd.nist.gov/vuln/detail/CVE-2021-26814)) affecting 4.0.0 to 4.0.3 at `/manager/files` and `/cluster/{node_id}/files` endpoints. ([#7131](https://github.com/wazuh/wazuh/issues/7131))
- **Framework:**
  - Fixed a bug with add_manual(agents) function when authd is disabled. ([#7135](https://github.com/wazuh/wazuh/issues/7135))
- **Core:**
  - Fixed the purge of the Redhat vulnerabilities database before updating it. ([#7133](https://github.com/wazuh/wazuh/pull/7133))

## [v4.0.3] - 2020-11-30

### Fixed

- **API:**
  - Fixed a problem with certain API calls exceeding timeout in highly loaded cluster environments. ([#6753](https://github.com/wazuh/wazuh/pull/6753))


## [v4.0.2] - 2020-11-24

### Added

- **Core:**
  - Added macOS Big Sur version detection in the agent. ([#6603](https://github.com/wazuh/wazuh/pull/6603))

### Changed

- **API:**
  - `GET /agents/summary/os`, `GET /agents/summary/status` and `GET /overview/agents` will no longer consider `000` as an agent. ([#6574](https://github.com/wazuh/wazuh/pull/6574))
  - Increased to 64 the maximum number of characters that can be used in security users, roles, rules, and policies names. ([#6657](https://github.com/wazuh/wazuh/issues/6657))

### Fixed

- **API:**
  - Fixed an error with `POST /security/roles/{role_id}/rules` when removing role-rule relationships with admin resources. ([#6594](https://github.com/wazuh/wazuh/issues/6594))
  - Fixed a timeout error with `GET /manager/configuration/validation` when using it in a slow environment. ([#6530](https://github.com/wazuh/wazuh/issues/6530))
- **Framework:**
  - Fixed an error with some distributed requests when the cluster configuration is empty. ([#6612](https://github.com/wazuh/wazuh/pull/6612))
  - Fixed special characters in default policies. ([#6575](https://github.com/wazuh/wazuh/pull/6575))
- **Core:**
  - Fixed a bug in Remoted that limited the maximum agent number to `MAX_AGENTS-3` instead of `MAX_AGENTS-2`. ([#4560](https://github.com/wazuh/wazuh/pull/4560))
  - Fixed an error in the network library when handling disconnected sockets. ([#6444](https://github.com/wazuh/wazuh/pull/6444))
  - Fixed an error in FIM when handling temporary files and registry keys exceeding the path size limit. ([#6538](https://github.com/wazuh/wazuh/pull/6538))
  - Fixed a bug in FIM that stopped monitoring folders pointed by a symbolic link. ([#6613](https://github.com/wazuh/wazuh/pull/6613))
  - Fixed a race condition in FIM that could cause Syscheckd to stop unexpectedly. ([#6696](https://github.com/wazuh/wazuh/pull/6696))


## [v4.0.1] - 2020-11-11

### Changed

- **Framework:**
  - Updated Python's cryptography library to version 3.2.1 ([#6442](https://github.com/wazuh/wazuh/issues/6442))

### Fixed

- **API:**
  - Added missing agent:group resource to RBAC's catalog. ([6427](https://github.com/wazuh/wazuh/issues/6427))
  - Changed `limit` parameter behaviour in `GET sca/{agent_id}/checks/{policy_id}` endpoint and fixed some loss of information when paginating `wdb`. ([#6464](https://github.com/wazuh/wazuh/pull/6464))
  - Fixed an error with `GET /security/users/me` when logged in with `run_as`. ([#6506](https://github.com/wazuh/wazuh/pull/6506))
- **Framework:**
  - Fixed zip files compression and handling in cluster integrity synchronization. ([#6367](https://github.com/wazuh/wazuh/issues/6367))
- **Core**
  - Fixed version matching when assigning feed in Vulnerability Detector. ([#6505](https://github.com/wazuh/wazuh/pull/6505))
  - Prevent unprivileged users from accessing the Wazuh Agent folder in Windows. ([#3593](https://github.com/wazuh/wazuh/pull/3593))
  - Fix a bug that may lead the agent to crash when reading an invalid Logcollector configuration. ([#6463](https://github.com/wazuh/wazuh/pull/6463))


## [v4.0.0] - 2020-10-23

### Added

- Added **enrollment capability**. Agents are now able to request a key from the manager if current key is missing or wrong. ([#5609](https://github.com/wazuh/wazuh/pull/5609))
- Migrated the agent-info data to Wazuh DB. ([#5541](https://github.com/wazuh/wazuh/pull/5541))
- **API:**
  - Embedded Wazuh API with Wazuh Manager, there is no need to install Wazuh API. ([9860823](https://github.com/wazuh/wazuh/commit/9860823d568f5e6d93550d9b139507c04d2c2eb9))
  - Migrated Wazuh API server from nodejs to python. ([#2640](https://github.com/wazuh/wazuh/pull/2640))
  - Added asynchronous aiohttp server for the Wazuh API. ([#4474](https://github.com/wazuh/wazuh/issues/4474))
  - New Wazuh API is approximately 5 times faster on average. ([#5834](https://github.com/wazuh/wazuh/issues/5834))
  - Added OpenAPI based Wazuh API specification. ([#2413](https://github.com/wazuh/wazuh/issues/2413))
  - Improved Wazuh API reference documentation based on OpenAPI spec using redoc. ([#4967](https://github.com/wazuh/wazuh/issues/4967))
  - Added new yaml Wazuh API configuration file. ([#2570](https://github.com/wazuh/wazuh/issues/2570))
  - Added new endpoints to manage API configuration and deprecated configure_api.sh. ([#2570](https://github.com/wazuh/wazuh/issues/4822))
  - Added RBAC support to Wazuh API. ([#3287](https://github.com/wazuh/wazuh/issues/3287))
  - Added new endpoints for Wazuh API security management. ([#3410](https://github.com/wazuh/wazuh/issues/3410))
  - Added SQLAlchemy ORM based database for RBAC. ([#3375](https://github.com/wazuh/wazuh/issues/3375))
  - Added new JWT authentication method. ([7080ac3](https://github.com/wazuh/wazuh/commit/7080ac352774bb0feaf07cab76df58ea5503ff4b))
  - Wazuh API up and running by default in all nodes for a clustered environment.
  - Added new and improved error handling. ([#2843](https://github.com/wazuh/wazuh/issues/2843) ([#5345](https://github.com/wazuh/wazuh/issues/5345))
  - Added tavern and docker based Wazuh API integration tests. ([#3612](https://github.com/wazuh/wazuh/issues/3612))
  - Added new and unified Wazuh API responses structure. ([3421015](https://github.com/wazuh/wazuh/commit/34210154016f0a63211a81707744dce0ec0a54f9))
  - Added new endpoints for Wazuh API users management. ([#3280](https://github.com/wazuh/wazuh/issues/3280))
  - Added new endpoint to restart agents which belong to a node. ([#5381](https://github.com/wazuh/wazuh/issues/5381))
  - Added and improved q filter in several endpoints. ([#5431](https://github.com/wazuh/wazuh/pull/5431))
  - Tested and improved Wazuh API security. ([#5318](https://github.com/wazuh/wazuh/issues/5318))
    - Added DDOS blocking system. ([#5318](https://github.com/wazuh/wazuh/issues/5318#issuecomment-654303933))
    - Added brute force attack blocking system. ([#5318](https://github.com/wazuh/wazuh/issues/5318#issuecomment-652892858))
    - Added content-type validation. ([#5318](https://github.com/wazuh/wazuh/issues/5318#issuecomment-654807980))
- **Vulnerability Detector:**
  - Redhat vulnerabilities are now fetched from OVAL benchmarks. ([#5352](https://github.com/wazuh/wazuh/pull/5352))
  - Debian vulnerable packages are now fetched from the Security Tracker. ([#5304](https://github.com/wazuh/wazuh/pull/5304))
  - The Debian Security Tracker feed can be loaded from a custom location. ([#5449](https://github.com/wazuh/wazuh/pull/5449))
  - The package vendor is used to discard vulnerabilities. ([#5330](https://github.com/wazuh/wazuh/pull/5330))
  - Allow compressed feeds for offline updates. ([#5745](https://github.com/wazuh/wazuh/pull/5745))
  - The manager now updates the MSU feed automatically. ([#5678](https://github.com/wazuh/wazuh/pull/5678))
  - CVEs with no affected version defined in all the feeds are now reported. ([#5284](https://github.com/wazuh/wazuh/pull/5284))
  - CVEs vulnerable for the vendor and missing in the NVD are now reported. ([#5305](https://github.com/wazuh/wazuh/pull/5305))
- **File Integrity Monitoring:**
  - Added options to limit disk usage using report changes option in the FIM module. ([#5157](https://github.com/wazuh/wazuh/pull/5157))
- Added and updated framework unit tests to increase coverage. ([#3287](https://github.com/wazuh/wazuh/issues/3287))
- Added improved support for monitoring paths from environment variables. ([#4961](https://github.com/wazuh/wazuh/pull/4961))
- Added `base64_log` format to the log builder for Logcollector. ([#5273](https://github.com/wazuh/wazuh/pull/5273))

### Changed

- Changed the default manager-agent connection protocol to **TCP**. ([#5696](https://github.com/wazuh/wazuh/pull/5696))
- Disable perpetual connection attempts to modules. ([#5622](https://github.com/wazuh/wazuh/pull/5622))
- Unified the behaviour of Wazuh daemons when reconnecting with unix sockets. ([#4510](https://github.com/wazuh/wazuh/pull/4510))
- Changed multiple Wazuh API endpoints. ([#2640](https://github.com/wazuh/wazuh/pull/2640)) ([#2413](https://github.com/wazuh/wazuh-documentation/issues/2413))
- Refactored framework module in SDK and core. ([#5263](https://github.com/wazuh/wazuh/issues/5263))
- Refactored FIM Windows events handling. ([#5144](https://github.com/wazuh/wazuh/pull/5144))
- Changed framework to access global.db using wazuh-db. ([#6095](https://github.com/wazuh/wazuh/pull/6095))
- Changed agent-info synchronization task in Wazuh cluster. ([#5585](https://github.com/wazuh/wazuh/issues/5585))
- Use the proper algorithm name for SHA-256 inside Prelude output. Thanks to François Poirotte (@fpoirotte). ([#5004](https://github.com/wazuh/wazuh/pull/5004))
- Elastic Stack configuration files have been adapted to Wazuh v4.x. ([#5796](https://github.com/wazuh/wazuh/pull/5796))
- Explicitly use Bash for the Pagerduty integration. Thanks to Chris Kruger (@montdidier). ([#4641](https://github.com/wazuh/wazuh/pull/4641))

### Fixed

- **Vulnerability Detector:**
  - Vulnerabilities of Windows Server 2019 which not affects to Windows 10 were not being reported. ([#5524](https://github.com/wazuh/wazuh/pull/5524))
  - Vulnerabilities patched by a Microsoft update with no supersedence were not being reported. ([#5524](https://github.com/wazuh/wazuh/pull/5524))
  - Vulnerabilities patched by more than one Microsoft update were not being evaluated agains all the patches. ([#5717](https://github.com/wazuh/wazuh/pull/5717))
  - Duplicated alerts in Windows 10. ([#5600](https://github.com/wazuh/wazuh/pull/5600))
  - Syscollector now discards hotfixes that are not fully installed. ([#5792](https://github.com/wazuh/wazuh/pull/5792))
  - Syscollector now collects hotfixes that were not being parsed. ([#5792](https://github.com/wazuh/wazuh/pull/5792))
  - Update Windows databases when `run_on_start` is disabled. ([#5335](https://github.com/wazuh/wazuh/pull/5335))
  - Fixed the NVD version comparator to remove undesired suffixes. ([#5362](https://github.com/wazuh/wazuh/pull/5362))
  - Fixed not escaped single quote in vuln detector SQL query. ([#5570](https://github.com/wazuh/wazuh/pull/5570))
  - Unified alerts title. ([#5826](https://github.com/wazuh/wazuh/pull/5826))
  - Fixed potential error in the GZlib when uncompressing NVD feeds. ([#5989](https://github.com/wazuh/wazuh/pull/5989))
- **File Integrity Monitoring:**
  - Fixed an error with last scan time in Syscheck API endpoints. ([a9acd3a](https://github.com/wazuh/wazuh/commit/a9acd3a216a7e0075a8efa5a91b2587659782fd8))
  - Fixed support for monitoring directories which contain commas. ([#4961](https://github.com/wazuh/wazuh/pull/4961))
  - Fixed a bug where configuring a directory to be monitored as real-time and whodata resulted in real-time prevailing. ([#4961](https://github.com/wazuh/wazuh/pull/4961))
  - Fixed using an incorrect mutex while deleting inotify watches. ([#5126](https://github.com/wazuh/wazuh/pull/5126))
  - Fixed a bug which could cause multiple FIM threads to request the same temporary file. ([#5213](https://github.com/wazuh/wazuh/issues/5213))
  - Fixed a bug where deleting a file permanently in Windows would not trigger an alert. ([#5144](https://github.com/wazuh/wazuh/pull/5144))
  - Fixed a typo in the file monitoring options log entry. ([#5591](https://github.com/wazuh/wazuh/pull/5591))
  - Fixed an error where monitoring a drive in Windows under scheduled or realtime mode would generate alerts from the recycle bin. ([#4771](https://github.com/wazuh/wazuh/pull/4771))
  - When monitoring a drive in Windows in the format `U:`, it will monitor `U:\` instead of the agent's working directory. ([#5259](https://github.com/wazuh/wazuh/pull/5259))
  - Fixed a bug where monitoring a drive in Windows with `recursion_level` set to 0 would trigger alerts from files inside its subdirectories. ([#5235](https://github.com/wazuh/wazuh/pull/5235))
- Fixed an Azure wodle dependency error. The package azure-storage-blob>12.0.0 does not include a component used. ([#6109](https://github.com/wazuh/wazuh/pull/6109))
- Fixed bugs reported by GCC 10.1.0. ([#5119](https://github.com/wazuh/wazuh/pull/5119))
- Fixed compilation errors with `USE_PRELUDE` enabled. Thanks to François Poirotte (@fpoirotte). ([#5003](https://github.com/wazuh/wazuh/pull/5003))
- Fixed default gateway data gathering in Syscollector on Linux 2.6. ([#5548](https://github.com/wazuh/wazuh/pull/5548))
- Fixed the Eventchannel collector to keep working when the Eventlog service is restarted. ([#5496](https://github.com/wazuh/wazuh/pull/5496))
- Fixed the OpenSCAP script to work over Python 3. ([#5317](https://github.com/wazuh/wazuh/pull/5317))
- Fixed the launcher.sh generation in macOS source installation. ([#5922](https://github.com/wazuh/wazuh/pull/5922))

### Removed

- Removed Wazuh API cache endpoints. ([#3042](https://github.com/wazuh/wazuh/pull/3042))
- Removed Wazuh API rootcheck endpoints. ([#5246](https://github.com/wazuh/wazuh/issues/5246))
- Deprecated Debian Jessie and Wheezy for Vulnerability Detector (EOL). ([#5660](https://github.com/wazuh/wazuh/pull/5660))
- Removed references to `manage_agents` in the installation process. ([#5840](https://github.com/wazuh/wazuh/pull/5840))
- Removed compatibility with deprecated configuration at Vulnerability Detector. ([#5879](https://github.com/wazuh/wazuh/pull/5879))


<<<<<<< HEAD
## [v3.13.3] - 2021-04-28
=======
## [v3.13.4]

### Fixed

- Fixed a crash in Vuln Detector when scanning agents running on Windows (backport from 4.3.2). ([#13624](https://github.com/wazuh/wazuh/pull/13624))


## [v3.13.3]
>>>>>>> 46a284f2

### Fixed

- Fixed a bug in Vulnerability Detector that made Modulesd crash while updating the NVD feed due to a missing CPE entry. ([#8346](https://github.com/wazuh/wazuh/pull/8346))


## [v3.13.2] - 2020-09-21

### Fixed

- Updated the default NVD feed URL from 1.0 to 1.1 in Vulnerability Detector. ([#6056](https://github.com/wazuh/wazuh/pull/6056))


## [v3.13.1] - 2020-07-14

### Added

- Added two new settings <max_retries> and <retry_interval> to adjust the agent failover interval. ([#5433](https://github.com/wazuh/wazuh/pull/5433))

### Fixed

- Fixed a crash in Modulesd caused by Vulnerability Detector when skipping a kernel package if the agent has OS info disabled. ([#5467](https://github.com/wazuh/wazuh/pull/5467))


## [v3.13.0] - 2020-06-29

### Added

- Vulnerability Detector improvements. ([#5097](https://github.com/wazuh/wazuh/pull/5097))
  - Include the NVD as feed for Linux agents in Vulnerability Detector.
  - Improve the Vulnerability Detector engine to correlate alerts between different feeds.
  - Add Vulnerability Detector module unit testing for Unix source code.
  - A timeout has been added to the updates of the vulnerability detector feeds to prevent them from getting hung up. ([#5153](https://github.com/wazuh/wazuh/pull/5153))
- New option for the JSON decoder to choose the treatment of Array structures. ([#4836](https://github.com/wazuh/wazuh/pull/4836))
- Added mode value (real-time, Who-data, or scheduled) as a dynamic field in FIM alerts. ([#5051](https://github.com/wazuh/wazuh/pull/5051))
- Set a configurable maximum limit of files to be monitored by FIM. ([#4717](https://github.com/wazuh/wazuh/pull/4717))
- New integration for pull logs from Google Cloud Pub/Sub. ([#4078](https://github.com/wazuh/wazuh/pull/4078))
- Added support for MITRE ATT&CK knowledge base. ([#3746](https://github.com/wazuh/wazuh/pull/3746))
- Microsoft Software Update Catalog used by vulnerability detector added as a dependency. ([#5101](https://github.com/wazuh/wazuh/pull/5101))
- Added support for `aarch64` and `armhf` architectures. ([#5030](https://github.com/wazuh/wazuh/pull/5030))

### Changed

- Internal variable rt_delay configuration changes to 5 milliseconds. ([#4760](https://github.com/wazuh/wazuh/pull/4760))
- Who-data includes new fields: process CWD, parent process id, and CWD of parent process. ([#4782](https://github.com/wazuh/wazuh/pull/4782))
- FIM opens files with shared deletion permission. ([#5018](https://github.com/wazuh/wazuh/pull/5018))
- Extended the statics fields comparison in the ruleset options. ([#4416](https://github.com/wazuh/wazuh/pull/4416))
- The state field was removed from vulnerability alerts. ([#5211](https://github.com/wazuh/wazuh/pull/5211))
- The NVD is now the primary feed for the vulnerability detector in Linux. ([#5097](https://github.com/wazuh/wazuh/pull/5097))
- Removed OpenSCAP policies installation and configuration block. ([#5061](https://github.com/wazuh/wazuh/pull/5061))
- Changed the internal configuration of Analysisd to be able to register by default a number of agents higher than 65536. ([#4332](https://github.com/wazuh/wazuh/pull/4332))
- Changed `same/different_systemname` for `same/different_system_name` in Analysisd static filters. ([#5131](https://github.com/wazuh/wazuh/pull/5131))
- Updated the internal Python interpreter from v3.7.2 to v3.8.2. ([#5030](https://github.com/wazuh/wazuh/pull/5030))

### Fixed

- Fixed a bug that, in some cases, kept the memory reserved when deleting monitored directories in FIM. ([#5115](https://github.com/wazuh/wazuh/issues/5115))
- Freed Inotify watches moving directories in the real-time mode of FIM. ([#4794](https://github.com/wazuh/wazuh/pull/4794))
- Fixed an error that caused deletion alerts with a wrong path in Who-data mode. ([#4831](https://github.com/wazuh/wazuh/pull/4831))
- Fixed generating alerts in Who-data mode when moving directories to the folder being monitored in Windows. ([#4762](https://github.com/wazuh/wazuh/pull/4762))
- Avoid truncating the full log field of the alert when the path is too long. ([#4792](https://github.com/wazuh/wazuh/pull/4792))
- Fixed the change of monitoring from Who-data to real-time when there is a failure to set policies in Windows. ([#4753](https://github.com/wazuh/wazuh/pull/4753))
- Fixed an error that prevents restarting Windows agents from the manager. ([#5212](https://github.com/wazuh/wazuh/pull/5212))
- Fixed an error that impedes the use of the tag URL by configuring the NVD in a vulnerability detector module. ([#5165](https://github.com/wazuh/wazuh/pull/5165))
- Fixed TOCTOU condition in Clusterd when merging agent-info files. ([#5159](https://github.com/wazuh/wazuh/pull/5159))
- Fixed race condition in Analysisd when handling accumulated events. ([#5091](https://github.com/wazuh/wazuh/pull/5091))
- Avoided to count links when generating alerts for ignored directories in Rootcheck. Thanks to Artur Molchanov (@Hexta). ([#4603](https://github.com/wazuh/wazuh/pull/4603))
- Fixed typo in the path used for logging when disabling an account. Thanks to Fontaine Pierre (@PierreFontaine). ([#4839](https://github.com/wazuh/wazuh/pull/4839))
- Fixed an error when receiving different Syslog events in the same TCP packet. ([#5087](https://github.com/wazuh/wazuh/pull/5087))
- Fixed a bug in Vulnerability Detector on Modulesd when comparing Windows software versions. ([#5168](https://github.com/wazuh/wazuh/pull/5168))
- Fixed a bug that caused an agent's disconnection time not to be displayed correctly. ([#5142](https://github.com/wazuh/wazuh/pull/5142))
- Optimized the function to obtain the default gateway. Thanks to @WojRep
- Fixed host verification when signing a certificate for the manager. ([#4963](https://github.com/wazuh/wazuh/pull/4963))
- Fixed possible duplicated ID on 'client.keys' adding new agent through the API with a specific ID. ([#4982](https://github.com/wazuh/wazuh/pull/4982))
- Avoid duplicate descriptors using wildcards in 'localfile' configuration. ([#4977](https://github.com/wazuh/wazuh/pull/4977))
- Added guarantee that all processes are killed when service stops. ([#4975](https://github.com/wazuh/wazuh/pull/4975))
- Fixed mismatch in integration scripts when the debug flag is set to active. ([#4800](https://github.com/wazuh/wazuh/pull/4800))


## [v3.12.3] - 2020-04-30

### Changed

- Disable WAL in databases handled by Wazuh DB to save disk space. ([#4949](https://github.com/wazuh/wazuh/pull/4949))

### Fixed

- Fixed a bug in Remoted that could prevent agents from connecting in UDP mode. ([#4897](https://github.com/wazuh/wazuh/pull/4897))
- Fixed a bug in the shared library that caused daemons to not find the ossec group. ([#4873](https://github.com/wazuh/wazuh/pull/4873))
- Prevent Syscollector from falling into an infinite loop when failed to collect the Windows hotfixes. ([#4878](https://github.com/wazuh/wazuh/pull/4878))
- Fixed a memory leak in the system scan by Rootcheck on Windows. ([#4948](https://github.com/wazuh/wazuh/pull/4948))
- Fixed a bug in Logcollector that caused the out_format option not to apply for the agent target. ([#4942](https://github.com/wazuh/wazuh/pull/4942))
- Fixed a bug that caused FIM to not handle large inode numbers correctly. ([#4914](https://github.com/wazuh/wazuh/pull/4914))
- Fixed a bug that made ossec-dbd crash due to a bad mutex initialization. ([#4552](https://github.com/wazuh/wazuh/pull/4552))


## [v3.12.2] - 2020-04-09

### Fixed

- Fixed a bug in Vulnerability Detector that made wazuh-modulesd crash when parsing the version of a package from a RHEL feed. ([#4885](https://github.com/wazuh/wazuh/pull/4885))


## [v3.12.1] - 2020-04-08

### Changed

- Updated MSU catalog on 31/03/2020. ([#4819](https://github.com/wazuh/wazuh/pull/4819))

### Fixed

- Fixed compatibility with the Vulnerability Detector feeds for Ubuntu from Canonical, that are available in a compressed format. ([#4834](https://github.com/wazuh/wazuh/pull/4834))
- Added missing field ‘database’ to the FIM on-demand configuration report. ([#4785](https://github.com/wazuh/wazuh/pull/4785))
- Fixed a bug in Logcollector that made it forward a log to an external socket infinite times. ([#4802](https://github.com/wazuh/wazuh/pull/4802))
- Fixed a buffer overflow when receiving large messages from Syslog over TCP connections. ([#4778](https://github.com/wazuh/wazuh/pull/4778))
- Fixed a malfunction in the Integrator module when analyzing events without a certain field. ([#4851](https://github.com/wazuh/wazuh/pull/4851))
- Fix XML validation with paths ending in `\`. ([#4783](https://github.com/wazuh/wazuh/pull/4783))

### Removed

- Removed support for Ubuntu 12.04 (Precise) in Vulneratiliby Detector as its feed is no longer available.


## [v3.12.0] - 2020-03-24

### Added

- Add synchronization capabilities for FIM. ([#3319](https://github.com/wazuh/wazuh/issues/3319))
- Add SQL database for the FIM module. Its storage can be switched between disk and memory. ([#3319](https://github.com/wazuh/wazuh/issues/3319))
- Add support for monitoring AWS S3 buckets in GovCloud regions. ([#3953](https://github.com/wazuh/wazuh/issues/3953))
- Add support for monitoring Cisco Umbrella S3 buckets. ([#3890](https://github.com/wazuh/wazuh/issues/3890))
- Add automatic reconnection with the Eventchannel service when it is restarted. ([#3836](https://github.com/wazuh/wazuh/pull/3836))
- Add a status validation when starting Wazuh. ([#4237](https://github.com/wazuh/wazuh/pull/4237))
- Add FIM module unit testing for Unix source code. ([#4688](https://github.com/wazuh/wazuh/pull/4688))
- Add multi-target support for unit testing. ([#4564](https://github.com/wazuh/wazuh/pull/4564))
- Add FIM module unit testing for Windows source code. ([#4633](https://github.com/wazuh/wazuh/pull/4633))

### Changed

- Move the FIM logic engine to the agent. ([#3319](https://github.com/wazuh/wazuh/issues/3319))
- Make Logcollector continuously attempt to reconnect with the agent daemon. ([#4435](https://github.com/wazuh/wazuh/pull/4435))
- Make Windows agents to send the keep-alive independently. ([#4077](https://github.com/wazuh/wazuh/pull/4077))
- Do not enforce source IP checking by default in the registration process. ([#4083](https://github.com/wazuh/wazuh/pull/4083))
- Updated API manager/configuration endpoint to also return the new synchronization and whodata syscheck fields ([#4241](https://github.com/wazuh/wazuh/pull/4241))
- Disabled the chroot jail in Agentd on UNIX.

### Fixed

- Avoid reopening the current socket when Logcollector fails to send a event. ([#4696](https://github.com/wazuh/wazuh/pull/4696))
- Prevent Logcollector from starving when has to reload files. ([#4730](https://github.com/wazuh/wazuh/pull/4730))
- Fix a small memory leak in clusterd. ([#4465](https://github.com/wazuh/wazuh/pull/4465))
- Fix a crash in the fluent forwarder when SSL is not enabled. ([#4675](https://github.com/wazuh/wazuh/pull/4675))
- Replace non-reentrant functions to avoid race condition hazards. ([#4081](https://github.com/wazuh/wazuh/pull/4081))
- Fixed the registration of more than one agent as `any` when forcing to use the source IP. ([#2533](https://github.com/wazuh/wazuh/pull/2533))
- Fix Windows upgrades in custom directories. ([#2534](https://github.com/wazuh/wazuh/pull/2534))
- Fix the format of the alert payload passed to the Slack integration. ([#3978](https://github.com/wazuh/wazuh/pull/3978))


## [v3.11.4] - 2020-02-25

### Changed

- Remove chroot in Agentd to allow it resolve DNS at any time. ([#4652](https://github.com/wazuh/wazuh/issues/4652))


## [v3.11.3] - 2020-01-28

### Fixed

- Fixed a bug in the Windows agent that made Rootcheck report false positives about file size mismatch. ([#4493](https://github.com/wazuh/wazuh/pull/4493))


## [v3.11.2] - 2020-01-22

### Changed

- Optimized memory usage in Vulnerability Detector when fetching the NVD feed. ([#4427](https://github.com/wazuh/wazuh/pull/4427))

### Fixed

- Rootcheck scan produced a 100% CPU peak in Syscheckd because it applied `<readall>` option even when disabled. ([#4415](https://github.com/wazuh/wazuh/pull/4415))
- Fixed a handler leak in Rootcheck and SCA on Windows agents. ([#4456](https://github.com/wazuh/wazuh/pull/4456))
- Prevent Remoted from exiting when a client closes a connection prematurely. ([#4390](https://github.com/wazuh/wazuh/pull/4390))
- Fixed crash in Slack integration when handling an alert with no description. ([#4426](https://github.com/wazuh/wazuh/pull/4426))
- Fixed Makefile to allow running scan-build for Windows agents. ([#4314](https://github.com/wazuh/wazuh/pull/4314))
- Fixed a memory leak in Clusterd. ([#4448](https://github.com/wazuh/wazuh/pull/4448))
- Disable TCP keepalive options at os_net library to allow building Wazuh on OpenBSD. ([#4462](https://github.com/wazuh/wazuh/pull/4462))


## [v3.11.1] - 2020-01-03

### Fixed

- The Windows Eventchannel log decoder in Analysisd maxed out CPU usage due to an infinite loop. ([#4412](https://github.com/wazuh/wazuh/pull/4412))


## [v3.11.0] - 2019-12-23

### Added

- Add support to Windows agents for vulnerability detector. ([#2787](https://github.com/wazuh/wazuh/pull/2787))
- Add support to Debian 10 Buster for vulnerability detector (by @aderumier). ([#4151](https://github.com/wazuh/wazuh/pull/4151))
- Make the Wazuh service to start after the network systemd unit (by @VAdamec). ([#1106](https://github.com/wazuh/wazuh/pull/1106))
- Add process inventory support for Mac OS X agents. ([#3322](https://github.com/wazuh/wazuh/pull/3322))
- Add port inventory support for MAC OS X agents. ([#3349](https://github.com/wazuh/wazuh/pull/3349))
- Make Analysisd compile the CDB list upon start. ([#3488](https://github.com/wazuh/wazuh/pull/3488))
- New rules option `global_frequency` to make frequency rules independent from the event source. ([#3931](https://github.com/wazuh/wazuh/pull/3931))
- Add a validation for avoiding agents to keep trying to connect to an invalid address indefinitely. ([#3951](https://github.com/wazuh/wazuh/pull/3951))
- Add the condition field of SCA checks to the agent databases. ([#3631](https://github.com/wazuh/wazuh/pull/3631))
- Display a warning message when registering to an unverified manager. ([#4207](https://github.com/wazuh/wazuh/pull/4207))
- Allow JSON escaping for logs on Logcollector's output format. ([#4273](https://github.com/wazuh/wazuh/pull/4273))
- Add TCP keepalive support for Fluent Forwarder. ([#4274](https://github.com/wazuh/wazuh/pull/4274))
- Add the host's primary IP to Logcollector's output format. ([#4380](https://github.com/wazuh/wazuh/pull/4380))

### Changed

- Now EventChannel alerts include the full message with the translation of coded fields. ([#3320](https://github.com/wazuh/wazuh/pull/3320))
- Changed `-G` agent-auth description in help message. ([#3856](https://github.com/wazuh/wazuh/pull/3856))
- Unified the Makefile flags allowed values. ([#4034](https://github.com/wazuh/wazuh/pull/4034))
- Let Logcollector queue file rotation and keepalive messages. ([#4222](https://github.com/wazuh/wazuh/pull/4222))
- Changed default paths for the OSQuery module in Windows agents. ([#4148](https://github.com/wazuh/wazuh/pull/4148))
- Fluent Forward now packs the content towards Fluentd into an object. ([#4334](https://github.com/wazuh/wazuh/pull/4334))

### Fixed

- Fix frequency rules to be increased for the same agent by default. ([#3931](https://github.com/wazuh/wazuh/pull/3931))
- Fix `protocol`, `system_name`, `data` and `extra_data` static fields detection. ([#3591](https://github.com/wazuh/wazuh/pull/3591))
- Fix overwriting agents by `Authd` when `force` option is less than 0. ([#3527](https://github.com/wazuh/wazuh/pull/3527))
- Fix Syscheck `nodiff` option for substring paths. ([#3015](https://github.com/wazuh/wazuh/pull/3015))
- Fix Logcollector wildcards to not detect directories as log files. ([#3788](https://github.com/wazuh/wazuh/pull/3788))
- Make Slack integration work with agentless alerts (by @dmitryax). ([#3971](https://github.com/wazuh/wazuh/pull/3971))
- Fix bugs reported by Clang analyzer. ([#3887](https://github.com/wazuh/wazuh/pull/3887))
- Fix compilation errors on OpenBSD platform. ([#3105](https://github.com/wazuh/wazuh/pull/3105))
- Fix on-demand configuration labels section to obtain labels attributes. ([#3490](https://github.com/wazuh/wazuh/pull/3490))
- Fixed race condition between `wazuh-clusterd` and `wazuh-modulesd` showing a 'No such file or directory' in `cluster.log` when synchronizing agent-info files in a cluster environment ([#4007](https://github.com/wazuh/wazuh/issues/4007))
- Fixed 'ConnectionError object has no attribute code' error when package repository is not available ([#3441](https://github.com/wazuh/wazuh/issues/3441))
- Fix the blocking of files monitored by Who-data in Windows agents. ([#3872](https://github.com/wazuh/wazuh/pull/3872))
- Fix the processing of EventChannel logs with unexpected characters. ([#3320](https://github.com/wazuh/wazuh/pull/3320))
- Active response Kaspersky script now logs the action request in _active-responses.log_ ([#2748](https://github.com/wazuh/wazuh/pull/2748))
- Fix service's installation path for CentOS 8. ([#4060](https://github.com/wazuh/wazuh/pull/4060))
- Add macOS Catalina to the list of detected versions. ([#4061](https://github.com/wazuh/wazuh/pull/4061))
- Prevent FIM from producing false negatives due to wrong checksum comparison. ([#4066](https://github.com/wazuh/wazuh/pull/4066))
- Fix `previous_output` count for alerts when matching by group. ([#4097](https://github.com/wazuh/wazuh/pull/4097))
- Fix event iteration when evaluating contextual rules. ([#4106](https://github.com/wazuh/wazuh/pull/4106))
- Fix the use of `prefilter_cmd` remotely by a new local option `allow_remote_prefilter_cmd`. ([#4178](https://github.com/wazuh/wazuh/pull/4178) & [4194](https://github.com/wazuh/wazuh/pull/4194))
- Fix restarting agents by group using the API when some of them are in a worker node. ([#4226](https://github.com/wazuh/wazuh/pull/4226))
- Fix error in Fluent Forwarder that requests an user and pass although the server does not need it. ([#3910](https://github.com/wazuh/wazuh/pull/3910))
- Fix FTS data length bound mishandling in Analysisd. ([#4278](https://github.com/wazuh/wazuh/pull/4278))
- Fix a memory leak in Modulesd and Agentd when Fluent Forward parses duplicate options. ([#4334](https://github.com/wazuh/wazuh/pull/4334))
- Fix an invalid memory read in Agentd when checking a remote configuration containing an invalid stanza inside `<labels>`. ([#4334](https://github.com/wazuh/wazuh/pull/4334))
- Fix error using force_reload and the eventchannel format in UNIX systems. ([#4294](https://github.com/wazuh/wazuh/pull/4294))


## [v3.10.2] - 2019-09-23

### Fixed

- Fix error in Logcollector when reloading localfiles with timestamp wildcards. ([#3995](https://github.com/wazuh/wazuh/pull/3995))


## [v3.10.1] - 2019-09-19

### Fixed

- Fix error after removing a high volume of agents from a group using the Wazuh API. ([#3907](https://github.com/wazuh/wazuh/issues/3907))
- Fix error in Remoted when reloading agent keys (busy resource). ([#3988](https://github.com/wazuh/wazuh/issues/3988))
- Fix invalid read in Remoted counters. ([#3989](https://github.com/wazuh/wazuh/issues/3989))


## [v3.10.0] - 2019-09-16

### Added

- Add framework function to obtain full summary of agents. ([#3842](https://github.com/wazuh/wazuh/pull/3842))
- SCA improvements. ([#3286](https://github.com/wazuh/wazuh/pull/3286))
  - Refactor de SCA internal logic and policy syntax. ([#3249](https://github.com/wazuh/wazuh/issues/3249))
  - Support to follow symbolic links. ([#3228](https://github.com/wazuh/wazuh/issues/3228))
  - Add numerical comparator for SCA rules. ([#3374](https://github.com/wazuh/wazuh/issues/3374))
  - Add SCA decoded events count to global stats. ([#3623](https://github.com/wazuh/wazuh/issues/3623))
- Extend duplicate file detection for LogCollector. ([#3867](https://github.com/wazuh/wazuh/pull/3867))
- Add HIPAA and NIST 800 53 compliance mapping as rule groups.([#3411](https://github.com/wazuh/wazuh/pull/3411) & [#3420](https://github.com/wazuh/wazuh/pull/3420))
- Add SCA compliance groups to rule groups in alerts. ([#3427](https://github.com/wazuh/wazuh/pull/3427))
- Add IPv6 loopback address to localhost list in DB output module (by @aquerubin). ([#3140](https://github.com/wazuh/wazuh/pull/3140))
- Accept `]` and `>` as terminal prompt characters for Agentless. ([#3209](https://github.com/wazuh/wazuh/pull/3209))

### Changed

- Modify logs for agent authentication issues by Remoted. ([#3662](https://github.com/wazuh/wazuh/pull/3662))
- Make Syscollector logging messages more user-friendly. ([#3397](https://github.com/wazuh/wazuh/pull/3397))
- Make SCA load by default all present policies at the default location. ([#3607](https://github.com/wazuh/wazuh/pull/3607))
- Increase IPSIZE definition for IPv6 compatibility (by @aquerubin). ([#3259](https://github.com/wazuh/wazuh/pull/3259))
- Replace local protocol definitions with Socket API definitions (by @aquerubin). ([#3260](https://github.com/wazuh/wazuh/pull/3260))
- Improved error message when some of required Wazuh daemons are down. Allow restarting cluster nodes except when `ossec-execd` is down. ([#3496](https://github.com/wazuh/wazuh/pull/3496))
- Allow existing aws_profile argument to work with vpcflowlogs in AWS wodle configuration. Thanks to Adam Williams (@awill1988). ([#3729](https://github.com/wazuh/wazuh/pull/3729))

### Fixed

- Fix exception handling when using an invalid bucket in AWS wodle ([#3652](https://github.com/wazuh/wazuh/pull/3652))
- Fix error message when an AWS bucket is empty ([#3743](https://github.com/wazuh/wazuh/pull/3743))
- Fix error when getting profiles in custom AWS buckets ([#3786](https://github.com/wazuh/wazuh/pull/3786))
- Fix SCA integrity check when switching between manager nodes. ([#3884](https://github.com/wazuh/wazuh/pull/3884))
- Fix alert email sending when no_full_log option is set in a rule. ([#3174](https://github.com/wazuh/wazuh/pull/3174))
- Fix error in Windows who-data when handling the directories list. ([#3883](https://github.com/wazuh/wazuh/pull/3883))
- Fix error in the hardware inventory collector for PowerPC architectures. ([#3624](https://github.com/wazuh/wazuh/pull/3624))
- Fix the use of mutexes in the `OS_Regex` library. ([#3533](https://github.com/wazuh/wazuh/pull/3533))
- Fix invalid read in the `OS_Regex` library. ([#3815](https://github.com/wazuh/wazuh/pull/3815))
- Fix compilation error on FreeBSD 13 and macOS 10.14. ([#3832](https://github.com/wazuh/wazuh/pull/3832))
- Fix typo in the license of the files. ([#3779](https://github.com/wazuh/wazuh/pull/3779))
- Fix error in `execd` when upgrading agents remotely while auto-restarting. ([#3437](https://github.com/wazuh/wazuh/pull/3437))
- Prevent integrations from inheriting descriptors. ([#3514](https://github.com/wazuh/wazuh/pull/3514))
- Overwrite rules label fix and rules features tests. ([#3414](https://github.com/wazuh/wazuh/pull/3414))
- Fix typo: replace `readed` with `read`. ([#3328](https://github.com/wazuh/wazuh/pull/3328))
- Introduce global mutex for Rootcheck decoder. ([#3530](https://github.com/wazuh/wazuh/pull/3530))
- Fix errors reported by scan-build. ([#3452](https://github.com/wazuh/wazuh/pull/3452) & [#3785](https://github.com/wazuh/wazuh/pull/3785))
- Fix the handling of `wm_exec()` output.([#3486](https://github.com/wazuh/wazuh/pull/3486))
- Fix FIM duplicated entries in Windows. ([#3504](https://github.com/wazuh/wazuh/pull/3504))
- Remove socket deletion from epoll. ([#3432](https://github.com/wazuh/wazuh/pull/3432))
- Let the sources installer support NetBSD. ([#3444](https://github.com/wazuh/wazuh/pull/3444))
- Fix error message from openssl v1.1.1. ([#3413](https://github.com/wazuh/wazuh/pull/3413))
- Fix compilation issue for local installation. ([#3339](https://github.com/wazuh/wazuh/pull/3339))
- Fix exception handling when /tmp have no permissions and tell the user the problem. ([#3401](https://github.com/wazuh/wazuh/pull/3401))
- Fix who-data alerts when audit logs contain hex fields. ([#3909](https://github.com/wazuh/wazuh/pull/3909))
- Remove useless `select()` calls in Analysisd decoders. ([#3964](https://github.com/wazuh/wazuh/pull/3964))


## [v3.9.5] - 2019-08-08

### Fixed

- Fixed a bug in the Framework that prevented Cluster and API from handling the file _client.keys_ if it's mounted as a volume on Docker.
- Fixed a bug in Analysisd that printed the millisecond part of the alerts' timestamp without zero-padding. That prevented Elasticsearch 7 from indexing those alerts. ([#3814](https://github.com/wazuh/wazuh/issues/3814))


## [v3.9.4] - 2019-08-07

### Changed

- Prevent agent on Windows from including who-data on FIM events for child directories without who-data enabled, even if it's available. ([#3601](https://github.com/wazuh/wazuh/issues/3601))
- Prevent Rootcheck configuration from including the `<ignore>` settings if they are empty. ([#3634](https://github.com/wazuh/wazuh/issues/3634))
- Wazuh DB will delete the agent DB-related files immediately when removing an agent. ([#3691](https://github.com/wazuh/wazuh/issues/3691))

### Fixed

- Fixed bug in Remoted when correlating agents and their sockets in TCP mode. ([#3602](https://github.com/wazuh/wazuh/issues/3602))
- Fix bug in the agent that truncated its IP address if it occupies 15 characters. ([#3615](https://github.com/wazuh/wazuh/issues/3615))
- Logcollector failed to overwrite duplicate `<localfile>` stanzas. ([#3616](https://github.com/wazuh/wazuh/issues/3616))
- Analysisd could produce a double free if an Eventchannel message contains an invalid XML member. ([#3626](https://github.com/wazuh/wazuh/issues/3626))
- Fixed defects in the code reported by Coverity. ([#3627](https://github.com/wazuh/wazuh/issues/3627))
- Fixed bug in Analysisd when handling invalid JSON input strings. ([#3648](https://github.com/wazuh/wazuh/issues/3648))
- Fix handling of SCA policies with duplicate ID in Wazuh DB. ([#3668](https://github.com/wazuh/wazuh/issues/3668))
- Cluster could fail synchronizing some files located in Docker volumes. ([#3669](https://github.com/wazuh/wazuh/issues/3669))
- Fix a handler leak in the FIM whodata engine for Windows. ([#3690](https://github.com/wazuh/wazuh/issues/3690))
- The Docker listener module was storing and ignoring the output of the integration. ([#3768](https://github.com/wazuh/wazuh/issues/3768))
- Fixed memory leaks in Syscollector for macOS agents. ([#3795](https://github.com/wazuh/wazuh/pull/3795))
- Fix dangerous mutex initialization in Windows hosts. ([#3805](https://github.com/wazuh/wazuh/issues/3805))


## [v3.9.3] - 2019-07-08

### Changed

- Windows Eventchannel log collector will no longer report bookmarked events by default (those that happened while the agent was stopped). ([#3485](https://github.com/wazuh/wazuh/pull/3485))
- Remoted will discard agent-info data not in UTF-8 format. ([#3581](https://github.com/wazuh/wazuh/pull/3581))

### Fixed

- Osquery integration did not follow the osquery results file (*osqueryd.results.log*) as of libc 2.28. ([#3494](https://github.com/wazuh/wazuh/pull/3494))
- Windows Eventchannnel log collector did not update the bookmarks so it reported old events repeatedly. ([#3485](https://github.com/wazuh/wazuh/pull/3485))
- The agent sent invalid info data in the heartbeat message if it failed to get the host IP address. ([#3555](https://github.com/wazuh/wazuh/pull/3555))
- Modulesd produced a memory leak when being queried for its running configuration. ([#3564](https://github.com/wazuh/wazuh/pull/3564))
- Analysisd and Logtest crashed when trying rules having `<different_geoip>` and no `<not_same_field>` stanza. ([#3587](https://github.com/wazuh/wazuh/pull/3587))
- Vulnerability Detector failed to parse the Canonical's OVAL feed due to a syntax change. ([#3563](https://github.com/wazuh/wazuh/pull/3563))
- AWS Macie events produced erros in Elasticsearch. ([#3608](https://github.com/wazuh/wazuh/pull/3608))
- Rules with `<list lookup="address_match_key" />` produced a false match if the CDB list file is missing. ([#3609](https://github.com/wazuh/wazuh/pull/3609))
- Remote configuration was missing the `<ignore>` stanzas for Syscheck and Rootcheck when defined as sregex. ([#3617](https://github.com/wazuh/wazuh/pull/3617))


## [v3.9.2] - 2019-06-10

### Added

- Added support for Ubuntu 12.04 to the SCA configuration template. ([#3361](https://github.com/wazuh/wazuh/pull/3361))

### Changed

- Prevent the agent from stopping if it fails to resolve the manager's hostname on startup. ([#3405](https://github.com/wazuh/wazuh/pull/3405))
- Prevent Remoted from logging agent connection timeout as an error, now it's a debugging log. ([#3426](https://github.com/wazuh/wazuh/pull/3426))

### Fixed

- A configuration request to Analysisd made it crash if the option `<white_list>` is empty. ([#3383](https://github.com/wazuh/wazuh/pull/3383))
- Fixed error when uploading some configuration files through API in wazuh-docker environments. ([#3335](https://github.com/wazuh/wazuh/issues/3335))
- Fixed error deleting temporary files during cluster synchronization. ([#3379](https://github.com/wazuh/wazuh/issues/3379))
- Fixed bad permissions on agent-groups files synchronized via wazuh-clusterd. ([#3438](https://github.com/wazuh/wazuh/issues/3438))
- Fixed bug in the database module that ignored agents registered with a network mask. ([#3351](https://github.com/wazuh/wazuh/pull/3351))
- Fixed a memory bug in the CIS-CAT module. ([#3406](https://github.com/wazuh/wazuh/pull/3406))
- Fixed a bug in the agent upgrade tool when checking the version number. ([#3391](https://github.com/wazuh/wazuh/pull/3391))
- Fixed error checking in the Windows Eventchannel log collector. ([#3393](https://github.com/wazuh/wazuh/pull/3393))
- Prevent Analysisd from crashing at SCA decoder due to a race condition calling a thread-unsafe function. ([#3466](https://github.com/wazuh/wazuh/pull/3466))
- Fix a file descriptor leak in Modulesd on timeout when running a subprocess. ([#3470](https://github.com/wazuh/wazuh/pull/3470))
  - OpenSCAP.
  - CIS-CAT.
  - Command.
  - Azure.
  - SCA.
  - AWS.
  - Docker.
- Prevent Modulesd from crashing at Vulnerability Detector when updating a RedHat feed. ([3458](https://github.com/wazuh/wazuh/pull/3458))


## [v3.9.1] - 2019-05-21

### Added

- Added directory existence checking for SCA rules. ([#3246](https://github.com/wazuh/wazuh/pull/3246))
- Added line number to error messages when parsing YAML files. ([#3325](https://github.com/wazuh/wazuh/pull/3325))
- Enhanced wildcard support for Windows Logcollector. ([#3236](https://github.com/wazuh/wazuh/pull/3236))

### Changed

- Changed the extraction point of the package name in the Vulnerability Detector OVALs. ([#3245](https://github.com/wazuh/wazuh/pull/3245))

### Fixed

- Fixed SCA request interval option limit. ([#3254](https://github.com/wazuh/wazuh/pull/3254))
- Fixed SCA directory checking. ([#3235](https://github.com/wazuh/wazuh/pull/3235))
- Fixed potential out of bounds memory access. ([#3285](https://github.com/wazuh/wazuh/pull/3285))
- Fixed CIS-CAT XML report parser. ([#3261](https://github.com/wazuh/wazuh/pull/3261))
- Fixed .ssh folder permissions for Agentless. ([#2660](https://github.com/wazuh/wazuh/pull/2660))
- Fixed repeated fields in SCA summary events. ([#3278](https://github.com/wazuh/wazuh/pull/3278))
- Fixed command output treatment for the SCA module. ([#3297](https://github.com/wazuh/wazuh/pull/3297))
- Fixed _agent_upgrade_ tool to set the manager version as the default one. ([#2721](https://github.com/wazuh/wazuh/pull/2721))
- Fixed execd crash when timeout list is not initialized. ([#3316](https://github.com/wazuh/wazuh/pull/3316))
- Fixed support for reading large files on Windows Logcollector. ([#3248](https://github.com/wazuh/wazuh/pull/3248))
- Fixed the manager restarting process via API on Docker. ([#3273](https://github.com/wazuh/wazuh/pull/3273))
- Fixed the _agent_info_ files synchronization between cluster nodes. ([#3272](https://github.com/wazuh/wazuh/pull/3272))

### Removed

- Removed 5-second reading timeout for File Integrity Monitoring scan. ([#3366](https://github.com/wazuh/wazuh/pull/3366))


## [v3.9.0] - 2019-05-02

### Added

- New module to perform **Security Configuration Assessment** scans. ([#2598](https://github.com/wazuh/wazuh/pull/2598))
- New **Logcollector** features. ([#2929](https://github.com/wazuh/wazuh/pull/2929))
  - Let Logcollector filter files by content. ([#2796](https://github.com/wazuh/wazuh/issues/2796))
  - Added a pattern exclusion option to Logcollector. ([#2797](https://github.com/wazuh/wazuh/issues/2797))
  - Let Logcollector filter files by date. ([#2799](https://github.com/wazuh/wazuh/issues/2799))
  - Let logcollector support wildcards on Windows. ([#2898](https://github.com/wazuh/wazuh/issues/2898))
- **Fluent forwarder** for agents. ([#2828](https://github.com/wazuh/wazuh/issues/2828))
- Collect network and port inventory for Windows XP/Server 2003. ([#2464](https://github.com/wazuh/wazuh/pull/2464))
- Included inventory fields as dynamic fields in events to use them in rules. ([#2441](https://github.com/wazuh/wazuh/pull/2441))
- Added an option _startup_healthcheck_ in FIM so that the the who-data health-check is optional. ([#2323](https://github.com/wazuh/wazuh/pull/2323))
- The real agent IP is reported by the agent and shown in alerts and the App interface. ([#2577](https://github.com/wazuh/wazuh/pull/2577))
- Added support for organizations in AWS wodle. ([#2627](https://github.com/wazuh/wazuh/pull/2627))
- Added support for hot added symbolic links in _Whodata_. ([#2466](https://github.com/wazuh/wazuh/pull/2466))
- Added `-t` option to `wazuh-clusterd` binary ([#2691](https://github.com/wazuh/wazuh/pull/2691)).
- Added options `same_field` and `not_same_field` in rules to correlate dynamic fields between events. ([#2689](https://github.com/wazuh/wazuh/pull/2689))
- Added optional daemons start by default. ([#2769](https://github.com/wazuh/wazuh/pull/2769))
- Make the Windows installer to choose the appropriate `ossec.conf` file based on the System version. ([#2773](https://github.com/wazuh/wazuh/pull/2773))
- Added writer thread preference for Logcollector. ([#2783](https://github.com/wazuh/wazuh/pull/2783))
- Added database deletion from Wazuh-DB for removed agents. ([#3123](https://github.com/wazuh/wazuh/pull/3123))

### Changed

- Introduced a network buffer in Remoted to cache incomplete messages from agents. This improves the performance by preventing Remoted from waiting for complete messages. ([#2528](https://github.com/wazuh/wazuh/pull/2528))
- Improved alerts about disconnected agents: they will contain the data about the disconnected agent, although the alert is actually produced by the manager. ([#2379](https://github.com/wazuh/wazuh/pull/2379))
- PagerDuty integration plain text alert support (by @spartantri). ([#2403](https://github.com/wazuh/wazuh/pull/2403))
- Improved Remoted start-up logging messages. ([#2460](https://github.com/wazuh/wazuh/pull/2460))
- Let _agent_auth_ warn when it receives extra input arguments. ([#2489](https://github.com/wazuh/wazuh/pull/2489))
- Update the who-data related SELinux rules for Audit 3.0. This lets who-data work on Fedora 29. ([#2419](https://github.com/wazuh/wazuh/pull/2419))
- Changed data source for network interface's MAC address in Syscollector so that it will be able to get bonded interfaces' MAC. ([#2550](https://github.com/wazuh/wazuh/pull/2550))
- Migrated unit tests from Check to TAP (Test Anything Protocol). ([#2572](https://github.com/wazuh/wazuh/pull/2572))
- Now labels starting with `_` are reserved for internal use. ([#2577](https://github.com/wazuh/wazuh/pull/2577))
- Now AWS wodle fetches aws.requestParameters.disableApiTermination with an unified format ([#2614](https://github.com/wazuh/wazuh/pull/2614))
- Improved overall performance in cluster ([#2575](https://github.com/wazuh/wazuh/pull/2575))
- Some improvements has been made in the _vulnerability-detector_ module. ([#2603](https://github.com/wazuh/wazuh/pull/2603))
- Refactor of decoded fields from the Windows eventchannel decoder. ([#2684](https://github.com/wazuh/wazuh/pull/2684))
- Deprecate global option `<queue_size>` for Analysisd. ([#2729](https://github.com/wazuh/wazuh/pull/2729))
- Excluded noisy events from Windows Eventchannel. ([#2763](https://github.com/wazuh/wazuh/pull/2763))
- Replaced `printf` functions in `agent-authd`. ([#2830](https://github.com/wazuh/wazuh/pull/2830))
- Replaced `strtoul()` using NULL arguments with `atol()` in wodles config files. ([#2801](https://github.com/wazuh/wazuh/pull/2801))
- Added a more descriptive message for SSL error when agent-auth fails. ([#2941](https://github.com/wazuh/wazuh/pull/2941))
- Changed the starting Analysisd messages about loaded rules from `info` to `debug` level. ([#2881](https://github.com/wazuh/wazuh/pull/2881))
- Re-structured messages for FIM module. ([#2926](https://github.com/wazuh/wazuh/pull/2926))
- Changed `diff` output in Syscheck for Windows. ([#2969](https://github.com/wazuh/wazuh/pull/2969))
- Replaced OSSEC e-mail subject with Wazuh in `ossec-maild`. ([#2975](https://github.com/wazuh/wazuh/pull/2975))
- Added keepalive in TCP to manage broken connections in `ossec-remoted`. ([#3069](https://github.com/wazuh/wazuh/pull/3069))
- Change default restart interval for Docker listener module to one minute. ([#2679](https://github.com/wazuh/wazuh/pull/2679))

### Fixed

- Fixed error in Syscollector for Windows older than Vista when gathering the hardware inventory. ([#2326](https://github.com/wazuh/wazuh/pull/2326))
- Fixed an error in the OSQuery configuration validation. ([#2446](https://github.com/wazuh/wazuh/pull/2446))
- Prevent Integrator, Syslog Client and Mail forwarded from getting stuck while reading _alerts.json_. ([#2498](https://github.com/wazuh/wazuh/pull/2498))
- Fixed a bug that could make an Agent running on Windows XP close unexpectedly while receiving a WPK file. ([#2486](https://github.com/wazuh/wazuh/pull/2486))
- Fixed _ossec-control_ script in Solaris. ([#2495](https://github.com/wazuh/wazuh/pull/2495))
- Fixed a compilation error when building Wazuh in static linking mode with the Audit library enabled. ([#2523](https://github.com/wazuh/wazuh/pull/2523))
- Fixed a memory hazard in Analysisd on log pre-decoding for short logs (less than 5 bytes). ([#2391](https://github.com/wazuh/wazuh/pull/2391))
- Fixed defects reported by Cppcheck. ([#2521](https://github.com/wazuh/wazuh/pull/2521))
  - Double free in GeoIP data handling with IPv6.
  - Buffer overlay when getting OS information.
  - Check for successful memory allocation in Syscollector.
- Fix out-of-memory error in Remoted when upgrading an agent with a big data chunk. ([#2594](https://github.com/wazuh/wazuh/pull/2594))
- Re-registered agent are reassigned to correct groups when the multigroup is empty. ([#2440](https://github.com/wazuh/wazuh/pull/2440))
- Wazuh manager starts regardless of the contents of _local_decoder.xml_. ([#2465](https://github.com/wazuh/wazuh/pull/2465))
- Let _Remoted_ wait for download module availability. ([#2517](https://github.com/wazuh/wazuh/pull/2517))
- Fix duplicate field names at some events for Windows eventchannel. ([#2500](https://github.com/wazuh/wazuh/pull/2500))
- Delete empty fields from Windows Eventchannel alerts. ([#2492](https://github.com/wazuh/wazuh/pull/2492))
- Fixed memory leak and crash in Vulnerability Detector. ([#2620](https://github.com/wazuh/wazuh/pull/2620))
- Prevent Analysisd from crashing when receiving an invalid Syscollector event. ([#2621](https://github.com/wazuh/wazuh/pull/2621))
- Fix a bug in the database synchronization module that left broken references of removed agents to groups. ([#2628](https://github.com/wazuh/wazuh/pull/2628))
- Fixed restart service in AIX. ([#2674](https://github.com/wazuh/wazuh/pull/2674))
- Prevent Execd from becoming defunct when Active Response disabled. ([#2692](https://github.com/wazuh/wazuh/pull/2692))
- Fix error in Syscollector when unable to read the CPU frequency on agents. ([#2740](https://github.com/wazuh/wazuh/pull/2740))
- Fix Windows escape format affecting non-format messages. ([#2725](https://github.com/wazuh/wazuh/pull/2725))
- Avoid a segfault in mail daemon due to the XML tags order in the `ossec.conf`. ([#2711](https://github.com/wazuh/wazuh/pull/2711))
- Prevent the key updating thread from starving in Remoted. ([#2761](https://github.com/wazuh/wazuh/pull/2761))
- Fixed error logging on Windows agent. ([#2791](https://github.com/wazuh/wazuh/pull/2791))
- Let CIS-CAT decoder reuse the Wazuh DB connection socket. ([#2800](https://github.com/wazuh/wazuh/pull/2800))
- Fixed issue with `agent-auth` options without argument. ([#2808](https://github.com/wazuh/wazuh/pull/2808))
- Fixed control of the frequency counter in alerts. ([#2854](https://github.com/wazuh/wazuh/pull/2854))
- Ignore invalid files for agent groups. ([#2895](https://github.com/wazuh/wazuh/pull/2895))
- Fixed invalid behaviour when moving files in Whodata mode. ([#2888](https://github.com/wazuh/wazuh/pull/2888))
- Fixed deadlock in Remoted when updating the `keyentries` structure. ([#2956](https://github.com/wazuh/wazuh/pull/2956))
- Fixed error in Whodata when one of the file permissions cannot be extracted. ([#2940](https://github.com/wazuh/wazuh/pull/2940))
- Fixed System32 and SysWOW64 event processing in Whodata. ([#2935](https://github.com/wazuh/wazuh/pull/2935))
- Fixed Syscheck hang when monitoring system directories. ([#3059](https://github.com/wazuh/wazuh/pull/3059))
- Fixed the package inventory for MAC OS X. ([#3035](https://github.com/wazuh/wazuh/pull/3035))
- Translated the Audit Policy fields from IDs for Windows events. ([#2950](https://github.com/wazuh/wazuh/pull/2950))
- Fixed broken pipe error when Wazuh-manager closes TCP connection. ([#2965](https://github.com/wazuh/wazuh/pull/2965))
- Fixed whodata mode on drives other than the main one. ([#2989](https://github.com/wazuh/wazuh/pull/2989))
- Fixed bug occurred in the database while removing an agent. ([#2997](https://github.com/wazuh/wazuh/pull/2997))
- Fixed duplicated alerts for Red Hat feed in `vulnerability-detector`. ([#3000](https://github.com/wazuh/wazuh/pull/3000))
- Fixed bug when processing symbolic links in Whodata. ([#3025](https://github.com/wazuh/wazuh/pull/3025))
- Fixed option for ignoring paths in rootcheck. ([#3058](https://github.com/wazuh/wazuh/pull/3058))
- Allow Wazuh service on MacOSX to be available without restart. ([#3119](https://github.com/wazuh/wazuh/pull/3119))
- Ensure `internal_options.conf` file is overwritten on Windows upgrades. ([#3153](https://github.com/wazuh/wazuh/pull/3153))
- Fixed the reading of the setting `attempts` of the Docker module. ([#3067](https://github.com/wazuh/wazuh/pull/3067))
- Fix a memory leak in Docker listener module. ([#2679](https://github.com/wazuh/wazuh/pull/2679))


## [v3.8.2] - 2019-01-30

### Fixed

- Analysisd crashed when parsing a log from OpenLDAP due to a bug in the option `<accumulate>`. ([#2456](https://github.com/wazuh/wazuh/pull/2456))
- Modulesd closed unexpectedly if a command was defined without a `<tag>` option. ([#2470](https://github.com/wazuh/wazuh/pull/2470))
- The Eventchannel decoder was not being escaping backslashes correctly. ([#2483](https://github.com/wazuh/wazuh/pull/2483))
- The Eventchannel decoder was leaving spurious trailing spaces in some fields. ([#2484](https://github.com/wazuh/wazuh/pull/2484))


## [v3.8.1] - 2019-01-25

### Fixed

- Fixed memory leak in Logcollector when reading Windows eventchannel. ([#2450](https://github.com/wazuh/wazuh/pull/2450))
- Fixed script parsing error in Solaris 10. ([#2449](https://github.com/wazuh/wazuh/pull/2449))
- Fixed version comparisons on Red Hat systems. (By @orlando-jamie) ([#2445](https://github.com/wazuh/wazuh/pull/2445))


## [v3.8.0] - 2019-01-19

### Added

- Logcollector **extension for Windows eventchannel logs in JSON format.** ([#2142](https://github.com/wazuh/wazuh/pull/2142))
- Add options to detect **attribute and file permission changes** for Windows. ([#1918](https://github.com/wazuh/wazuh/pull/1918))
- Added **Audit health-check** in the Whodata initialization. ([#2180](https://github.com/wazuh/wazuh/pull/2180))
- Added **Audit rules auto-reload** in Whodata. ([#2180](https://github.com/wazuh/wazuh/pull/2180))
- Support for **new AWS services** in the AWS wodle ([#2242](https://github.com/wazuh/wazuh/pull/2242)):
    - AWS Config
    - AWS Trusted Advisor
    - AWS KMS
    - AWS Inspector
    - Add support for IAM roles authentication in EC2 instances.
- New module "Agent Key Polling" to integrate agent key request to external data sources. ([#2127](https://github.com/wazuh/wazuh/pull/2127))
  - Look for missing or old agent keys when Remoted detects an authorization failure.
  - Request agent keys by calling a defined executable or connecting to a local socket.
- Get process inventory for Windows natively. ([#1760](https://github.com/wazuh/wazuh/pull/1760))
- Improved vulnerability detection in Red Hat systems. ([#2137](https://github.com/wazuh/wazuh/pull/2137))
- Add retries to download the OVAL files in vulnerability-detector. ([#1832](https://github.com/wazuh/wazuh/pull/1832))
- Auto-upgrade FIM databases in Wazuh-DB. ([#2147](https://github.com/wazuh/wazuh/pull/2147))
- New dedicated thread for AR command running on Windows agent. ([#1725](https://github.com/wazuh/wazuh/pull/1725))
  -  This will prevent the agent from delaying due to an AR execution.
- New internal option to clean residual files of agent groups. ([#1985](https://github.com/wazuh/wazuh/pull/1985))
- Add a manifest to run `agent-auth.exe` with elevated privileges. ([#1998](https://github.com/wazuh/wazuh/pull/1998))
- Compress `last-entry` files to check differences by FIM. ([#2034](https://github.com/wazuh/wazuh/pull/2034))
- Add error messages to integration scripts. ([#2143](https://github.com/wazuh/wazuh/pull/2143))
- Add CDB lists building on install. ([#2167](https://github.com/wazuh/wazuh/pull/2167))
- Update Wazuh copyright for internal files. ([#2343](https://github.com/wazuh/wazuh/pull/2343))
- Added option to allow maild select the log file to read from. ([#977](https://github.com/wazuh/wazuh/pull/977))
- Add table to control the metadata of the vuln-detector DB. ([#2402](https://github.com/wazuh/wazuh/pull/2402))

### Changed

- Now Wazuh manager can be started with an empty configuration in ossec.conf. ([#2086](https://github.com/wazuh/wazuh/pull/2086))
- The Authentication daemon is now enabled by default. ([#2129](https://github.com/wazuh/wazuh/pull/2129))
- Make FIM show alerts for new files by default. ([#2213](https://github.com/wazuh/wazuh/pull/2213))
- Reduce the length of the query results from Vulnerability Detector to Wazuh DB. ([#1798](https://github.com/wazuh/wazuh/pull/1798))
- Improved the build system to automatically detect a big-endian platform. ([#2031](https://github.com/wazuh/wazuh/pull/2031))
  - Building option `USE_BIG_ENDIAN` is not already needed on Solaris (SPARC) or HP-UX.
- Expanded the regex pattern maximum size from 2048 to 20480 bytes. ([#2036](https://github.com/wazuh/wazuh/pull/2036))
- Improved IP address validation in the option `<white_list>` (by @pillarsdotnet). ([#1497](https://github.com/wazuh/wazuh/pull/1497))
- Improved rule option `<info>` validation (by @pillarsdotnet). ([#1541](https://github.com/wazuh/wazuh/pull/1541))
- Deprecated the Syscheck option `<remove_old_diff>` by making it mandatory. ([#1915](https://github.com/wazuh/wazuh/pull/1915))
- Fix invalid error "Unable to verity server certificate" in _ossec-authd_ (server). ([#2045](https://github.com/wazuh/wazuh/pull/2045))
- Remove deprecated flag `REUSE_ID` from the Makefile options. ([#2107](https://github.com/wazuh/wazuh/pull/2107))
- Syscheck first queue error message changed into a warning. ([#2146](https://github.com/wazuh/wazuh/pull/2146))
- Do the DEB and RPM package scan regardless of Linux distribution. ([#2168](https://github.com/wazuh/wazuh/pull/2168))
- AWS VPC configuration in the AWS wodle ([#2242](https://github.com/wazuh/wazuh/pull/2242)).
- Hide warning log by FIM when cannot open a file that has just been removed. ([#2201](https://github.com/wazuh/wazuh/pull/2201))
- The default FIM configuration will ignore some temporary files. ([#2202](https://github.com/wazuh/wazuh/pull/2202))

### Fixed

- Fixed error description in the osquery configuration parser (by @pillarsdotnet). ([#1499](https://github.com/wazuh/wazuh/pull/1499))
- The FTS comment option `<ftscomment>` was not being read (by @pillarsdotnet). ([#1536](https://github.com/wazuh/wazuh/pull/1536))
- Fixed error when multigroup files are not found. ([#1792](https://github.com/wazuh/wazuh/pull/1792))
- Fix error when assigning multiple groups whose names add up to more than 4096 characters. ([#1792](https://github.com/wazuh/wazuh/pull/1792))
- Replaced "getline" function with "fgets" in vulnerability-detector to avoid compilation errors with older versions of libC. ([#1822](https://github.com/wazuh/wazuh/pull/1822))
- Fix bug in Wazuh DB when trying to store multiple network interfaces with the same IP from Syscollector. ([#1928](https://github.com/wazuh/wazuh/pull/1928))
- Improved consistency of multigroups. ([#1985](https://github.com/wazuh/wazuh/pull/1985))
- Fixed the reading of the OS name and version in HP-UX systems. ([#1990](https://github.com/wazuh/wazuh/pull/1990))
- Prevent the agent from producing an error on platforms that don't support network timeout. ([#2001](https://github.com/wazuh/wazuh/pull/2001))
- Logcollector could not set the maximum file limit on HP-UX platform. ([2030](https://github.com/wazuh/wazuh/pull/2030))
- Allow strings up to 64KB long for log difference analysis. ([#2032](https://github.com/wazuh/wazuh/pull/2032))
- Now agents keep their registration date when upgrading the manager. ([#2033](https://github.com/wazuh/wazuh/pull/2033))
- Create an empty `client.keys` file on a fresh installation of a Windows agent. ([2040](https://github.com/wazuh/wazuh/pull/2040))
- Allow CDB list keys and values to have double quotes surrounding. ([#2046](https://github.com/wazuh/wazuh/pull/2046))
- Remove file `queue/db/.template.db` on upgrade / restart. ([2073](https://github.com/wazuh/wazuh/pull/2073))
- Fix error on Analysisd when `check_value` doesn't exist. ([2080](https://github.com/wazuh/wazuh/pull/2080))
- Prevent Rootcheck from looking for invalid link count in agents running on Solaris (by @ecsc-georgew). ([2087](https://github.com/wazuh/wazuh/pull/2087))
- Fixed the warning messages when compiling the agent on AIX. ([2099](https://github.com/wazuh/wazuh/pull/2099))
- Fix missing library when building Wazuh with MySQL support. ([#2108](https://github.com/wazuh/wazuh/pull/2108))
- Fix compile warnings for the Solaris platform. ([#2121](https://github.com/wazuh/wazuh/pull/2121))
- Fixed regular expression for audit.key in audit decoder. ([#2134](https://github.com/wazuh/wazuh/pull/2134))
- Agent's ossec-control stop should wait a bit after killing a process. ([#2149](https://github.com/wazuh/wazuh/pull/2149))
- Fixed error ocurred while monitoring symbolic links in Linux. ([#2152](https://github.com/wazuh/wazuh/pull/2152))
- Fixed some bugs in Logcollector: ([#2154](https://github.com/wazuh/wazuh/pull/2154))
  - If Logcollector picks up a log exceeding 65279 bytes, that log may lose the null-termination.
  - Logcollector crashes if multiple wildcard stanzas resolve the same file.
  - An error getting the internal file position may lead to an undefined condition.
- Execd daemon now runs even if active response is disabled ([#2177](https://github.com/wazuh/wazuh/pull/2177))
- Fix high precision timestamp truncation in rsyslog messages. ([#2128](https://github.com/wazuh/wazuh/pull/2128))
- Fix missing Whodata section to the remote configuration query. ([#2173](https://github.com/wazuh/wazuh/pull/2173))
- Bugfixes in AWS wodle ([#2242](https://github.com/wazuh/wazuh/pull/2242)):
    - Fixed bug in AWS Guard Duty alerts when there were multiple remote IPs.
    - Fixed bug when using flag `remove_from_bucket`.
    - Fixed bug when reading buckets generating more than 1000 logs in the same day.
    - Increase `qty` of `aws.eventNames` and remove usage of `aws.eventSources`.
- Fix bug in cluster configuration when using Kubernetes ([#2227](https://github.com/wazuh/wazuh/pull/2227)).
- Fix network timeout setup in agent running on Windows. ([#2185](https://github.com/wazuh/wazuh/pull/2185))
- Fix default values for the `<auto_ignore>` option. ([#2210](https://github.com/wazuh/wazuh/pull/2210))
- Fix bug that made Modulesd and Remoted crash on ARM architecture. ([#2214](https://github.com/wazuh/wazuh/pull/2214))
- The regex parser included the next character after a group:
  - If the input string just ends after that character. ([#2216](https://github.com/wazuh/wazuh/pull/2216))
  - The regex parser did not accept a group terminated with an escaped byte or a class. ([#2224](https://github.com/wazuh/wazuh/pull/2224))
- Fixed buffer overflow hazard in FIM when performing change report on long paths on macOS platform. ([#2285](https://github.com/wazuh/wazuh/pull/2285))
- Fix sending of the owner attribute when a file is created in Windows. ([#2292](https://github.com/wazuh/wazuh/pull/2292))
- Fix audit reconnection to the Whodata socket ([#2305](https://github.com/wazu2305h/wazuh/pull/2305))
- Fixed agent connection in TCP mode on Windows XP. ([#2329](https://github.com/wazuh/wazuh/pull/2329))
- Fix log shown when a command reaches its timeout and `ignore_output` is enabled. ([#2316](https://github.com/wazuh/wazuh/pull/2316))
- Analysisd and Syscollector did not detect the number of cores on Raspberry Pi. ([#2304](https://github.com/wazuh/wazuh/pull/2304))
- Analysisd and Syscollector did not detect the number of cores on CentOS 5. ([#2340](https://github.com/wazuh/wazuh/pull/2340))


## [v3.7.2] - 2018-12-17

### Changed

- Logcollector will fully read a log file if it reappears after being deleted. ([#2041](https://github.com/wazuh/wazuh/pull/2041))

### Fixed

- Fix some bugs in Logcollector: ([#2041](https://github.com/wazuh/wazuh/pull/2041))
  - Logcollector ceases monitoring any log file containing a binary zero-byte.
  - If a local file defined with wildcards disappears, Logcollector incorrectly shows a negative number of remaining open attempts.
  - Fixed end-of-file detection for text-based file formats.
- Fixed a bug in Analysisd that made it crash when decoding a malformed FIM message. ([#2089](https://github.com/wazuh/wazuh/pull/2089))


## [v3.7.1] - 2018-12-05

### Added

- New internal option `remoted.guess_agent_group` allowing agent group guessing by Remoted to be optional. ([#1890](https://github.com/wazuh/wazuh/pull/1890))
- Added option to configure another audit keys to monitor. ([#1882](https://github.com/wazuh/wazuh/pull/1882))
- Added option to create the SSL certificate and key with the install.sh script. ([#1856](https://github.com/wazuh/wazuh/pull/1856))
- Add IPv6 support to `host-deny.sh` script. (by @iasdeoupxe). ([#1583](https://github.com/wazuh/wazuh/pull/1583))
- Added tracing information (PID, function, file and line number) to logs when debugging is enabled. ([#1866](https://github.com/wazuh/wazuh/pull/1866))

### Changed

- Change errors messages to descriptive warnings in Syscheck when a files is not reachable. ([#1730](https://github.com/wazuh/wazuh/pull/1730))
- Add default values to global options to let the manager start. ([#1894](https://github.com/wazuh/wazuh/pull/1894))
- Improve Remoted performance by reducing interaction between threads. ([#1902](https://github.com/wazuh/wazuh/pull/1902))

### Fixed

- Prevent duplicates entries for denied IP addresses by `host-deny.sh`. (by @iasdeoupxe). ([#1583](https://github.com/wazuh/wazuh/pull/1583))
- Fix issue in Logcollector when reaching the file end before getting a full line. ([#1744](https://github.com/wazuh/wazuh/pull/1744))
- Throw an error when a nonexistent CDB file is added in the ossec.conf file. ([#1783](https://github.com/wazuh/wazuh/pull/1783))
- Fix bug in Remoted that truncated control messages to 1024 bytes. ([#1847](https://github.com/wazuh/wazuh/pull/1847))
- Avoid that the attribute `ignore` of rules silence alerts. ([#1874](https://github.com/wazuh/wazuh/pull/1874))
- Fix race condition when decoding file permissions. ([#1879](https://github.com/wazuh/wazuh/pull/1879)
- Fix to overwrite FIM configuration when directories come in the same tag separated by commas. ([#1886](https://github.com/wazuh/wazuh/pull/1886))
- Fixed issue with hash table handling in FTS and label management. ([#1889](https://github.com/wazuh/wazuh/pull/1889))
- Fixed id's and description of FIM alerts. ([#1891](https://github.com/wazuh/wazuh/pull/1891))
- Fix log flooding by Logcollector when monitored files disappear. ([#1893](https://github.com/wazuh/wazuh/pull/1893))
- Fix bug configuring empty blocks in FIM. ([#1897](https://github.com/wazuh/wazuh/pull/1897))
- Let the Windows agent reset the random generator context if it's corrupt. ([#1898](https://github.com/wazuh/wazuh/pull/1898))
- Prevent Remoted from logging errors if the cluster configuration is missing or invalid. ([#1900](https://github.com/wazuh/wazuh/pull/1900))
- Fix race condition hazard in Remoted when handling control messages. ([#1902](https://github.com/wazuh/wazuh/pull/1902))
- Fix uncontrolled condition in the vulnerability-detector version checker. ([#1932](https://github.com/wazuh/wazuh/pull/1932))
- Restore support for Amazon Linux in vulnerability-detector. ([#1932](https://github.com/wazuh/wazuh/pull/1932))
- Fixed starting wodles after a delay specified in `interval` when `run_on_start` is set to `no`, on the first run of the agent. ([#1906](https://github.com/wazuh/wazuh/pull/1906))
- Prevent `agent-auth` tool from creating the file _client.keys_ outside the agent's installation folder. ([#1924](https://github.com/wazuh/wazuh/pull/1924))
- Fix symbolic links attributes reported by `syscheck` in the alerts. ([#1926](https://github.com/wazuh/wazuh/pull/1926))
- Added some improvements and fixes in Whodata. ([#1929](https://github.com/wazuh/wazuh/pull/1929))
- Fix FIM decoder to accept Windows user containing spaces. ([#1930](https://github.com/wazuh/wazuh/pull/1930))
- Add missing field `restrict` when querying the FIM configuration remotely. ([#1931](https://github.com/wazuh/wazuh/pull/1931))
- Fix values of FIM scan showed in agent_control info. ([#1940](https://github.com/wazuh/wazuh/pull/1940))
- Fix agent group updating in database module. ([#2004](https://github.com/wazuh/wazuh/pull/2004))
- Logcollector prevents vmhgfs from synchronizing the inode. ([#2022](https://github.com/wazuh/wazuh/pull/2022))
- File descriptor leak that may impact agents running on UNIX platforms. ([#2021](https://github.com/wazuh/wazuh/pull/2021))
- CIS-CAT events were being processed by a wrong decoder. ([#2014](https://github.com/wazuh/wazuh/pull/2014))


## [v3.7.0] - 2018-11-10

### Added

- Adding feature to **remotely query agent configuration on demand.** ([#548](https://github.com/wazuh/wazuh/pull/548))
- **Boost Analysisd performance with multithreading.** ([#1039](https://github.com/wazuh/wazuh/pull/1039))
- Adding feature to **let agents belong to multiple groups.** ([#1135](https://github.com/wazuh/wazuh/pull/1135))
  - API support for multiple groups. ([#1300](https://github.com/wazuh/wazuh/pull/1300) [#1135](https://github.com/wazuh/wazuh/pull/1135))
- **Boost FIM decoding performance** by storing data into Wazuh DB using SQLite databases. ([#1333](https://github.com/wazuh/wazuh/pull/1333))
  - FIM database is cleaned after restarting agent 3 times, deleting all entries that left being monitored.
  - Added script to migrate older Syscheck databases to WazuhDB. ([#1504](https://github.com/wazuh/wazuh/pull/1504)) ([#1333](https://github.com/wazuh/wazuh/pull/1333))
- Added rule testing output when restarting manager. ([#1196](https://github.com/wazuh/wazuh/pull/1196))
- New wodle for **Azure environment log and process collection.** ([#1306](https://github.com/wazuh/wazuh/pull/1306))
- New wodle for **Docker container monitoring.** ([#1368](https://github.com/wazuh/wazuh/pull/1368))
- Disconnect manager nodes in cluster if no keep alive is received or sent during two minutes. ([#1482](https://github.com/wazuh/wazuh/pull/1482))
- API requests are forwarded to the proper manager node in cluster. ([#885](https://github.com/wazuh/wazuh/pull/885))
- Centralized configuration pushed from manager overwrite the configuration of directories that exist with the same path in ossec.conf. ([#1740](https://github.com/wazuh/wazuh/pull/1740))

### Changed

- Refactor Python framework code to standardize database requests and support queries. ([#921](https://github.com/wazuh/wazuh/pull/921))
- Replaced the `execvpe` function by `execvp` for the Wazuh modules. ([#1207](https://github.com/wazuh/wazuh/pull/1207))
- Avoid the use of reference ID in Syscollector network tables. ([#1315](https://github.com/wazuh/wazuh/pull/1315))
- Make Syscheck case insensitive on Windows agent. ([#1349](https://github.com/wazuh/wazuh/pull/1349))
- Avoid conflicts with the size of time_t variable in wazuh-db. ([#1366](https://github.com/wazuh/wazuh/pull/1366))
- Osquery integration updated: ([#1369](https://github.com/wazuh/wazuh/pull/1369))
  - Nest the result data into a "osquery" object.
  - Extract the pack name into a new field.
  - Include the query name in the alert description.
  - Minor fixes.
- Increased AWS S3 database entry limit to 5000 to prevent reprocessing repeated events. ([#1391](https://github.com/wazuh/wazuh/pull/1391))
- Increased the limit of concurrent agent requests: 1024 by default, configurable up to 4096. ([#1473](https://github.com/wazuh/wazuh/pull/1473))
- Change the default vulnerability-detector interval from 1 to 5 minutes. ([#1729](https://github.com/wazuh/wazuh/pull/1729))
- Port the UNIX version of Auth client (_agent_auth_) to the Windows agent. ([#1790](https://github.com/wazuh/wazuh/pull/1790))
  - Support of TLSv1.2 through embedded OpenSSL library.
  - Support of SSL certificates for agent and manager validation.
  - Unify Auth client option set.

### Fixed

- Fixed email_alerts configuration for multiple recipients. ([#1193](https://github.com/wazuh/wazuh/pull/1193))
- Fixed manager stopping when no command timeout is allowed. ([#1194](https://github.com/wazuh/wazuh/pull/1194))
- Fixed getting RAM memory information from mac OS X and FreeBSD agents. ([#1203](https://github.com/wazuh/wazuh/pull/1203))
- Fixed mandatory configuration labels check. ([#1208](https://github.com/wazuh/wazuh/pull/1208))
- Fix 0 value at check options from Syscheck. ([1209](https://github.com/wazuh/wazuh/pull/1209))
- Fix bug in whodata field extraction for Windows. ([#1233](https://github.com/wazuh/wazuh/issues/1233))
- Fix stack overflow when monitoring deep files. ([#1239](https://github.com/wazuh/wazuh/pull/1239))
- Fix typo in whodata alerts. ([#1242](https://github.com/wazuh/wazuh/issues/1242))
- Fix bug when running quick commands with timeout of 1 second. ([#1259](https://github.com/wazuh/wazuh/pull/1259))
- Prevent offline agents from generating vulnerability-detector alerts. ([#1292](https://github.com/wazuh/wazuh/pull/1292))
- Fix empty SHA256 of rotated alerts and log files. ([#1308](https://github.com/wazuh/wazuh/pull/1308))
- Fixed service startup on error. ([#1324](https://github.com/wazuh/wazuh/pull/1324))
- Set connection timeout for Auth server ([#1336](https://github.com/wazuh/wazuh/pull/1336))
- Fix the cleaning of the temporary folder. ([#1361](https://github.com/wazuh/wazuh/pull/1361))
- Fix check_mtime and check_inode views in Syscheck alerts. ([#1364](https://github.com/wazuh/wazuh/pull/1364))
- Fixed the reading of the destination address and type for PPP interfaces. ([#1405](https://github.com/wazuh/wazuh/pull/1405))
- Fixed a memory bug in regex when getting empty strings. ([#1430](https://github.com/wazuh/wazuh/pull/1430))
- Fixed report_changes with a big ammount of files. ([#1465](https://github.com/wazuh/wazuh/pull/1465))
- Prevent Logcollector from null-terminating socket output messages. ([#1547](https://github.com/wazuh/wazuh/pull/1547))
- Fix timeout overtaken message using infinite timeout. ([#1604](https://github.com/wazuh/wazuh/pull/1604))
- Prevent service from crashing if _global.db_ is not created. ([#1485](https://github.com/wazuh/wazuh/pull/1485))
- Set new agent.conf template when creating new groups. ([#1647](https://github.com/wazuh/wazuh/pull/1647))
- Fix bug in Wazuh Modules that tried to delete PID folders if a subprocess call failed. ([#1836](https://github.com/wazuh/wazuh/pull/1836))


## [v3.6.1] - 2018-09-07

### Fixed

- Fixed ID field length limit in JSON alerts, by @gandalfn. ([#1052](https://github.com/wazuh/wazuh/pull/1052))
- Fix segmentation fault when the agent version is empty in Vulnerability Detector. ([#1191](https://github.com/wazuh/wazuh/pull/1191))
- Fix bug that removes file extensions in rootcheck. ([#1197](https://github.com/wazuh/wazuh/pull/1197))
- Fixed incoherence in Client Syslog between plain-text and JSON alert input in `<location>` filter option. ([#1204](https://github.com/wazuh/wazuh/pull/1204))
- Fixed missing agent name and invalid predecoded hostname in JSON alerts. ([#1213](https://github.com/wazuh/wazuh/pull/1213))
- Fixed invalid location string in plain-text alerts. ([#1213](https://github.com/wazuh/wazuh/pull/1213))
- Fixed default stack size in threads on AIX and HP-UX. ([#1215](https://github.com/wazuh/wazuh/pull/1215))
- Fix socket error during agent restart due to daemon start/stop order. ([#1221](https://github.com/wazuh/wazuh/issues/1221))
- Fix bug when checking agent configuration in logcollector. ([#1225](https://github.com/wazuh/wazuh/issues/1225))
- Fix bug in folder recursion limit count in FIM real-time mode. ([#1226](https://github.com/wazuh/wazuh/issues/1226))
- Fixed errors when parsing AWS events in Elasticsearch. ([#1229](https://github.com/wazuh/wazuh/issues/1229))
- Fix bug when launching osquery from Wazuh. ([#1230](https://github.com/wazuh/wazuh/issues/1230))


## [v3.6.0] - 2018-08-29

### Added

- Add rescanning of expanded files with wildcards in logcollector ([#332](https://github.com/wazuh/wazuh/pull/332))
- Parallelization of logcollector ([#627](https://github.com/wazuh/wazuh/pull/672))
  - Now the input of logcollector is multithreaded, reading logs in parallel.
  - A thread is created for each type of output socket.
  - Periodically rescan of new files.
  - New options have been added to internal_options.conf file.
- Added statistical functions to remoted. ([#682](https://github.com/wazuh/wazuh/pull/682))
- Rootcheck and Syscheck (FIM) will run independently. ([#991](https://github.com/wazuh/wazuh/pull/991))
- Add hash validation for binaries executed by the wodle `command`. ([#1027](https://github.com/wazuh/wazuh/pull/1027))
- Added a recursion level option to Syscheck to set the directory scanning depth. ([#1081](https://github.com/wazuh/wazuh/pull/1081))
- Added inactive agent filtering option to agent_control, syscheck_control and rootcheck control_tools. ([#1088](https://github.com/wazuh/wazuh/pull/1088))
- Added custom tags to FIM directories and registries. ([#1096](https://github.com/wazuh/wazuh/pull/1096))
- Improved AWS CloudTrail wodle by @UranusBytes ([#913](https://github.com/wazuh/wazuh/pull/913) & [#1105](https://github.com/wazuh/wazuh/pull/1105)).
- Added support to process logs from more AWS services: Guard Duty, IAM, Inspector, Macie and VPC. ([#1131](https://github.com/wazuh/wazuh/pull/1131)).
- Create script for blocking IP's using netsh-advfirewall. ([#1172](https://github.com/wazuh/wazuh/pull/1172)).

### Changed

- The maximum log length has been extended up to 64 KiB. ([#411](https://github.com/wazuh/wazuh/pull/411))
- Changed logcollector analysis message order. ([#675](https://github.com/wazuh/wazuh/pull/675))
- Let hostname field be the name of the agent, without the location part. ([#1080](https://github.com/wazuh/wazuh/pull/1080))
- The internal option `syscheck.max_depth` has been renamed to `syscheck.default_max_depth`. ([#1081](https://github.com/wazuh/wazuh/pull/1081))
- Show warning message when configuring vulnerability-detector for an agent. ([#1130](https://github.com/wazuh/wazuh/pull/1130))
- Increase the minimum waiting time from 0 to 1 seconds in Vulnerability-Detector. ([#1132](https://github.com/wazuh/wazuh/pull/1132))
- Prevent Windows agent from not loading the configuration if an AWS module block is found. ([#1143](https://github.com/wazuh/wazuh/pull/1143))
- Set the timeout to consider an agent disconnected to 1800 seconds in the framework. ([#1155](https://github.com/wazuh/wazuh/pull/1155))

### Fixed

- Fix agent ID zero-padding in alerts coming from Vulnerability Detector. ([#1083](https://github.com/wazuh/wazuh/pull/1083))
- Fix multiple warnings when agent is offline. ([#1086](https://github.com/wazuh/wazuh/pull/1086))
- Fixed minor issues in the Makefile and the sources installer on HP-UX, Solaris on SPARC and AIX systems. ([#1089](https://github.com/wazuh/wazuh/pull/1089))
- Fixed SHA256 changes messages in alerts when it is disabled. ([#1100](https://github.com/wazuh/wazuh/pull/1100))
- Fixed empty configuration blocks for Wazuh modules. ([#1101](https://github.com/wazuh/wazuh/pull/1101))
- Fix broken pipe error in Wazuh DB by Vulnerability Detector. ([#1111](https://github.com/wazuh/wazuh/pull/1111))
- Restored firewall-drop AR script for Linux. ([#1114](https://github.com/wazuh/wazuh/pull/1114))
- Fix unknown severity in Red Hat systems. ([#1118](https://github.com/wazuh/wazuh/pull/1118))
- Added a building flag to compile the SQLite library externally for the API. ([#1119](https://github.com/wazuh/wazuh/issues/1119))
- Fixed variables length when storing RAM information by Syscollector. ([#1124](https://github.com/wazuh/wazuh/pull/1124))
- Fix Red Hat vulnerability database update. ([#1127](https://github.com/wazuh/wazuh/pull/1127))
- Fix allowing more than one wodle command. ([#1128](https://github.com/wazuh/wazuh/pull/1128))
- Fixed `after_regex` offset for the decoding algorithm. ([#1129](https://github.com/wazuh/wazuh/pull/1129))
- Prevents some vulnerabilities from not being checked for Debian. ([#1166](https://github.com/wazuh/wazuh/pull/1166))
- Fixed legacy configuration for `vulnerability-detector`. ([#1174](https://github.com/wazuh/wazuh/pull/1174))
- Fix active-response scripts installation for Windows. ([#1182](https://github.com/wazuh/wazuh/pull/1182)).
- Fixed `open-scap` deadlock when opening large files. ([#1206](https://github.com/wazuh/wazuh/pull/1206)). Thanks to @juergenc for detecting this issue.


### Removed

- The 'T' multiplier has been removed from option `max_output_size`. ([#1089](https://github.com/wazuh/wazuh/pull/1089))


## [v3.5.0] - 2018-08-10

### Added

- Improved configuration of OVAL updates. ([#416](https://github.com/wazuh/wazuh/pull/416))
- Added selective agent software request in vulnerability-detector. ([#404](https://github.com/wazuh/wazuh/pull/404))
- Get Linux packages inventory natively. ([#441](https://github.com/wazuh/wazuh/pull/441))
- Get Windows packages inventory natively. ([#471](https://github.com/wazuh/wazuh/pull/471))
- Supporting AES encryption for manager and agent. ([#448](https://github.com/wazuh/wazuh/pull/448))
- Added Debian and Ubuntu 18 support in vulnerability-detector. ([#470](https://github.com/wazuh/wazuh/pull/470))
- Added Rids Synchronization. ([#459](https://github.com/wazuh/wazuh/pull/459))
- Added option for setting the group that the agent belongs to when registering it with authd ([#460](https://github.com/wazuh/wazuh/pull/460))
- Added option for setting the source IP when the agent registers with authd ([#460](https://github.com/wazuh/wazuh/pull/460))
- Added option to force the vulnerability detection in unsupported OS. ([#462](https://github.com/wazuh/wazuh/pull/462))
- Get network inventory natively. ([#546](https://github.com/wazuh/wazuh/pull/546))
- Add arch check for Red Hat's OVAL in vulnerability-detector. ([#625](https://github.com/wazuh/wazuh/pull/625))
- Integration with Osquery. ([#627](https://github.com/wazuh/wazuh/pull/627))
    - Enrich osquery configuration with pack files aggregation and agent labels as decorators.
    - Launch osquery daemon in background.
    - Monitor results file and send them to the manager.
    - New option in rules `<location>` to filter events by osquery.
    - Support folders in shared configuration. This makes easy to send pack folders to agents.
    - Basic ruleset for osquery events and daemon logs.
- Boost Remoted performance with multithreading. ([#649](https://github.com/wazuh/wazuh/pull/649))
    - Up to 16 parallel threads to decrypt messages from agents.
    - Limit the frequency of agent keys reloading.
    - Message input buffer in Analysisd to prevent control messages starvation in Remoted.
- Module to download shared files for agent groups dinamically. ([#519](https://github.com/wazuh/wazuh/pull/519))
    - Added group creation for files.yml if the group does not exist. ([#1010](https://github.com/wazuh/wazuh/pull/1010))
- Added scheduling options to CIS-CAT integration. ([#586](https://github.com/wazuh/wazuh/pull/586))
- Option to download the wpk using http in `agent_upgrade`. ([#798](https://github.com/wazuh/wazuh/pull/798))
- Add `172.0.0.1` as manager IP when creating `global.db`. ([#970](https://github.com/wazuh/wazuh/pull/970))
- New requests for Syscollector. ([#728](https://github.com/wazuh/wazuh/pull/728))
- `cluster_control` shows an error if the status does not exist. ([#1002](https://github.com/wazuh/wazuh/pull/1002))
- Get Windows hardware inventory natively. ([#831](https://github.com/wazuh/wazuh/pull/831))
- Get processes and ports inventory by the Syscollector module.
- Added an integration with Kaspersky Endpoint Security for Linux via Active Response. ([#1056](https://github.com/wazuh/wazuh/pull/1056))

### Changed

- Add default value for option -x in agent_control tool.
- External libraries moved to an external repository.
- Ignore OverlayFS directories on Rootcheck system scan.
- Extracts agent's OS from the database instead of the agent-info.
- Increases the maximum size of XML parser to 20KB.
- Extract CVE instead of RHSA codes into vulnerability-detector. ([#549](https://github.com/wazuh/wazuh/pull/549))
- Store CIS-CAT results into Wazuh DB. ([#568](https://github.com/wazuh/wazuh/pull/568))
- Add profile information to CIS-CAT reports. ([#658](https://github.com/wazuh/wazuh/pull/658))
- Merge external libraries into a unique shared library. ([#620](https://github.com/wazuh/wazuh/pull/620))
- Cluster log rotation: set correct permissions and store rotations in /logs/ossec. ([#667](https://github.com/wazuh/wazuh/pull/667))
- `Distinct` requests don't allow `limit=0` or `limit>maximun_limit`. ([#1007](https://github.com/wazuh/wazuh/pull/1007))
- Deprecated arguments -i, -F and -r for Authd. ([#1013](https://github.com/wazuh/wazuh/pull/1013))
- Increase the internal memory for real-time from 12 KiB to 64 KiB. ([#1062](https://github.com/wazuh/wazuh/pull/1062))

### Fixed

- Fixed invalid alerts reported by Syscollector when the event contains the word "error". ([#461](https://github.com/wazuh/wazuh/pull/461))
- Silenced Vuls integration starting and ending alerts. ([#541](https://github.com/wazuh/wazuh/pull/541))
- Fix problem comparing releases of ubuntu packages. ([#556](https://github.com/wazuh/wazuh/pull/556))
- Windows delete pending active-responses before reset agent. ([#563](https://github.com/wazuh/wazuh/pull/563))
- Fix bug in Rootcheck for Windows that searches for keys in 32-bit mode only. ([#566](https://github.com/wazuh/wazuh/pull/566))
- Alert when unmerge files fails on agent. ([#731](https://github.com/wazuh/wazuh/pull/731))
- Fixed bugs reading logs in framework. ([#856](https://github.com/wazuh/wazuh/pull/856))
- Ignore uppercase and lowercase sorting an array in framework. ([#814](https://github.com/wazuh/wazuh/pull/814))
- Cluster: reject connection if the client node has a different cluster name. ([#892](https://github.com/wazuh/wazuh/pull/892))
- Prevent `the JSON object must be str, not 'bytes'` error. ([#997](https://github.com/wazuh/wazuh/pull/997))
- Fix long sleep times in vulnerability detector.
- Fix inconsistency in the alerts format for the manager in vulnerability-detector.
- Fix bug when processing the packages in vulnerability-detector.
- Prevent to process Syscollector events by the JSON decoder. ([#674](https://github.com/wazuh/wazuh/pull/674))
- Stop Syscollector data storage into Wazuh DB when an error appears. ([#674](https://github.com/wazuh/wazuh/pull/674))
- Fix bug in Syscheck that reported false positive about removed files. ([#1044](https://github.com/wazuh/wazuh/pull/1044))
- Fix bug in Syscheck that misinterpreted no_diff option. ([#1046](https://github.com/wazuh/wazuh/pull/1046))
- Fixes in file integrity monitoring for Windows. ([#1062](https://github.com/wazuh/wazuh/pull/1062))
  - Fix Windows agent crash if FIM fails to extract the file owner.
  - Prevent FIM real-time mode on Windows from stopping if the internal buffer gets overflowed.
- Prevent large logs from flooding the log file by Logcollector. ([#1067](https://github.com/wazuh/wazuh/pull/1067))
- Fix allowing more than one wodle command and compute command timeout when ignore_output is enabled. ([#1102](https://github.com/wazuh/wazuh/pull/1102))

### Removed

- Deleted Lua language support.
- Deleted integration with Vuls. ([#879](https://github.com/wazuh/wazuh/issues/879))
- Deleted agent_list tool, replaced by agent_control. ([ba0265b](https://github.com/wazuh/wazuh/commit/ba0265b6e9e3fed133d60ef2df3450fdf26f7da4#diff-f57f2991a6aa25fe45d8036c51bf8b4d))

## [v3.4.0] - 2018-07-24

### Added

- Support for SHA256 checksum in Syscheck (by @arshad01). ([#410](https://github.com/wazuh/wazuh/pull/410))
- Added an internal option for Syscheck to tune the RT alerting delay. ([#434](https://github.com/wazuh/wazuh/pull/434))
- Added two options in the tag <auto_ignore> `frequency` and `timeframe` to hide alerts when they are played several times in a given period of time. ([#857](https://github.com/wazuh/wazuh/pull/857))
- Include who-data in Syscheck for file integrity monitoring. ([#756](https://github.com/wazuh/wazuh/pull/756))
  - Linux Audit setup and monitoring to watch directories configured with who-data.
  - Direct communication with Auditd on Linux to catch who-data related events.
  - Setup of SACL for monitored directories on Windows.
  - Windows Audit events monitoring through Windows Event Channel.
  - Auto setup of audit configuration and reset when the agent quits.
- Syscheck in frequency time show alerts from deleted files. ([#857](https://github.com/wazuh/wazuh/pull/857))
- Added an option `target` to customize output format per-target in Logcollector. ([#863](https://github.com/wazuh/wazuh/pull/863))
- New option for the JSON decoder to choose the treatment of NULL values. ([#677](https://github.com/wazuh/wazuh/pull/677))
- Remove old snapshot files for FIM. ([#872](https://github.com/wazuh/wazuh/pull/872))
- Distinct operation in agents. ([#920](https://github.com/wazuh/wazuh/pull/920))
- Added support for unified WPK. ([#865](https://github.com/wazuh/wazuh/pull/865))
- Added missing debug options for modules in the internal options file. ([#901](https://github.com/wazuh/wazuh/pull/901))
- Added recursion limits when reading directories. ([#947](https://github.com/wazuh/wazuh/pull/947))

### Changed

- Renamed cluster _client_ node type to ___worker___ ([#850](https://github.com/wazuh/wazuh/pull/850)).
- Changed a descriptive message in the alert showing what attributes changed. ([#857](https://github.com/wazuh/wazuh/pull/857))
- Change visualization of Syscheck alerts. ([#857](https://github.com/wazuh/wazuh/pull/857))
- Add all the available fields in the Syscheck messages from the Wazuh configuration files. ([#857](https://github.com/wazuh/wazuh/pull/857))
- Now the no_full_log option only affects JSON alerts. ([#881](https://github.com/wazuh/wazuh/pull/881))
- Delete temporary files when stopping Wazuh. ([#732](https://github.com/wazuh/wazuh/pull/732))
- Send OpenSCAP checks results to a FIFO queue instead of temporary files. ([#732](https://github.com/wazuh/wazuh/pull/732))
- Default behavior when starting Syscheck and Rootcheck components. ([#829](https://github.com/wazuh/wazuh/pull/829))
  - They are disabled if not appear in the configuration.
  - They can be set up as empty blocks in the configuration, applying their default values.
  - Improvements of error and information messages when they start.
- Improve output of `DELETE/agents` when no agents were removed. ([#868](https://github.com/wazuh/wazuh/pull/868))
- Include the file owner SID in Syscheck alerts.
- Change no previous checksum error message to information log. ([#897](https://github.com/wazuh/wazuh/pull/897))
- Changed default Syscheck scan speed: 100 files per second. ([#975](https://github.com/wazuh/wazuh/pull/975))
- Show network protocol used by the agent when connecting to the manager. ([#980](https://github.com/wazuh/wazuh/pull/980))

### Fixed

- Syscheck RT process granularized to make frequency option more accurate. ([#434](https://github.com/wazuh/wazuh/pull/434))
- Fixed registry_ignore problem on Syscheck for Windows when arch="both" was used. ([#525](https://github.com/wazuh/wazuh/pull/525))
- Allow more than 256 directories in real-time for Windows agent using recursive watchers. ([#540](https://github.com/wazuh/wazuh/pull/540))
- Fix weird behavior in Syscheck when a modified file returns back to its first state. ([#434](https://github.com/wazuh/wazuh/pull/434))
- Replace hash value xxx (not enabled) for n/a if the hash couldn't be calculated. ([#857](https://github.com/wazuh/wazuh/pull/857))
- Do not report uid, gid or gname on Windows (avoid user=0). ([#857](https://github.com/wazuh/wazuh/pull/857))
- Several fixes generating sha256 hash. ([#857](https://github.com/wazuh/wazuh/pull/857))
- Fixed the option report_changes configuration. ([#857](https://github.com/wazuh/wazuh/pull/857))
- Fixed the 'report_changes' configuration when 'sha1' option is not set. ([#857](https://github.com/wazuh/wazuh/pull/857))
- Fix memory leak reading logcollector config. ([#884](https://github.com/wazuh/wazuh/pull/884))
- Fixed crash in Slack integration for alerts that don't have full log. ([#880](https://github.com/wazuh/wazuh/pull/880))
- Fixed active-responses.log definition path on Windows configuration. ([#739](https://github.com/wazuh/wazuh/pull/739))
- Added warning message when updating Syscheck/Rootcheck database to restart the manager. ([#817](https://github.com/wazuh/wazuh/pull/817))
- Fix PID file creation checking. ([#822](https://github.com/wazuh/wazuh/pull/822))
  - Check that the PID file was created and written.
  - This would prevent service from running multiple processes of the same daemon.
- Fix reading of Windows platform for 64 bits systems. ([#832](https://github.com/wazuh/wazuh/pull/832))
- Fixed Syslog output parser when reading the timestamp from the alerts in JSON format. ([#843](https://github.com/wazuh/wazuh/pull/843))
- Fixed filter for `gpg-pubkey` packages in Syscollector. ([#847](https://github.com/wazuh/wazuh/pull/847))
- Fixed bug in configuration when reading the `repeated_offenders` option in Active Response. ([#873](https://github.com/wazuh/wazuh/pull/873))
- Fixed variables parser when loading rules. ([#855](https://github.com/wazuh/wazuh/pull/855))
- Fixed parser files names in the Rootcheck scan. ([#840](https://github.com/wazuh/wazuh/pull/840))
- Removed frequency offset in rules. ([#827](https://github.com/wazuh/wazuh/pull/827)).
- Fix memory leak reading logcollector config. ([#884](https://github.com/wazuh/wazuh/pull/884))
- Fixed sort agents by status in `GET/agents` API request. ([#810](https://github.com/wazuh/wazuh/pull/810))
- Added exception when no agents are selected to restart. ([#870](https://github.com/wazuh/wazuh/pull/870))
- Prevent files from remaining open in the cluster. ([#874](https://github.com/wazuh/wazuh/pull/874))
- Fix network unreachable error when cluster starts. ([#800](https://github.com/wazuh/wazuh/pull/800))
- Fix empty rules and decoders file check. ([#887](https://github.com/wazuh/wazuh/pull/887))
- Prevent to access an unexisting hash table from 'whodata' thread. ([#911](https://github.com/wazuh/wazuh/pull/911))
- Fix CA verification with more than one 'ca_store' definitions. ([#927](https://github.com/wazuh/wazuh/pull/927))
- Fix error in syscollector API calls when Wazuh is installed in a directory different than `/var/ossec`. ([#942](https://github.com/wazuh/wazuh/pull/942)).
- Fix error in CentOS 6 when `wazuh-cluster` is disabled. ([#944](https://github.com/wazuh/wazuh/pull/944)).
- Fix Remoted connection failed warning in TCP mode due to timeout. ([#958](https://github.com/wazuh/wazuh/pull/958))
- Fix option 'rule_id' in syslog client. ([#979](https://github.com/wazuh/wazuh/pull/979))
- Fixed bug in legacy agent's server options that prevented it from setting port and protocol.

## [v3.3.1] - 2018-06-18

### Added

- Added `total_affected_agents` and `total_failed_ids` to the `DELETE/agents` API request. ([#795](https://github.com/wazuh/wazuh/pull/795))

### Changed

- Management of empty blocks in the configuration files. ([#781](https://github.com/wazuh/wazuh/pull/781))
- Verify WPK with Wazuh CA by default. ([#799](https://github.com/wazuh/wazuh/pull/799))

### Fixed

- Windows prevents agent from renaming file. ([#773](https://github.com/wazuh/wazuh/pull/773))
- Fix manager-agent version comparison in remote upgrades. ([#765](https://github.com/wazuh/wazuh/pull/765))
- Fix log flooding when restarting agent while the merged file is being receiving. ([#788](https://github.com/wazuh/wazuh/pull/788))
- Fix issue when overwriting rotated logs in Windows agents. ([#776](https://github.com/wazuh/wazuh/pull/776))
- Prevent OpenSCAP module from running on Windows agents (incompatible). ([#777](https://github.com/wazuh/wazuh/pull/777))
- Fix issue in file changes report for FIM on Linux when a directory contains a backslash. ([#775](https://github.com/wazuh/wazuh/pull/775))
- Fixed missing `minor` field in agent data managed by the framework. ([#771](https://github.com/wazuh/wazuh/pull/771))
- Fixed missing `build` and `key` fields in agent data managed by the framework. ([#802](https://github.com/wazuh/wazuh/pull/802))
- Fixed several bugs in upgrade agents ([#784](https://github.com/wazuh/wazuh/pull/784)):
    - Error upgrading an agent with status `Never Connected`.
    - Fixed API support.
    - Sockets were not closing properly.
- Cluster exits showing an error when an error occurs. ([#790](https://github.com/wazuh/wazuh/pull/790))
- Fixed bug when cluster control or API cannot request the list of nodes to the master. ([#762](https://github.com/wazuh/wazuh/pull/762))
- Fixed bug when the `agent.conf` contains an unrecognized module. ([#796](https://github.com/wazuh/wazuh/pull/796))
- Alert when unmerge files fails on agent. ([#731](https://github.com/wazuh/wazuh/pull/731))
- Fix invalid memory access when parsing ruleset configuration. ([#787](https://github.com/wazuh/wazuh/pull/787))
- Check version of python in cluster control. ([#760](https://github.com/wazuh/wazuh/pull/760))
- Removed duplicated log message when Rootcheck is disabled. ([#783](https://github.com/wazuh/wazuh/pull/783))
- Avoid infinite attempts to download CVE databases when it fails. ([#792](https://github.com/wazuh/wazuh/pull/792))


## [v3.3.0] - 2018-06-06

### Added

- Supporting multiple socket output in Logcollector. ([#395](https://github.com/wazuh/wazuh/pull/395))
- Allow inserting static field parameters in rule comments. ([#397](https://github.com/wazuh/wazuh/pull/397))
- Added an output format option for Logcollector to build custom logs. ([#423](https://github.com/wazuh/wazuh/pull/423))
- Included millisecond timing in timestamp to JSON events. ([#467](https://github.com/wazuh/wazuh/pull/467))
- Added an option in Analysisd to set input event offset for plugin decoders. ([#512](https://github.com/wazuh/wazuh/pull/512))
- Allow decoders mix plugin and multiregex children. ([#602](https://github.com/wazuh/wazuh/pull/602))
- Added the option to filter by any field in `get_agents_overview`, `get_agent_group` and `get_agents_without_group` functions of the Python framework. ([#743](https://github.com/wazuh/wazuh/pull/743))

### Changed

- Add default value for option -x in agent_upgrade tool.
- Changed output of agents in cluster control. ([#741](https://github.com/wazuh/wazuh/pull/741))

### Fixed

- Fix bug in Logcollector when removing duplicate localfiles. ([#402](https://github.com/wazuh/wazuh/pull/402))
- Fix memory error in Logcollector when using wildcards.
- Prevent command injection in Agentless daemon. ([#600](https://github.com/wazuh/wazuh/pull/600))
- Fixed bug getting the agents in cluster control. ([#741](https://github.com/wazuh/wazuh/pull/741))
- Prevent Logcollector from reporting an error when a path with wildcards matches no files.
- Fixes the feature to group with the option multi-line. ([#754](https://github.com/wazuh/wazuh/pull/754))


## [v3.2.4] - 2018-06-01

### Fixed
- Fixed segmentation fault in maild when `<queue-size>` is included in the global configuration.
- Fixed bug in Framework when retrieving mangers logs. ([#644](https://github.com/wazuh/wazuh/pull/644))
- Fixed bug in clusterd to prevent the synchronization of `.swp` files. ([#694](https://github.com/wazuh/wazuh/pull/694))
- Fixed bug in Framework parsing agent configuration. ([#681](https://github.com/wazuh/wazuh/pull/681))
- Fixed several bugs using python3 with the Python framework. ([#701](https://github.com/wazuh/wazuh/pull/701))


## [v3.2.3] - 2018-05-28

### Added

- New internal option to enable merged file creation by Remoted. ([#603](https://github.com/wazuh/wazuh/pull/603))
- Created alert item for GDPR and GPG13. ([#608](https://github.com/wazuh/wazuh/pull/608))
- Add support for Amazon Linux in vulnerability-detector.
- Created an input queue for Analysisd to prevent Remoted starvation. ([#661](https://github.com/wazuh/wazuh/pull/661))

### Changed

- Set default agent limit to 14.000 and file descriptor limit to 65.536 per process. ([#624](https://github.com/wazuh/wazuh/pull/624))
- Cluster improvements.
    - New protocol for communications.
    - Inverted communication flow: clients start communications with the master.
    - Just the master address is required in the `<nodes>` list configuration.
    - Improved synchronization algorithm.
    - Reduced the number of processes to one: `wazuh-clusterd`.
- Cluster control tool improvements: outputs are the same regardless of node type.
- The default input queue for remote events has been increased to 131072 events. ([#660](https://github.com/wazuh/wazuh/pull/660))
- Disconnected agents will no longer report vulnerabilities. ([#666](https://github.com/wazuh/wazuh/pull/666))

### Fixed

- Fixed agent wait condition and improve logging messages. ([#550](https://github.com/wazuh/wazuh/pull/550))
- Fix race condition in settings load time by Windows agent. ([#551](https://github.com/wazuh/wazuh/pull/551))
- Fix bug in Authd that prevented it from deleting agent-info files when removing agents.
- Fix bug in ruleset that did not overwrite the `<info>` option. ([#584](https://github.com/wazuh/wazuh/issues/584))
- Fixed bad file descriptor error in Wazuh DB ([#588](https://github.com/wazuh/wazuh/issues/588))
- Fixed unpredictable file sorting when creating merged files. ([#599](https://github.com/wazuh/wazuh/issues/599))
- Fixed race condition in Remoted when closing connections.
- Fix epoch check in vulnerability-detector.
- Fixed hash sum in logs rotation. ([#636](https://github.com/wazuh/wazuh/issues/636))
- Fixed cluster CPU usage.
- Fixed invalid deletion of agent timestamp entries. ([#639](https://github.com/wazuh/wazuh/issues/639))
- Fixed segmentation fault in logcollector when multi-line is applied to a remote configuration. ([#641](https://github.com/wazuh/wazuh/pull/641))
- Fixed issue in Syscheck that may leave the process running if the agent is stopped quickly. ([#671](https://github.com/wazuh/wazuh/pull/671))

### Removed

- Removed cluster database and internal cluster daemon.


## [v3.2.2] - 2018-05-07

### Added

- Created an input queue for Remoted to prevent agent connection starvation. ([#509](https://github.com/wazuh/wazuh/pull/509))

### Changed

- Updated Slack integration. ([#443](https://github.com/wazuh/wazuh/pull/443))
- Increased connection timeout for remote upgrades. ([#480](https://github.com/wazuh/wazuh/pull/480))
- Vulnerability-detector does not stop agents detection if it fails to find the software for one of them.
- Improve the version comparator algorithm in vulnerability-detector. ([#508](https://github.com/wazuh/wazuh/pull/508))

### Fixed

- Fixed bug in labels settings parser that may make Agentd or Logcollector crash.
- Fixed issue when setting multiple `<server-ip>` stanzas in versions 3.0 - 3.2.1. ([#433](https://github.com/wazuh/wazuh/pull/433))
- Fixed bug when socket database messages are not sent correctly. ([#435](https://github.com/wazuh/wazuh/pull/435))
- Fixed unexpected stop in the sources installer when overwriting a previous corrupt installation.
- Added a synchronization timeout in the cluster to prevent it from blocking ([#447](https://github.com/wazuh/wazuh/pull/447))
- Fixed issue in CSyslogd when filtering by rule group. ([#446](https://github.com/wazuh/wazuh/pull/446))
- Fixed error on DB daemon when parsing rules with options introduced in version 3.0.0.
- Fixed unrecognizable characters error in Windows version name. ([#478](https://github.com/wazuh/wazuh/pull/478))
- Fix Authd client in old versions of Windows ([#479](https://github.com/wazuh/wazuh/pull/479))
- Cluster's socket management improved to use persistent connections ([#481](https://github.com/wazuh/wazuh/pull/481))
- Fix memory corruption in Syscollector decoder and memory leaks in Vulnerability Detector. ([#482](https://github.com/wazuh/wazuh/pull/482))
- Fixed memory corruption in Wazuh DB autoclosing procedure.
- Fixed dangling db files at DB Sync module folder. ([#489](https://github.com/wazuh/wazuh/pull/489))
- Fixed agent group file deletion when using Authd.
- Fix memory leak in Maild with JSON input. ([#498](https://github.com/wazuh/wazuh/pull/498))
- Fixed remote command switch option. ([#504](https://github.com/wazuh/wazuh/pull/504))

## [v3.2.1] - 2018-03-03

### Added

- Added option in Makefile to disable CIS-CAT module. ([#381](https://github.com/wazuh/wazuh/pull/381))
- Added field `totalItems` to `GET/agents/purgeable/:timeframe` API call. ([#385](https://github.com/wazuh/wazuh/pull/385))

### Changed

- Giving preference to use the selected Java over the default one in CIS-CAT wodle.
- Added delay between message delivery for every module. ([#389](https://github.com/wazuh/wazuh/pull/389))
- Verify all modules for the shared configuration. ([#408](https://github.com/wazuh/wazuh/pull/408))
- Updated OpenSSL library to 1.1.0g.
- Insert agent labels in JSON archives no matter the event matched a rule.
- Support for relative/full/network paths in the CIS-CAT configuration. ([#419](https://github.com/wazuh/wazuh/pull/419))
- Improved cluster control to give more information. ([#421](https://github.com/wazuh/wazuh/pull/421))
- Updated rules for CIS-CAT.
- Removed unnecessary compilation of vulnerability-detector in agents.
- Increased wazuh-modulesd's subprocess pool.
- Improved the agent software recollection by Syscollector.

### Fixed

- Fixed crash in Agentd when testing Syscollector configuration from agent.conf file.
- Fixed duplicate alerts in Vulnerability Detector.
- Fixed compiling issues in Solaris and HP-UX.
- Fixed bug in Framework when listing directories due to permissions issues.
- Fixed error handling in CIS-CAT module. ([#401](https://github.com/wazuh/wazuh/pull/401))
- Fixed some defects reported by Coverity. ([#406](https://github.com/wazuh/wazuh/pull/406))
- Fixed OS name detection in macOS and old Linux distros. ([#409](https://github.com/wazuh/wazuh/pull/409))
- Fixed linked in HP-UX.
- Fixed Red Hat detection in vulnerability-detector.
- Fixed segmentation fault in wazuh-cluster when files path is too long.
- Fixed a bug getting groups and searching by them in `GET/agents` API call. ([#390](https://github.com/wazuh/wazuh/pull/390))
- Several fixes and improvements in cluster.
- Fixed bug in wazuh-db when closing exceeded databases in transaction.
- Fixed bug in vulnerability-detector that discarded valid agents.
- Fixed segmentation fault in Windows agents when getting OS info.
- Fixed memory leaks in vulnerability-detector and CIS-CAT wodle.
- Fixed behavior when working directory is not found in CIS-CAT wodle.

## [v3.2.0] - 2018-02-13

### Added
- Added support to synchronize custom rules and decoders in the cluster.([#344](https://github.com/wazuh/wazuh/pull/344))
- Add field `status` to `GET/agents/groups/:group_id` API call.([#338](https://github.com/wazuh/wazuh/pull/338))
- Added support for Windows to CIS-CAT integration module ([#369](https://github.com/wazuh/wazuh/pull/369))
- New Wazuh Module "aws-cloudtrail" fetching logs from S3 bucket. ([#351](https://github.com/wazuh/wazuh/pull/351))
- New Wazuh Module "vulnerability-detector" to detect vulnerabilities in agents and managers.

### Fixed
- Fixed oscap.py to support new versions of OpenSCAP scanner.([#331](https://github.com/wazuh/wazuh/pull/331))
- Fixed timeout bug when the cluster port was closed. ([#343](https://github.com/wazuh/wazuh/pull/343))
- Improve exception handling in `cluster_control`. ([#343](https://github.com/wazuh/wazuh/pull/343))
- Fixed bug in cluster when receive an error response from client. ([#346](https://github.com/wazuh/wazuh/pull/346))
- Fixed bug in framework when the manager is installed in different path than /var/ossec. ([#335](https://github.com/wazuh/wazuh/pull/335))
- Fixed predecoder hostname field in JSON event output.
- Several fixes and improvements in cluster.

## [v3.1.0] - 2017-12-22

### Added

- New Wazuh Module "command" for asynchronous command execution.
- New field "predecoder.timestamp" for JSON alerts including timestamp from logs.
- Added reload action to ossec-control in local mode.
- Add duration control of a cluster database synchronization.
- New internal option for agents to switch applying shared configuration.
- Added GeoIP address finding for input logs in JSON format.
- Added alert and archive output files rotation capabilities.
- Added rule option to discard field "firedtimes".
- Added VULS integration for running vulnerability assessments.
- CIS-CAT Wazuh Module to scan CIS policies.

### Changed

- Keepping client.keys file permissions when modifying it.
- Improve Rootcheck formula to select outstanding defects.
- Stop related daemon when disabling components in ossec-control.
- Prevented cluster daemon from starting on RHEL 5 or older.
- Let Syscheck report file changes on first scan.
- Allow requests by node name in cluster_control binary.
- Improved help of cluster_control binary.
- Integrity control of files in the cluster.

### Fixed

- Fixed netstat command in localfile configuration.
- Fixed error when searching agents by ID.
- Fixed syslog format pre-decoder for logs with missing (optional) space after tag.
- Fixed alert ID when plain-text alert output disabled.
- Fixed Monitord freezing when a sendmail-like executable SMTP server is set.
- Fixed validation of Active Response used by agent_control.
- Allow non-ASCII characters in Windows version string.

## [v3.0.0] - 2017-12-12

### Added

- Added group property for agents to customize shared files set.
- Send shared files to multiple agents in parallel.
- New decoder plugin for logs in JSON format with dynamic fields definition.
- Brought framework from API to Wazuh project.
- Show merged files MD5 checksum by agent_control and framework.
- New reliable request protocol for manager-agent communication.
- Remote agent upgrades with signed WPK packages.
- Added option for Remoted to prevent it from writing shared merged file.
- Added state for Agentd and Windows agent to notify connection state and metrics.
- Added new JSON log format for local file monitoring.
- Added OpenSCAP SSG datastream content for Ubuntu Trusty Tahr.
- Field "alert_id" in JSON alerts (by Dan Parriott).
- Added support of "any" IP address to OSSEC batch manager (by Jozef Reisinger).
- Added ossec-agent SElinux module (by kreon).
- Added previous output to JSON output (by João Soares).
- Added option for Authd to specify the allowed cipher list (by James Le Cuirot).
- Added option for cipher suites in Authd settings.
- Added internal option for Remoted to set the shared configuration reloading time.
- Auto restart agents when new shared configuration is pushed from the manager.
- Added native support for Systemd.
- Added option to register unlimited agents in Authd.
- New internal option to limit the number of file descriptors in Analysisd and Remoted.
- Added new state "pending" for agents.
- Added internal option to disable real-time DB synchronization.
- Allow multiple manager stanzas in Agentd settings.
- New internal option to limit the receiving time in TCP mode.
- Added manager hostname data to agent information.
- New option for rotating internal logs by size.
- Added internal option to enable or disable daily rotation of internal logs.
- Added command option for Monitord to overwrite 'day_wait' parameter.
- Adding templates and sample alert for Elasticsearch 6.0.
- Added option to enable/disable Authd on install and auto-generate certificates.
- Pack secure TCP messages into a single packet.
- Added function to install SCAP policies depending on OS version.
- Added integration with Virustotal.
- Added timeout option for TCP sockets in Remoted and Agentd.
- Added option to start the manager after installing.
- Added a cluster of managers (`wazuh-clusterd`) and a script to control it (`cluster_control`).

### Changed

- Increased shared file delivery speed when using TCP.
- Increased TCP listening socket backlog.
- Changed Windows agent UI panel to show revision number instead of installation date.
- Group every decoded field (static and dynamic fields) into a data object for JSON alerts.
- Reload shared files by Remoted every 10 minutes.
- Increased string size limit for XML reader to 4096 bytes.
- Updated Logstash configuration and Elasticsearch mappings.
- Changed template fields structure for Kibana dashboards.
- Increased dynamic field limit to 1024, and default to 256.
- Changed agent buffer 'length' parameter to 'queue_size'.
- Changed some Rootcheck error messages to verbose logs.
- Removed unnecessary message by manage_agents advising to restart Wazuh manager.
- Update PF tables Active response (by d31m0).
- Create the users and groups as system users and groups in specs (by Dan Parriott).
- Show descriptive errors when an agent loses the connection using TCP.
- Prevent agents with the same name as the manager host from getting added.
- Changed 'message' field to 'data' for successful agent removing response in Authd API.
- Changed critical error to standard error in Syslog Remoted when no access list has been configured.
- Ignore hidden files in shared folder for merged file.
- Changed agent notification time values: notify time to 1 minute and reconnect time to 5 minutes.
- Prevent data field from being inserted into JSON alerts when it's empty.
- Spelling corrections (by Josh Soref).
- Moved debug messages when updating shared files to level 2.
- Do not create users ossecm or ossecr on agents.
- Upgrade netstat command in Logcollector.
- Prevent Monitord and DB sync module from dealing with agent files on local installations.
- Speed up DB syncing by keeping databases opened and an inotify event queue.
- Merge server's IP and hostname options to one setting.
- Enabled Active Response by default in both Windows and UNIX.
- Make Monitord 'day_wait' internal option affect log rotation.
- Extend Monitord 'day_wait' internal option range.
- Prevent Windows agent from log error when the manager disconnected.
- Improve Active Response filtering options.
- Use init system (Systemd/SysVinit) to restart Wazuh when upgrading.
- Added possibility of filtering agents by manager hostname in the Framework.
- Prevent installer from overwriting agent.conf file.
- Cancel file sending operation when agent socket is closed.
- Clean up agent shared folder before unmerging shared configuration.
- Print descriptive error when request socket refuses connection due to AR disabled.
- Extend Logcollector line burst limit range.
- Fix JSON alert file reloading when the file is rotated.
- Merge IP and Hostname server configuration into "Address" field.
- Improved TCP transmission performance by packing secure messages.

### Fixed

- Fixed wrong queries to get last Syscheck and Rootcheck date.
- Prevent Logcollector keep-alives from being stored on archives.json.
- Fixed length of random message within keep-alives.
- Fixed Windows version detection for Windows 8 and newer.
- Fixed incorrect CIDR writing on client.keys by Authd.
- Fixed missing buffer flush by Analysisd when updating Rootcheck database.
- Stop Wazuh service before removing folder to reinstall.
- Fixed Remoted service for Systemd (by Phil Porada).
- Fixed Administrator account mapping in Windows agent installation (by andrewm0374@gmail.com).
- Fixed MySQL support in dbd (by andrewm0374@gmail.com).
- Fixed incorrect warning when unencrypting messages (by Dan Parriott).
- Fixed Syslog mapping for alerts via Csyslogd (by Dan Parriott).
- Fixed syntax error in the creation of users in Solaris 11.2 (by Pedro Flor).
- Fixed some warnings that appeared when compiling on Fedora 26.
- Fixed permission issue in logs folder.
- Fixed issue in Remoted that prevented it from send shared configuration when it changed.
- Fixed Windows agent compilation compability with CentOS.
- Supporting different case from password prompt in Agentless (by Jesus Fidalgo).
- Fix bad detection of inotify queue overflowed.
- Fix repetitive error when a rule's diff file is empty.
- Fixed log group permission when created by a daemon running as root.
- Prevented Agentd from logging too many errors when restarted while receiving the merged file.
- Prevented Remoted from sending data to disconnected agents in TCP mode.
- Fixed alerts storage in PostgreSQL databases.
- Fixed invalid previous output data in JSON alerts.
- Fixed memory error in modulesd for invalid configurations.
- Fixed default Auth configuration to support custom install directory.
- Fixed directory transversal vulnerability in Active response commands.
- Fixed Active response timeout accuracy.
- Fixed race conditions in concurrent transmissions over TCP.

### Removed

- Removed Picviz support (by Dan Parriott).


## [v2.1.1] - 2017-09-21

### Changed

- Improved errors messages related to TCP connection queue.
- Changed info log about unsupported FS checking in Rootcheck scan to debug messages.
- Prevent Modules daemon from giving critical error when no wodles are enabled.

### Fixed

- Fix endianess incompatibility in agents on SPARC when connecting via TCP.
- Fix bug in Authd that made it crash when removing keys.
- Fix race condition in Remoted when writing logs.
- Avoid repeated errors by Remoted when sending data to a disconnected agent.
- Prevented Monitord from rotating non-existent logs.
- Some fixes to support HP-UX.
- Prevent processes from sending events when TCP connection is lost.
- Fixed output header by Syslog client when reading JSON alerts.
- Fixed bug in Integrator settings parser when reading rules list.

## [v2.1.0] - 2017-08-14

### Added

- Rotate and compress log feature.
- Labeling data for agents to be shown in alerts.
- New 'auth' configuration template.
- Make manage_agents capable of add and remove agents via Authd.
- Implemented XML configuration for Authd.
- Option -F for Authd to force insertion if it finds duplicated name.
- Local auth client to manage agent keys.
- Added OS name and version into global.db.
- Option for logging in JSON format.
- Allow maild to send through a sendmail-like executable (by James Le Cuirot).
- Leaky bucket-like buffer for agents to prevent network flooding.
- Allow Syslog client to read JSON alerts.
- Allow Mail reporter to read JSON alerts.
- Added internal option to tune Rootcheck sleep time.
- Added route-null Active Response script for Windows 2012 (by @CrazyLlama).

### Changed

- Updated SQLite library to 3.19.2.
- Updated zlib to 1.2.11.
- Updated cJSON library to 1.4.7.
- Change some manage_agents option parameters.
- Run Auth in background by default.
- Log classification as debug, info, warning, error and critical.
- Limit number of reads per cycle by Logcollector to prevent log starvation.
- Limit OpenSCAP module's event forwarding speed.
- Increased debug level of repeated Rootcheck messages.
- Send events when OpenSCAP starts and finishes scans.
- Delete PID files when a process exits not due to a signal.
- Change error messages due to SSL handshake failure to debug messages.
- Force group addition on installation for compatibility with LDAP (thanks to Gary Feltham).

### Fixed

- Fixed compiling error on systems with no OpenSSL.
- Fixed compiling warning at manage_agents.
- Fixed ossec-control enable/disable help message.
- Fixed unique aperture of random device on Unix.
- Fixed file sum comparison bug at Syscheck realtime engine. (Thanks to Arshad Khan)
- Close analysisd if alert outputs are disabled for all formats.
- Read Windows version name for versions newer than Windows 8 / Windows Server 2012.
- Fixed error in Analysisd that wrote Syscheck and Rootcheck databases of re-added agents on deleted files.
- Fixed internal option to configure the maximum labels' cache time.
- Fixed Auth password parsing on client side.
- Fix bad agent ID assignation in Authd on i686 architecture.
- Fixed Logcollector misconfiguration in Windows agents.

### Removed

- Remove unused message queue to send alerts from Authd.


## [v2.0.1] - 2017-07-19

### Changed

- Changed random data generator for a secure OS-provided generator.
- Changed Windows installer file name (depending on version).
- Linux distro detection using standard os-release file.
- Changed some URLs to documentation.
- Disable synchronization with SQLite databases for Syscheck by default.
- Minor changes at Rootcheck formatter for JSON alerts.
- Added debugging messages to Integrator logs.
- Show agent ID when possible on logs about incorrectly formatted messages.
- Use default maximum inotify event queue size.
- Show remote IP on encoding format errors when unencrypting messages.
- Remove temporary files created by Syscheck changes reports.
- Remove temporary Syscheck files for changes reporting by Windows installer when upgrading.

### Fixed

- Fixed resource leaks at rules configuration parsing.
- Fixed memory leaks at rules parser.
- Fixed memory leaks at XML decoders parser.
- Fixed TOCTOU condition when removing directories recursively.
- Fixed insecure temporary file creation for old POSIX specifications.
- Fixed missing agentless devices identification at JSON alerts.
- Fixed FIM timestamp and file name issue at SQLite database.
- Fixed cryptographic context acquirement on Windows agents.
- Fixed debug mode for Analysisd.
- Fixed bad exclusion of BTRFS filesystem by Rootcheck.
- Fixed compile errors on macOS.
- Fixed option -V for Integrator.
- Exclude symbolic links to directories when sending FIM diffs (by Stephan Joerrens).
- Fixed daemon list for service reloading at ossec-control.
- Fixed socket waiting issue on Windows agents.
- Fixed PCI_DSS definitions grouping issue at Rootcheck controls.
- Fixed segmentation fault bug when stopping on CentOS 5.
- Fixed compatibility with AIX.
- Fixed race conditions in ossec-control script.
- Fixed compiling issue on Windows.
- Fixed compatibility with Solaris.
- Fixed XML parsing error due to byte stashing issue.
- Fixed false error by Syscheck when creating diff snapshots of empty files.
- Fixed segmentation fault in Authd on i386 platform.
- Fixed agent-auth exit code for controlled server's errors.
- Fixed incorrect OVAL patch results classification.

## [v2.0.0] - 2017-03-14

### Added

- Wazuh modules manager.
- Wazuh module for OpenSCAP.
- Ruleset for OpenSCAP alerts.
- Kibana dashboards for OpenSCAP.
- Option at agent_control to restart all agents.
- Dynamic fields to rules and decoders.
- Dynamic fields to JSON in alerts/archives.
- CDB list lookup with dynamic fields.
- FTS for dynamic fields.
- Logcollector option to set the frequency of file checking.
- GeoIP support in Alerts (by Scott R Shinn).
- Internal option to output GeoIP data on JSON alerts.
- Matching pattern negation (by Daniel Cid).
- Syscheck and Rootcheck events on SQLite databases.
- Data migration tool to SQLite databases.
- Jenkins QA.
- 64-bit Windows registry keys support.
- Complete FIM data output to JSON and alerts.
- Username, date and inode attributes to FIM events on Unix.
- Username attribute to FIM events on Windows.
- Report changes (FIM file diffs) to Windows agent.
- File diffs to JSON output.
- Elastic mapping updated for new FIM events.
- Title and file fields extracted at Rootcheck alerts.
- Rule description formatting with dynamic field referencing.
- Multithreaded design for Authd server for fast and reliable client dispatching, with key caching and write scheduling.
- Auth registration client for Windows (by Gael Muller).
- Auth password authentication for Windows client.
- New local decoder file by default.
- Show server certificate and key paths at Authd help.
- New option for Authd to verify agent's address.
- Added support for new format at predecoder (by Brad Lhotsky).
- Agentless passlist encoding to Base64.
- New Auditd-specific log format for Logcollector.
- Option for Authd to auto-choose TLS/SSL method.
- Compile option for Authd to make it compatible with legacy OSs.
- Added new templates layout to auto-compose configuration file.
- New wodle for SQLite database syncing (agent information and fim/pm data).
- Added XML settings options to exclude some rules or decoders files.
- Option for agent_control to broadcast AR on all agents.
- Extended FIM event information forwarded by csyslogd (by Sivakumar Nellurandi).
- Report Syscheck's new file events on real time.

### Changed

- Isolated logtest directory from analysisd.
- Remoted informs Analysisd about agent ID.
- Updated Kibana dashboards.
- Syscheck FIM attributes to dynamic fields.
- Force services to exit if PID file creation fails.
- Atomic writing of client.keys through temporary files.
- Disabled remote message ID verification by default.
- Show actual IP on debug message when agents get connected.
- Enforce rules IDs to max 6 digits.
- OSSEC users and group as system (UI-hidden) users (by Dennis Golden).
- Increases Authd connection pool size.
- Use general-purpose version-flexible SSL/TLS methods for Authd registration.
- Enforce minimum 3-digit agent ID format.
- Exclude BTRFS from Rootcheck searching for hidden files inside directories (by Stephan Joerrens).
- Moved OSSEC and Wazuh decoders to one directory.
- Prevent manage_agents from doing invalid actions (such methods for manager at agent).
- Disabled capturing of security events 5145 and 5156 on Windows agent.
- Utilities to rename an agent or change the IP address (by Antonio Querubin).
- Added quiet option for Logtest (by Dan Parriott).
- Output decoder information onto JSON alerts.
- Enable mail notifications by default for server installation.
- Agent control option to restart all agents' Syscheck will also restart manager's Syscheck.
- Make ossec-control to check Authd PID.
- Enforce every rule to contain a description.
- JSON output won't contain field "agentip" if tis value is "any".
- Don't broadcast Active Response messages to disconnected agents.
- Don't print Syscheck logs if it's disabled.
- Set default Syscheck and Rootcheck frequency to 12 hours.
- Generate FIM new file alert by default.
- Added option for Integrator to set the maximum log length.
- JSON output nested objects modelling through dynamic fields.
- Disable TCP for unsupported OSs.
- Show previous log on JSON alert.
- Removed confirmation prompt when importing an agent key successfully.
- Made Syscheck not to ignore files that change more than 3 times by default.
- Enabled JSON output by default.
- Updated default syscheck configuration for Windows agents.
- Limited agent' maximum connection time for notification time.
- Improved client.keys changing detection method by remoted: use date and inode.
- Changed boot service name to Wazuh.
- Active response enabled on Windows agents by default.
- New folder structure for rules and decoders.
- More descriptive logs about syscheck real-time monitoring.
- Renamed XML tags related to rules and decoders inclusion.
- Set default maximum agents to 8000.
- Removed FTS numeric bitfield from JSON output.
- Fixed ID misassignment by manage_agents when the greatest ID exceeds 32512.
- Run Windows Registry Syscheck scan on first stage when scan_on_start enabled.
- Set all Syscheck delay stages to a multiple of internal_options.conf/syscheck.sleep value.
- Changed JSON timestamp format to ISO8601.
- Overwrite @timestamp field from Logstash with the alert timestamp.
- Moved timestamp JSON field to the beginning of the object.
- Changed random data generator for a secure OS-provided generator.

### Fixed

- Logcollector bug that inhibited alerts about file reduction.
- Memory issue on string manipulation at JSON.
- Memory bug at JSON alerts.
- Fixed some CLang warnings.
- Issue on marching OSSEC user on installing.
- Memory leaks at configuration.
- Memory leaks at Analysisd.
- Bugs and memory errors at agent management.
- Mistake with incorrect name for PID file (by Tickhon Clearscale).
- Agent-auth name at messages (it appeared to be the server).
- Avoid Monitord to log errors when the JSON alerts file doesn't exists.
- Agents numbering issue (minimum 3 digits).
- Avoid no-JSON message at agent_control when client.keys empty.
- Memory leaks at manage_agents.
- Authd error messages about connection to queue passed to warning.
- Issue with Authd password checking.
- Avoid ossec-control to use Dash.
- Fixed false error about disconnected agent when trying to send it the shared files.
- Avoid Authd to close when it reaches the maximum concurrency.
- Fixed memory bug at event diff execution.
- Fixed resource leak at file operations.
- Hide help message by useadd and groupadd on OpenBSD.
- Fixed error that made Analysisd to crash if it received a missing FIM file entry.
- Fixed compile warnings at cJSON library.
- Fixed bug that made Active Response to disable all commands if one of them was disabled (by Jason Thomas).
- Fixed segmentation fault at logtest (by Dan Parriott).
- Fixed SQL injection vulnerability at Database.
- Fixed Active Response scripts for Slack and Twitter.
- Fixed potential segmentation fault at file queue operation.
- Fixed file permissions.
- Fixed failing test for Apache 2.2 logs (by Brad Lhotsky).
- Fixed memory error at net test.
- Limit agent waiting time for retrying to connect.
- Fixed compile warnings on i386 architecture.
- Fixed Monitord crash when sending daily report email.
- Fixed script to null route an IP address on Windows Server 2012+ (by Theresa Meiksner).
- Fixed memory leak at Logtest.
- Fixed manager with TCP support on FreeBSD (by Dave Stoddard).
- Fixed Integrator launching at local-mode installation.
- Fixed issue on previous alerts counter (rules with if_matched_sid option).
- Fixed compile and installing error on Solaris.
- Fixed segmentation fault on syscheck when no configuration is defined.
- Fixed bug that prevented manage_agents from removing syscheck/rootcheck database.
- Fixed bug that made agents connected on TCP to hang if they are rejected by the manager.
- Fixed segmentation fault on remoted due to race condition on managing keystore.
- Fixed data lossing at remoted when reloading keystore.
- Fixed compile issue on MacOS.
- Fixed version reading at ruleset updater.
- Fixed detection of BSD.
- Fixed memory leak (by Byron Golden).
- Fixed misinterpretation of octal permissions given by Agentless (by Stephan Leemburg).
- Fixed mistake incorrect openssl flag at Makefile (by Stephan Leemburg).
- Silence Slack integration transmission messages (by Dan Parriott).
- Fixed OpenSUSE Systemd misconfiguration (By Stephan Joerrens).
- Fixed case issue on JSON output for Rootcheck alerts.
- Fixed potential issue on duplicated agent ID detection.
- Fixed issue when creating agent backups.
- Fixed hanging problem on Windows Auth client when negotiation issues.
- Fixed bug at ossec-remoted that mismatched agent-info files.
- Fixed resource leaks at rules configuration parsing.
- Fixed memory leaks at rules parser.
- Fixed memory leaks at XML decoders parser.
- Fixed TOCTOU condition when removing directories recursively.
- Fixed insecure temporary file creation for old POSIX specifications.
- Fixed missing agentless devices identification at JSON alerts.

### Removed

- Deleted link to LUA sources.
- Delete ZLib generated files on cleaning.
- Removed maximum lines limit from diff messages (that remain limited by length).

## [v1.1.1] - 2016-05-12

### Added

- agent_control: maximum number of agents can now be extracted using option "-m".
- maild: timeout limitation, preventing it from hang in some cases.
- Updated decoders, ruleset and rootchecks from Wazuh Ruleset v1.0.8.
- Updated changes from ossec-hids repository.

### Changed

- Avoid authd to rename agent if overplaced.
- Changed some log messages.
- Reordered directories for agent backups.
- Don't exit when client.keys is empty by default.
- Improved client.keys reloading capabilities.

### Fixed

- Fixed JSON output at rootcheck_control.
- Fixed agent compilation on OS X.
- Fixed memory issue on removing timestamps.
- Fixed segmentation fault at reported.
- Fixed segmentation fault at logcollector.

### Removed

- Removed old rootcheck options.

## [v1.1.0] - 2016-04-06

### Added

- Re-usage of agent ID in manage_agents and authd, with time limit.
- Added option to avoid manager from exiting when there are no keys.
- Backup of the information about an agent that's going to be deleted.
- Alerting if Authd can't add an agent because of a duplicated IP.
- Integrator with Slack and PagerDuty.
- Simplified keywords for the option "frequency".
- Added custom Reply-to e-mail header.
- Added option to syscheck to avoid showing diffs on some files.
- Created agents-timestamp file to save the agents' date of adding.

### Changed

- client.keys: No longer overwrite the name of an agent with "#-#-#-" to mark it as deleted. Instead, the name will appear with a starting "!".
- API: Distinction between duplicated and invalid name for agent.
- Stop the "ERROR: No such file or directory" for Apache.
- Changed defaults to analysisd event counter.
- Authd won't use password by default.
- Changed name of fields at JSON output from binaries.
- Upgraded rules to Wazuh Ruleset v1.07

### Fixed

- Fixed merged.mg push on Windows Agent
- Fixed Windows agent compilation issue
- Fixed glob broken implementation.
- Fixed memory corruption on the OSSEC alert decoder.
- Fixed command "useradd" on OpenBSD.
- Fixed some PostgreSQL issues.
- Allow to disable syscheck:check_perm after enable check_all.

## [v1.0.4] - 2016-02-24
​
### Added

- JSON output for manage_agents.
- Increased analysis daemon's memory size.
- Authd: Added password authorization.
- Authd: Boost speed performance at assignation of ID for agents
- Authd: New option -f *sec*. Force addding new agent (even with duplicated IP) if it was not active for the last *sec* seconds.
- manage_agents: new option -d. Force adding new agent (even with duplicated IP)
- manage_agents: Printing new agent ID on adding.

### Changed

- Authd and manage_agents won't add agents with duplicated IP.

### Fixed

- Solved duplicate IP conflicts on client.keys which prevented the new agent to connect.
- Hashing files in binary mode. Solved some problems related to integrity checksums on Windows.
- Fixed issue that made console programs not to work on Windows.

### Removed

- RESTful API no longer included in extensions/api folder. Available now at https://github.com/wazuh/wazuh-api


## [v1.0.3] - 2016-02-11

### Added

- JSON CLI outputs: ossec-control, rootcheck_control, syscheck_control, ossec-logtest and more.
- Preparing integration with RESTful API
- Upgrade version scripts
- Merge commits from ossec-hids
- Upgraded rules to Wazuh Ruleset v1.06

### Fixed

- Folders are no longer included on etc/shared
- Fixes typos on rootcheck files
- Kibana dashboards fixes

## [v1.0.2] - 2016-01-29

### Added

- Added Wazuh Ruleset updater
- Added extensions files to support ELK Stack latest versions (ES 2.x, LS 2.1, Kibana 4.3)

### Changed

- Upgraded rules to Wazuh Ruleset v1.05
- Fixed crash in reportd
- Fixed Windows EventChannel syntaxis issue
- Fixed manage_agents bulk option bug. No more "randombytes" errors.
- Windows deployment script improved

## [v1.0.1] - 2015-12-10

### Added

- Wazuh version info file
- ossec-init.conf now includes wazuh version
- Integrated with wazuh OSSEC ruleset updater
- Several new fields at JSON output (archives and alerts)
- Wazuh decoders folder

### Changed

- Decoders are now splitted in differents files.
- jsonout_out enable by default
- JSON groups improvements
- Wazuh ruleset updated to 1.0.2
- Extensions: Improved Kibana dashboards
- Extensions: Improved Windows deployment script

## [v1.0.0] - 2015-11-23
- Initial Wazuh version v1.0<|MERGE_RESOLUTION|>--- conflicted
+++ resolved
@@ -1121,18 +1121,14 @@
 - Removed compatibility with deprecated configuration at Vulnerability Detector. ([#5879](https://github.com/wazuh/wazuh/pull/5879))
 
 
-<<<<<<< HEAD
+## [v3.13.4]
+
+### Fixed
+
+- Fixed a crash in Vuln Detector when scanning agents running on Windows (backport from 4.3.2). ([#13624](https://github.com/wazuh/wazuh/pull/13624))
+
+
 ## [v3.13.3] - 2021-04-28
-=======
-## [v3.13.4]
-
-### Fixed
-
-- Fixed a crash in Vuln Detector when scanning agents running on Windows (backport from 4.3.2). ([#13624](https://github.com/wazuh/wazuh/pull/13624))
-
-
-## [v3.13.3]
->>>>>>> 46a284f2
 
 ### Fixed
 
