--- conflicted
+++ resolved
@@ -1,10 +1,11 @@
 # Change Log
 All notable changes to this project will be documented in this file.
 
-## [v3.7.1]
-
-### Added
-
+## [v3.8.0]
+
+### Added
+
+- Add options to detect changes attributes and file permissions for Windows. ([#1918](https://github.com/wazuh/wazuh/pull/1918))
 
 ### Changed
 
@@ -55,35 +56,11 @@
 - Add missing field `restrict` when querying the FIM configuration remotely. ([#1931](https://github.com/wazuh/wazuh/pull/1931))
 - Fix values of FIM scan showed in agent_control info. ([#1940](https://github.com/wazuh/wazuh/pull/1940))
 
+
 ## [v3.7.0] - 2018-11-10
 
 ### Added
 
-<<<<<<< HEAD
-### Changed
-
-### Fixed
-
- - Fix bug configuring empty blocks in FIM. ([#1897](https://github.com/wazuh/wazuh/pull/1897))
-
-
-## [v3.7.0]
-
-### Added
-
-- Add options to detect changes attributes and file permissions for Windows. ([#1918](https://github.com/wazuh/wazuh/pull/1918))
-
-### Changed
-
-### Fixed
-
-
-## [v3.7.0]
-
-### Added
-
-=======
->>>>>>> 6cd4b741
 - Adding feature to **remotely query agent configuration on demand.** ([#548](https://github.com/wazuh/wazuh/pull/548))
 - **Boost Analysisd performance with multithreading.** ([#1039](https://github.com/wazuh/wazuh/pull/1039))
 - Adding feature to **let agents belong to multiple groups.** ([#1135](https://github.com/wazuh/wazuh/pull/1135))
