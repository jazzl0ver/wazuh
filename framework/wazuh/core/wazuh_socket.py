--- conflicted
+++ resolved
@@ -115,11 +115,7 @@
         self.writer = None
 
     async def connect(self, path_to_socket: str):
-<<<<<<< HEAD
-        """Establish connection with the socket and creates both Transport 
-=======
         """Establish connection with the socket and creates both Transport
->>>>>>> e4864ebf
         and Protocol objects to operate with it.
 
         Parameters
@@ -198,19 +194,11 @@
 
 
 class WazuhAsyncSocketJSON(WazuhAsyncSocket):
-<<<<<<< HEAD
-    """Handler class to connect and operate asynchronously with a socket using 
-    messages in JSON format."""
-
-    async def send(self, msg_bytes: str, header_format: str = "<I") -> bytes:
-        """Convert the message from JSON format to bytes and send it to the socket. 
-=======
     """Handler class to connect and operate asynchronously with a socket using
     messages in JSON format."""
 
     async def send(self, msg_bytes: str, header_format: str = "<I") -> bytes:
         """Convert the message from JSON format to bytes and send it to the socket.
->>>>>>> e4864ebf
         Returns that message.
 
         Parameters
