--- conflicted
+++ resolved
@@ -264,13 +264,6 @@
     dict
         Data received.
     """
-<<<<<<< HEAD
-    sock = WazuhAsyncSocketJSON()
-    await sock.connect(daemons[daemon_name]['path'])
-    await sock.send(message, daemons[daemon_name]['header_format'])
-    data = await sock.receive(daemons[daemon_name]['size'])
-    sock.close()
-=======
     try:
         sock = WazuhAsyncSocket()
         await sock.connect(daemons[daemon_name]['path'])
@@ -283,7 +276,6 @@
         raise e
     except Exception as e:
         raise WazuhInternalError(1014, extra_message=e)
->>>>>>> e3d76ea9
 
     return data
 
