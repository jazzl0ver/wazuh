--- conflicted
+++ resolved
@@ -672,7 +672,7 @@
                         logger=logger, error_command=b'ERROR') == {'error_messages': [0, 1],
                                                                    'errors_per_folder': {'key': 'value'},
                                                                    'generic_errors': ['ERR'],
-                                                                   'time_spent': 6, 'total_updated': 0, 
+                                                                   'time_spent': 6, 'total_updated': 0,
                                                                    'updated_chunks': 2}
                     logger_debug_mock.assert_has_calls([call('2/5 chunks updated in wazuh-db in 6.000s.')])
 
@@ -1594,35 +1594,22 @@
         logger_error_mock.assert_called_once_with("There was an error while processing info on the peer: response")
 
 
-<<<<<<< HEAD
 @pytest.mark.asyncio
 @patch("wazuh.core.cluster.common.AsyncWazuhDBConnection")
 async def test_send_data_to_wdb(AsyncWazuhDBConnection_mock):
-=======
-@patch("wazuh.core.cluster.common.WazuhDBConnection")
-def test_send_data_to_wdb(WazuhDBConnection_mock):
->>>>>>> fea90f7c
     """Check if the data chunks are being properly forward to the Wazuh-db socket."""
-    logger = LoggerMock()
-    AsyncWazuhDBConnection_mock.return_value = MockAsyncWazuhDBConnection()
-    data = {'chunks': ['1chunk', '2chunk'], 'set_data_command': ''}
-
-<<<<<<< HEAD
-    result = await cluster_common.send_data_to_wdb(logger=logger, data=data)
-=======
-    class MockWazuhDBConnection:
+
+    class MockAsyncWazuhDBConnection:
         """Auxiliary class."""
 
         def __init__(self):
             self.exceptions = 0
 
-        def send(self, data, raw):
+        async def run_wdb_command(self, command):
             """Auxiliary method."""
             if self.exceptions == 0:
-                raise TimeoutError
+                return ''
             elif self.exceptions == 1:
-                return ''
-            elif self.exceptions == 2:
                 raise Exception('Cannot execute Global database query; FOREIGN KEY constraint failed')
             else:
                 raise Exception
@@ -1631,32 +1618,27 @@
             """Auxiliary method."""
             pass
 
-    WazuhDBConnection_mock.return_value = MockWazuhDBConnection()
-
-    result = cluster_common.send_data_to_wdb(data={'chunks': ['[{"data": ""}]'], 'payload': {}, 'set_data_command': ''},
-                                             timeout=15, info_type='agent-groups')
-    assert result['error_messages']['others'] == ['Timeout while processing agent-groups chunks.']
-
-    WazuhDBConnection_mock.return_value.exceptions += 1
-    result = cluster_common.send_data_to_wdb(data={'chunks': ['1chunk', '2chunk'], 'set_data_command': ''},
-                                             timeout=15)
->>>>>>> fea90f7c
+    logger = LoggerMock()
+    AsyncWazuhDBConnection_mock.return_value = MockAsyncWazuhDBConnection()
+
+    result = await cluster_common.send_data_to_wdb(logger=logger,
+                                                   data={'chunks': ['1chunk', '2chunk'], 'set_data_command': ''})
     assert result['updated_chunks'] == 2
+
+    AsyncWazuhDBConnection_mock.return_value.exceptions += 1
+    result = await cluster_common.send_data_to_wdb(logger=logger,
+                                                   data={'chunks': ['1chunk', '2chunk'], 'set_data_command': ''})
+    assert result['updated_chunks'] == 0
     assert result['error_messages'] == []
-    assert result['time_spent'] >= 0
-
-<<<<<<< HEAD
-=======
-    WazuhDBConnection_mock.return_value.exceptions += 1
-    result = cluster_common.send_data_to_wdb(data={'chunks': ['1chunk', '2chunk'], 'set_data_command': ''},
-                                             timeout=15)
+    assert logger._error == []
+
+    AsyncWazuhDBConnection_mock.return_value.exceptions += 1
+    result = await cluster_common.send_data_to_wdb(logger=logger,
+                                                   data={'chunks': ['1chunk', '2chunk'], 'set_data_command': ''})
+    assert logger._error == ['Wazuh-db response for chunk 1/2 was not "ok": ',
+                             'Wazuh-db response for chunk 2/2 was not "ok": ']
     assert result['updated_chunks'] == 0
 
-    WazuhDBConnection_mock.return_value.exceptions += 1
-    result = cluster_common.send_data_to_wdb(data={'chunks': ['1chunk', '2chunk'], 'set_data_command': ''},
-                                             timeout=15)
-    assert result['error_messages']['chunks'] == [(0, ''), (1, '')]
->>>>>>> fea90f7c
 
 @pytest.mark.asyncio
 @patch("wazuh.core.cluster.common.AsyncWazuhDBConnection")
