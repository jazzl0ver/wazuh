--- conflicted
+++ resolved
@@ -1,8 +1,3 @@
-<<<<<<< HEAD
-=======
-
-
->>>>>>> 6df80d87
 # Copyright (C) 2015-2020, Wazuh Inc.
 # Created by Wazuh, Inc. <info@wazuh.com>.
 # This program is free software; you can redistribute it and/or modify it under the terms of GPLv2
@@ -181,15 +176,8 @@
         for a in opt.attrib:
             json_attribs[a] = opt.attrib[a]
 
-<<<<<<< HEAD
-        for path in opt.text.split(','):
-            json_path = json_attribs.copy()
-            json_path['path'] = path.strip()
-            opt_value.append(json_path)
-=======
         if opt.text:
             for path in opt.text.split(','):
-                json_path = {}
                 json_path = json_attribs.copy()
                 json_path['path'] = path.strip()
                 opt_value.append(json_path)
@@ -198,7 +186,6 @@
         for child in opt:
             child_section, child_config = _read_option(child.tag.lower(), child)
             opt_value[child_section] = child_config.split(',') if child_config.find(',') > 0 else child_config
->>>>>>> 6df80d87
     elif (section_name == 'cluster' and opt_name == 'nodes') or \
             (section_name == 'sca' and opt_name == 'policies'):
         opt_value = [child.text for child in opt]
