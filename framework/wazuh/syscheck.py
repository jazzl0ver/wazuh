--- conflicted
+++ resolved
@@ -11,12 +11,8 @@
 from wazuh import common
 from glob import glob
 from os import remove, path
-<<<<<<< HEAD
-from wazuh.cluster.distributed_api import is_a_local_request, distributed_api_request, is_cluster_running, SYSCHECK_LAST_SCAN, SYSCHECK_CLEAR, SYSCHECK_RUN
-=======
 from wazuh.cluster.distributed_api import is_a_local_request, distributed_api_request, is_cluster_running
 from wazuh.cluster.protocol_messages import list_requests_syscheck
->>>>>>> 471906a9
 
 
 def run_local(agent_id=None, all_agents=False):
@@ -67,15 +63,9 @@
         if not is_cluster_running():
             raise WazuhException(3015)
 
-<<<<<<< HEAD
-        request_type = SYSCHECK_RUN
-        args = [str(all_agents)]
-        return distributed_api_request(request_type, agent_id, args, cluster_depth)
-=======
         request_type = list_requests_syscheck['SYSCHECK_RUN']
         args = [str(all_agents)]
         return distributed_api_request(request_type, Agent.get_agents_by_node(agent_id), args, cluster_depth)
->>>>>>> 471906a9
 
 
 def clear_local(agent_id=None, all_agents=False):
@@ -131,15 +121,9 @@
         if not is_cluster_running():
             raise WazuhException(3015)
 
-<<<<<<< HEAD
-        request_type = SYSCHECK_CLEAR
-        args = [str(all_agents)]
-        return distributed_api_request(request_type, agent_id, args, cluster_depth)
-=======
         request_type = list_requests_syscheck['SYSCHECK_CLEAR']
         args = [str(all_agents)]
         return distributed_api_request(request_type, Agent.get_agents_by_node(agent_id), args, cluster_depth)
->>>>>>> 471906a9
 
 
 def last_scan_local(agent_id):
@@ -181,15 +165,9 @@
         if not is_cluster_running():
             raise WazuhException(3015)
 
-<<<<<<< HEAD
-        request_type = SYSCHECK_LAST_SCAN
-        args = []
-        return distributed_api_request(request_type, agent_id, args)
-=======
         request_type = list_requests_syscheck['SYSCHECK_LAST_SCAN']
         args = []
         return distributed_api_request(request_type, Agent.get_agents_by_node(agent_id), args)
->>>>>>> 471906a9
 
 
 def files(agent_id=None, event=None, filename=None, filetype='file', md5=None, sha1=None, hash=None, summary=False, offset=0, limit=common.database_limit, sort=None, search=None):
