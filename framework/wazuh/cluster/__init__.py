--- conflicted
+++ resolved
@@ -5,11 +5,7 @@
 # This program is a free software; you can redistribute it and/or modify it under the terms of GPLv2
 
 __version__ = '3.10.0'
-<<<<<<< HEAD
-__revision__ = '31002'
-=======
 __revision__ = '31003'
->>>>>>> 8d3dd03c
 __author__ = "Wazuh Inc"
 __ossec_name__ = "Wazuh"
 __licence__ = "\
