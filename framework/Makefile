--- conflicted
+++ resolved
@@ -4,14 +4,8 @@
 #
 # Syntax: make [ all | build | install | examples | clean ]
 
-<<<<<<< HEAD
 WAZUH_GROUP       = wazuh
-PREFIX            = /var/ossec
-USE_FRAMEWORK_LIB = no
-=======
-OSSEC_GROUP       = ossec
 INSTALLDIR       ?= /var/ossec
->>>>>>> e2ad99bb
 
 CC           = gcc
 CFLAGS       = -pipe -Wall -Wextra
